--- conflicted
+++ resolved
@@ -16,15 +16,12 @@
 
 .PHONY: tools
 
-<<<<<<< HEAD
-=======
-MVND_VERSION := 2.0.0-rc-3
+
 
 # Default values for GitHub Actions variables (avoid warnings in local environment)
 GITHUB_PATH ?= /dev/null
 GITHUB_ENV ?= /dev/null
 
->>>>>>> 7a73cb0d
 tools: ## Install ci tools
 
 	@$(LOG_TARGET)
@@ -69,17 +66,7 @@
 	fi
 
 	@echo "Installing gitleaks"
-<<<<<<< HEAD
-	mkdir -p tools/bin && \
-	cd tools/bin && \
-	git clone https://github.com/gitleaks/gitleaks && \
-	cd gitleaks && \
-	make build && \
-	chmod +x gitleaks && \
-	cp gitleaks /usr/local/bin && \
-	cd .. && rm -rf gitleaks
-=======
-	@if command -v gitleaks >/dev/null 2>&1; then \
+@if command -v gitleaks >/dev/null 2>&1; then \
 		echo "gitleaks is already installed, skipping..."; \
 	else \
 		mkdir -p tools/bin && \
@@ -88,19 +75,6 @@
 		cd gitleaks && \
 		make build && \
 		chmod +x gitleaks && \
-    	cp gitleaks /usr/local/bin && \
+		cp gitleaks /usr/local/bin && \
 		cd .. && rm -rf gitleaks; \
-	fi
-
-	@echo "Installing mvnd"
-	@if command -v mvnd >/dev/null 2>&1; then \
-		echo "mvnd is already installed, skipping..."; \
-	else \
-		curl -sL https://dlcdn.apache.org/maven/mvnd/$(MVND_VERSION)/maven-mvnd-$(MVND_VERSION)-linux-amd64.zip -o mvnd.zip && \
-		unzip -q mvnd.zip && \
-		mkdir -p ${HOME}/.local && \
-		mv maven-mvnd-$(MVND_VERSION)-linux-amd64 ${HOME}/.local/mvnd && \
-		echo "${HOME}/.local/mvnd/bin" >> ${GITHUB_PATH} && \
-		echo "MVND_HOME=${HOME}/.local/mvnd" >> ${GITHUB_ENV}; \
-	fi
->>>>>>> 7a73cb0d
+	fi