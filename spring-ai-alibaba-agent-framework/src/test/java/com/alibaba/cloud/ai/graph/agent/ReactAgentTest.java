--- conflicted
+++ resolved
@@ -32,6 +32,12 @@
 import org.springframework.ai.converter.BeanOutputConverter;
 import org.springframework.ai.converter.ListOutputConverter;
 import org.springframework.ai.converter.MapOutputConverter;
+import org.springframework.ai.converter.BeanOutputConverter;
+import org.springframework.ai.converter.ListOutputConverter;
+import org.springframework.ai.converter.MapOutputConverter;
+import org.springframework.core.ParameterizedTypeReference;
+import org.springframework.core.convert.support.DefaultConversionService;
+
 import org.springframework.core.ParameterizedTypeReference;
 import org.springframework.core.convert.support.DefaultConversionService;
 
@@ -337,85 +343,13 @@
 		System.out.println(assistantMessage.getText());
 	}
 
-<<<<<<< HEAD
-	@Test
-	public void testReactAgentWithBeanOutputConverter() throws Exception {
-		// Use BeanOutputConverter to generate outputSchema
-		BeanOutputConverter<List<ActorsFilms>> outputConverter = new BeanOutputConverter<>(
-				new ParameterizedTypeReference<List<ActorsFilms>>() { });
-
-		String format = outputConverter.getFormat();
-
-		ReactAgent agent = ReactAgent.builder()
-				.name("actors_films_agent")
-				.model(chatModel)
-				.saver(new MemorySaver())
-				.outputSchema(format)
-				.enableLogging(true)
-				.build();
-
-		AssistantMessage message = agent.call("列出3位知名演员及其代表作品，每位演员列出2-3部电影。");
-		assertNotNull(message, "Message should not be null");
-		assertNotNull(message.getText(), "Message text should not be null");
-		System.out.println("=== Output with BeanOutputConverter generated schema ===");
-		System.out.println(message.getText());
-
-		assertTrue(message.getText().contains("actor") || message.getText().contains("films"),
-				"Output should contain actor or films field");
-	}
-
-	@Test
-	public void testReactAgentWithMapOutputConverter() throws Exception {
-		// Use MapOutputConverter to generate outputSchema
-		MapOutputConverter mapOutputConverter = new MapOutputConverter();
-		String format = mapOutputConverter.getFormat();
-
-		ReactAgent agent = ReactAgent.builder()
-				.name("map_output_agent")
-				.model(chatModel)
-				.saver(new MemorySaver())
-				.outputSchema(format)
-				.enableLogging(true)
-				.build();
-
-		AssistantMessage message = agent.call("请提供一个包含姓名、年龄和职业的JSON对象。");
-		assertNotNull(message, "Message should not be null");
-		assertNotNull(message.getText(), "Message text should not be null");
-		System.out.println("=== Output with MapOutputConverter generated schema ===");
-		System.out.println(message.getText());
-
-		assertTrue(message.getText().length() > 0, "Output should not be empty");
-	}
-
-	@Test
-	public void testReactAgentWithListOutputConverter() throws Exception {
-		// Use ListOutputConverter to generate outputSchema
-		ListOutputConverter listOutputConverter = new ListOutputConverter(new DefaultConversionService());
-		String format = listOutputConverter.getFormat();
-
-		ReactAgent agent = ReactAgent.builder()
-				.name("list_output_agent")
-				.model(chatModel)
-				.saver(new MemorySaver())
-				.outputSchema(format)
-				.enableLogging(true)
-				.build();
-
-		AssistantMessage message = agent.call("请列出5个你最喜欢的编程语言。");
-		assertNotNull(message, "Message should not be null");
-		assertNotNull(message.getText(), "Message text should not be null");
-		System.out.println("=== Output with ListOutputConverter generated schema ===");
-		System.out.println(message.getText());
-
-		assertTrue(message.getText().length() > 0, "Output should not be empty");
-=======
 	/**
 	 * Test that ReactAgent can be configured with SpringAIJacksonStateSerializer.
 	 */
 	@Test
 	public void testReactAgentWithJacksonSerializer() throws Exception {
 		StateSerializer serializer = new SpringAIJacksonStateSerializer(OverAllState::new);
-		
+
 		ReactAgent agent = ReactAgent.builder()
 				.name("jackson_agent")
 				.model(chatModel)
@@ -428,7 +362,7 @@
 		assertNotNull(stateGraph, "StateGraph should not be null");
 		StateSerializer graphSerializer = stateGraph.getStateSerializer();
 		assertNotNull(graphSerializer, "Serializer should not be null");
-		assertInstanceOf(SpringAIJacksonStateSerializer.class, graphSerializer, 
+		assertInstanceOf(SpringAIJacksonStateSerializer.class, graphSerializer,
 				"Serializer should be SpringAIJacksonStateSerializer");
 
 		// Test that agent works correctly with the serializer
@@ -443,7 +377,7 @@
 	@Test
 	public void testReactAgentWithSpringAIStateSerializer() throws Exception {
 		StateSerializer serializer = new SpringAIStateSerializer();
-		
+
 		ReactAgent agent = ReactAgent.builder()
 				.name("binary_agent")
 				.model(chatModel)
@@ -456,7 +390,7 @@
 		assertNotNull(stateGraph, "StateGraph should not be null");
 		StateSerializer graphSerializer = stateGraph.getStateSerializer();
 		assertNotNull(graphSerializer, "Serializer should not be null");
-		assertInstanceOf(SpringAIStateSerializer.class, graphSerializer, 
+		assertInstanceOf(SpringAIStateSerializer.class, graphSerializer,
 				"Serializer should be SpringAIStateSerializer");
 
 		// Test that agent works correctly with the serializer
@@ -481,7 +415,7 @@
 		assertNotNull(stateGraph, "StateGraph should not be null");
 		StateSerializer graphSerializer = stateGraph.getStateSerializer();
 		assertNotNull(graphSerializer, "Serializer should not be null");
-		assertInstanceOf(SpringAIJacksonStateSerializer.class, graphSerializer, 
+		assertInstanceOf(SpringAIJacksonStateSerializer.class, graphSerializer,
 				"Default serializer should be SpringAIJacksonStateSerializer");
 
 		// Test that agent works correctly with default serializer
@@ -496,7 +430,7 @@
 	@Test
 	public void testReactAgentSerializerUsedInExecution() throws Exception {
 		StateSerializer serializer = new SpringAIJacksonStateSerializer(OverAllState::new);
-		
+
 		ReactAgent agent = ReactAgent.builder()
 				.name("execution_agent")
 				.model(chatModel)
@@ -507,14 +441,14 @@
 		// Execute multiple invocations to test serialization/deserialization
 		Optional<OverAllState> result1 = agent.invoke("帮我写一篇100字左右散文。");
 		assertTrue(result1.isPresent(), "First result should be present");
-		
+
 		Optional<OverAllState> result2 = agent.invoke(new UserMessage("帮我写一首现代诗歌。"));
 		assertTrue(result2.isPresent(), "Second result should be present");
-		
+
 		// Verify messages are correctly serialized/deserialized
 		assertTrue(result1.get().value("messages").isPresent(), "Messages should be present in first result");
 		assertTrue(result2.get().value("messages").isPresent(), "Messages should be present in second result");
-		
+
 		// Verify serializer is still correctly set
 		StateGraph stateGraph = agent.getStateGraph();
 		StateSerializer graphSerializer = stateGraph.getStateSerializer();
@@ -527,7 +461,7 @@
 	@Test
 	public void testReactAgentSerializerWithStreaming() throws Exception {
 		StateSerializer serializer = new SpringAIJacksonStateSerializer(OverAllState::new);
-		
+
 		ReactAgent agent = ReactAgent.builder()
 				.name("streaming_agent")
 				.model(chatModel)
@@ -538,7 +472,7 @@
 
 		// Test streaming
 		Flux<NodeOutput> flux = agent.stream(new UserMessage("帮我写一篇100字左右散文。"));
-		
+
 		flux.doOnNext(output -> {
 			assertNotNull(output, "NodeOutput should not be null");
 			if (output instanceof StreamingOutput<?> streamingOutput) {
@@ -546,7 +480,7 @@
 				assertEquals("streaming_agent", streamingOutput.agent(), "Agent name should match");
 			}
 		}).blockLast();
-		
+
 		// Verify serializer is still correctly set
 		StateGraph stateGraph = agent.getStateGraph();
 		StateSerializer graphSerializer = stateGraph.getStateSerializer();
@@ -559,7 +493,7 @@
 	@Test
 	public void testReactAgentSerializerWithOutputSchema() throws Exception {
 		StateSerializer serializer = new SpringAIJacksonStateSerializer(OverAllState::new);
-		
+
 		String customSchema = """
 				请按照以下JSON格式输出：
 				{
@@ -594,7 +528,7 @@
 	@Test
 	public void testReactAgentSerializerConsistency() throws Exception {
 		StateSerializer serializer = new SpringAIJacksonStateSerializer(OverAllState::new);
-		
+
 		ReactAgent agent1 = ReactAgent.builder()
 				.name("agent1")
 				.model(chatModel)
@@ -612,19 +546,90 @@
 		// Both agents should use the same serializer type
 		StateSerializer serializer1 = agent1.getStateGraph().getStateSerializer();
 		StateSerializer serializer2 = agent2.getStateGraph().getStateSerializer();
-		
+
 		assertNotNull(serializer1);
 		assertNotNull(serializer2);
-		assertEquals(serializer1.getClass(), serializer2.getClass(), 
+		assertEquals(serializer1.getClass(), serializer2.getClass(),
 				"Both agents should use the same serializer type");
 
 		// Both agents should work correctly
 		Optional<OverAllState> result1 = agent1.invoke("帮我写一篇100字左右散文。");
 		Optional<OverAllState> result2 = agent2.invoke("帮我写一篇100字左右散文。");
-		
+
 		assertTrue(result1.isPresent(), "Agent1 result should be present");
 		assertTrue(result2.isPresent(), "Agent2 result should be present");
->>>>>>> b2e1bbfb
+	}
+
+	@Test
+	public void testReactAgentWithBeanOutputConverter() throws Exception {
+		// Use BeanOutputConverter to generate outputSchema
+		BeanOutputConverter<List<ActorsFilms>> outputConverter = new BeanOutputConverter<>(
+				new ParameterizedTypeReference<List<ActorsFilms>>() { });
+
+		String format = outputConverter.getFormat();
+
+		ReactAgent agent = ReactAgent.builder()
+				.name("actors_films_agent")
+				.model(chatModel)
+				.saver(new MemorySaver())
+				.outputSchema(format)
+				.enableLogging(true)
+				.build();
+
+		AssistantMessage message = agent.call("列出3位知名演员及其代表作品，每位演员列出2-3部电影。");
+		assertNotNull(message, "Message should not be null");
+		assertNotNull(message.getText(), "Message text should not be null");
+		System.out.println("=== Output with BeanOutputConverter generated schema ===");
+		System.out.println(message.getText());
+
+		assertTrue(message.getText().contains("actor") || message.getText().contains("films"),
+				"Output should contain actor or films field");
+	}
+
+	@Test
+	public void testReactAgentWithMapOutputConverter() throws Exception {
+		// Use MapOutputConverter to generate outputSchema
+		MapOutputConverter mapOutputConverter = new MapOutputConverter();
+		String format = mapOutputConverter.getFormat();
+
+		ReactAgent agent = ReactAgent.builder()
+				.name("map_output_agent")
+				.model(chatModel)
+				.saver(new MemorySaver())
+				.outputSchema(format)
+				.enableLogging(true)
+				.build();
+
+		AssistantMessage message = agent.call("请提供一个包含姓名、年龄和职业的JSON对象。");
+		assertNotNull(message, "Message should not be null");
+		assertNotNull(message.getText(), "Message text should not be null");
+		System.out.println("=== Output with MapOutputConverter generated schema ===");
+		System.out.println(message.getText());
+
+		assertTrue(message.getText().length() > 0, "Output should not be empty");
+	}
+
+	@Test
+	public void testReactAgentWithListOutputConverter() throws Exception {
+		// Use ListOutputConverter to generate outputSchema
+		ListOutputConverter listOutputConverter = new ListOutputConverter(new DefaultConversionService());
+		String format = listOutputConverter.getFormat();
+
+		ReactAgent agent = ReactAgent.builder()
+				.name("list_output_agent")
+				.model(chatModel)
+				.saver(new MemorySaver())
+				.outputSchema(format)
+				.enableLogging(true)
+				.build();
+
+		AssistantMessage message = agent.call("请列出5个你最喜欢的编程语言。");
+		assertNotNull(message, "Message should not be null");
+		assertNotNull(message.getText(), "Message text should not be null");
+		System.out.println("=== Output with ListOutputConverter generated schema ===");
+		System.out.println(message.getText());
+
+		assertTrue(message.getText().length() > 0, "Output should not be empty");
 	}
 
 }