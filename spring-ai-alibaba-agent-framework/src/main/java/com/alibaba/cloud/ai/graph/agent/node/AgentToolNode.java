/*
 * Copyright 2024-2025 the original author or authors.
 *
 * Licensed under the Apache License, Version 2.0 (the "License");
 * you may not use this file except in compliance with the License.
 * You may obtain a copy of the License at
 *
 *      https://www.apache.org/licenses/LICENSE-2.0
 *
 * Unless required by applicable law or agreed to in writing, software
 * distributed under the License is distributed on an "AS IS" BASIS,
 * WITHOUT WARRANTIES OR CONDITIONS OF ANY KIND, either express or implied.
 * See the License for the specific language governing permissions and
 * limitations under the License.
 */
package com.alibaba.cloud.ai.graph.agent.node;

import com.alibaba.cloud.ai.graph.OverAllState;
import com.alibaba.cloud.ai.graph.RunnableConfig;
import com.alibaba.cloud.ai.graph.action.NodeActionWithConfig;
import com.alibaba.cloud.ai.graph.state.RemoveByHash;
import com.alibaba.cloud.ai.graph.agent.interceptor.ToolInterceptor;
import com.alibaba.cloud.ai.graph.agent.interceptor.ToolCallRequest;
import com.alibaba.cloud.ai.graph.agent.interceptor.ToolCallResponse;
import com.alibaba.cloud.ai.graph.agent.interceptor.ToolCallHandler;
import com.alibaba.cloud.ai.graph.agent.interceptor.InterceptorChain;

import org.springframework.ai.chat.messages.AssistantMessage;
import org.springframework.ai.chat.messages.Message;
import org.springframework.ai.chat.messages.ToolResponseMessage;
import org.springframework.ai.chat.model.ToolContext;
import org.springframework.ai.tool.ToolCallback;
import org.springframework.ai.tool.execution.ToolExecutionException;
import org.springframework.ai.tool.execution.ToolExecutionExceptionProcessor;
import org.springframework.ai.tool.function.FunctionToolCallback;
import org.springframework.ai.tool.method.MethodToolCallback;
import org.springframework.ai.tool.resolution.ToolCallbackResolver;


import java.util.ArrayList;
import java.util.HashMap;
import java.util.List;
import java.util.Map;
import java.util.Set;
import java.util.stream.Collectors;

import org.slf4j.Logger;
import org.slf4j.LoggerFactory;

import static com.alibaba.cloud.ai.graph.agent.DefaultBuilder.POSSIBLE_LLM_TOOL_NAME_CHANGE_WARNING;
import static com.alibaba.cloud.ai.graph.agent.tools.ToolContextConstants.AGENT_CONFIG_CONTEXT_KEY;
import static com.alibaba.cloud.ai.graph.agent.tools.ToolContextConstants.AGENT_STATE_CONTEXT_KEY;
import static com.alibaba.cloud.ai.graph.agent.tools.ToolContextConstants.AGENT_STATE_FOR_UPDATE_CONTEXT_KEY;
import static com.alibaba.cloud.ai.graph.checkpoint.BaseCheckpointSaver.THREAD_ID_DEFAULT;

public class AgentToolNode implements NodeActionWithConfig {
	public static final String TOOL_NODE_NAME = "tool";
	private static final Logger logger = LoggerFactory.getLogger(AgentToolNode.class);

	private final String agentName;

	private boolean enableActingLog;

	private List<ToolCallback> toolCallbacks;

	private Map<String, Object> toolContext;

	private List<ToolInterceptor> toolInterceptors = new ArrayList<>();

	private ToolCallbackResolver toolCallbackResolver;

	private ToolExecutionExceptionProcessor toolExecutionExceptionProcessor;

	public AgentToolNode(Builder builder) {
		this.agentName = builder.agentName;
		this.enableActingLog = builder.enableActingLog;
		this.toolCallbackResolver = builder.toolCallbackResolver;
		this.toolCallbacks = builder.toolCallbacks;
<<<<<<< HEAD
		this.toolExecutionExceptionProcessor = builder.toolExecutionExceptionProcessor;
=======
		this.toolContext = builder.toolContext;
>>>>>>> 76adc1a6
	}

	public void setToolCallbacks(List<ToolCallback> toolCallbacks) {
		this.toolCallbacks = toolCallbacks;
	}

	public void setToolInterceptors(List<ToolInterceptor> toolInterceptors) {
		this.toolInterceptors = toolInterceptors;
	}

	void setToolCallbackResolver(ToolCallbackResolver toolCallbackResolver) {
		this.toolCallbackResolver = toolCallbackResolver;
	}

	public List<ToolCallback> getToolCallbacks() {
		return toolCallbacks;
	}

	@Override
	public Map<String, Object> apply(OverAllState state, RunnableConfig config) throws Exception {
		List<Message> messages = (List<Message>) state.value("messages").orElseThrow();
		Message lastMessage = messages.get(messages.size() - 1);

		Map<String, Object> updatedState = new HashMap<>();
		Map<String, Object> extraStateFromToolCall = new HashMap<>();
		if (lastMessage instanceof AssistantMessage assistantMessage) {
			// execute the tool function
			List<ToolResponseMessage.ToolResponse> toolResponses = new ArrayList<>();

			if (enableActingLog) {
				logger.info("[ThreadId {}] Agent {} acting with {} tools.", config.threadId().orElse(THREAD_ID_DEFAULT), agentName, assistantMessage.getToolCalls().size());
			}

			for (AssistantMessage.ToolCall toolCall : assistantMessage.getToolCalls()) {
				// Execute tool call with interceptor chain
				ToolCallResponse response = executeToolCallWithInterceptors(toolCall, state, config, extraStateFromToolCall);
				toolResponses.add(response.toToolResponse());
			}

<<<<<<< HEAD
			ToolResponseMessage toolResponseMessage =
					ToolResponseMessage.builder()
							.responses(toolResponses)
							.build();
=======
			ToolResponseMessage toolResponseMessage = ToolResponseMessage.builder()
				.responses(toolResponses)
				.metadata(Map.of())
				.build();

>>>>>>> 76adc1a6
			if (enableActingLog) {
				logger.info("[ThreadId {}] Agent {} acting returned: {}", config.threadId().orElse(THREAD_ID_DEFAULT), agentName, toolResponseMessage);
			}

			updatedState.put("messages", toolResponseMessage);
		} else if (lastMessage instanceof ToolResponseMessage toolResponseMessage) {
			if (messages.size() < 2) {
				throw new IllegalStateException("Cannot find AssistantMessage before ToolResponseMessage");
			}
			Message secondLastMessage = messages.get(messages.size() - 2);
			if (!(secondLastMessage instanceof AssistantMessage assistantMessage)) {
				throw new IllegalStateException("Message before ToolResponseMessage is not an AssistantMessage");
			}

			List<ToolResponseMessage.ToolResponse> existingResponses = toolResponseMessage.getResponses();
			List<ToolResponseMessage.ToolResponse> allResponses = new ArrayList<>(existingResponses);

			Set<String> executedToolNames = existingResponses.stream()
					.map(ToolResponseMessage.ToolResponse::name)
					.collect(Collectors.toSet());

			if (enableActingLog) {
				logger.info("[ThreadId {}] Agent {} acting with {} tools ({} tools provided results).", config.threadId().orElse(THREAD_ID_DEFAULT), agentName, assistantMessage.getToolCalls().size(), existingResponses.size());
			}

			for (AssistantMessage.ToolCall toolCall : assistantMessage.getToolCalls()) {
				if (executedToolNames.contains(toolCall.name())) {
					continue;
				}

				// Execute tool call with interceptor chain
				ToolCallResponse response = executeToolCallWithInterceptors(toolCall, state, config, extraStateFromToolCall);
				allResponses.add(response.toToolResponse());
			}

			List<Object> newMessages = new ArrayList<>();
<<<<<<< HEAD
			ToolResponseMessage newToolResponseMessage =
					ToolResponseMessage.builder().responses(allResponses).build();
=======
			ToolResponseMessage newToolResponseMessage = ToolResponseMessage.builder()
				.responses(allResponses)
				.metadata(Map.of())
				.build();
>>>>>>> 76adc1a6
			newMessages.add(newToolResponseMessage);
			newMessages.add(new RemoveByHash<>(assistantMessage));
			updatedState.put("messages", newMessages);

			if (enableActingLog) {
				logger.info("[ThreadId {}] Agent {} acting successfully returned.", config.threadId()
						.orElse(THREAD_ID_DEFAULT), agentName);
				if (logger.isDebugEnabled()) {
					logger.debug("[ThreadId {}] Agent {} acting returned: {}", config.threadId()
							.orElse(THREAD_ID_DEFAULT), agentName, toolResponseMessage);
				}
			}

		} else {
			throw new IllegalStateException("Last message is not an AssistantMessage or ToolResponseMessage");
		}

		// Merge extra state from tool calls
		updatedState.putAll(extraStateFromToolCall);
		return updatedState;
	}

	/**
	 * Execute a tool call with interceptor chain support.
	 */
	private ToolCallResponse executeToolCallWithInterceptors(
			AssistantMessage.ToolCall toolCall,
			OverAllState state,
			RunnableConfig config,
			Map<String, Object> extraStateFromToolCall) {

		// Create ToolCallRequest
		ToolCallRequest request = ToolCallRequest.builder()
				.toolCall(toolCall)
				.context(config.metadata().orElse(new HashMap<>()))
				.build();

		// Create base handler that actually executes the tool
		ToolCallHandler baseHandler = req -> {
			ToolCallback toolCallback = resolve(req.getToolName());

			if (toolCallback == null) {
				logger.warn(POSSIBLE_LLM_TOOL_NAME_CHANGE_WARNING, req.getToolName());
				throw new IllegalStateException("No ToolCallback found for tool name: " + req.getToolName());
			}

			if (enableActingLog) {
				logger.info("[ThreadId {}] Agent {} acting, executing tool {}.", config.threadId().orElse(THREAD_ID_DEFAULT), agentName, req.getToolName());
			}

			String result;
			try {
				// Handle FunctionToolCallback and MethodToolCallback, which support passing state and config in ToolContext.
				if (toolCallback instanceof FunctionToolCallback<?, ?> || toolCallback instanceof MethodToolCallback) {
					Map<String, Object> toolContextMap = new HashMap<>(toolContext);
					toolContextMap.putAll(Map.of(AGENT_STATE_CONTEXT_KEY, state, AGENT_CONFIG_CONTEXT_KEY, config, AGENT_STATE_FOR_UPDATE_CONTEXT_KEY, extraStateFromToolCall));
					result = toolCallback.call(req.getArguments(), new ToolContext(toolContextMap));
				} else {
					// FIXME, currently MCP Tool does not support State and RunnableConfig transmission in ToolContext.
					result = toolCallback.call(req.getArguments(), new ToolContext(toolContext));
				}

				if (enableActingLog) {
					logger.info("[ThreadId {}] Agent {} acting, tool {} finished", config.threadId()
									.orElse(THREAD_ID_DEFAULT), agentName, req.getToolName());
					if (logger.isDebugEnabled()) {
						logger.debug("Tool {} returned: {}", req.getToolName(), result);
					}
				}
			} catch (ToolExecutionException e) {
				logger.error("[ThreadId {}] Agent {} acting, tool {} execution failed. "
						+ "The agent loop has ended, please use ToolRetryInterceptor to customize the retry and policy on tool failure. \n"
						, config.threadId().orElse(THREAD_ID_DEFAULT), agentName, req.getToolName(), e);
				result = toolExecutionExceptionProcessor.process(e);
			}

			return ToolCallResponse.of(req.getToolCallId(), req.getToolName(), result);
		};

		// Chain interceptors if any
		ToolCallHandler chainedHandler = InterceptorChain.chainToolInterceptors(
			toolInterceptors, baseHandler);

		// Execute the chained handler
		return chainedHandler.call(request);
	}

	private ToolCallback resolve(String toolName) {
		return toolCallbacks.stream()
			.filter(callback -> callback.getToolDefinition().name().equals(toolName))
			.findFirst()
			.orElseGet(() -> toolCallbackResolver == null ? null : toolCallbackResolver.resolve(toolName));
	}

	public String getName() {
		return TOOL_NODE_NAME;
	}

	public static Builder builder() {
		return new Builder();
	}

	public static class Builder {

		private String agentName;

		private boolean enableActingLog;

		private List<ToolCallback> toolCallbacks = new ArrayList<>();

		private Map<String, Object> toolContext = new HashMap<>();

		private ToolCallbackResolver toolCallbackResolver;

		private ToolExecutionExceptionProcessor toolExecutionExceptionProcessor;

		private Builder() {
		}

		public Builder agentName(String agentName) {
			this.agentName = agentName;
			return this;
		}

		public Builder enableActingLog(boolean enableActingLog) {
			this.enableActingLog = enableActingLog;
			return this;
		}

		public Builder toolCallbacks(List<ToolCallback> toolCallbacks) {
			this.toolCallbacks = toolCallbacks;
			return this;
		}

		public Builder toolCallbackResolver(ToolCallbackResolver toolCallbackResolver) {
			this.toolCallbackResolver = toolCallbackResolver;
			return this;
		}

		public Builder toolContext(Map<String, Object> toolContext) {
			this.toolContext = new HashMap<>(toolContext);
			return this;
		}

		public Builder toolExecutionExceptionProcessor(ToolExecutionExceptionProcessor toolExecutionExceptionProcessor) {
			this.toolExecutionExceptionProcessor = toolExecutionExceptionProcessor;
			return this;
		}

		public AgentToolNode build() {
			return new AgentToolNode(this);
		}

	}

}<|MERGE_RESOLUTION|>--- conflicted
+++ resolved
@@ -76,12 +76,9 @@
 		this.enableActingLog = builder.enableActingLog;
 		this.toolCallbackResolver = builder.toolCallbackResolver;
 		this.toolCallbacks = builder.toolCallbacks;
-<<<<<<< HEAD
-		this.toolExecutionExceptionProcessor = builder.toolExecutionExceptionProcessor;
-=======
 		this.toolContext = builder.toolContext;
->>>>>>> 76adc1a6
-	}
+        this.toolExecutionExceptionProcessor = builder.toolExecutionExceptionProcessor;
+    }
 
 	public void setToolCallbacks(List<ToolCallback> toolCallbacks) {
 		this.toolCallbacks = toolCallbacks;
@@ -120,18 +117,10 @@
 				toolResponses.add(response.toToolResponse());
 			}
 
-<<<<<<< HEAD
 			ToolResponseMessage toolResponseMessage =
 					ToolResponseMessage.builder()
 							.responses(toolResponses)
 							.build();
-=======
-			ToolResponseMessage toolResponseMessage = ToolResponseMessage.builder()
-				.responses(toolResponses)
-				.metadata(Map.of())
-				.build();
-
->>>>>>> 76adc1a6
 			if (enableActingLog) {
 				logger.info("[ThreadId {}] Agent {} acting returned: {}", config.threadId().orElse(THREAD_ID_DEFAULT), agentName, toolResponseMessage);
 			}
@@ -168,15 +157,8 @@
 			}
 
 			List<Object> newMessages = new ArrayList<>();
-<<<<<<< HEAD
 			ToolResponseMessage newToolResponseMessage =
 					ToolResponseMessage.builder().responses(allResponses).build();
-=======
-			ToolResponseMessage newToolResponseMessage = ToolResponseMessage.builder()
-				.responses(allResponses)
-				.metadata(Map.of())
-				.build();
->>>>>>> 76adc1a6
 			newMessages.add(newToolResponseMessage);
 			newMessages.add(new RemoveByHash<>(assistantMessage));
 			updatedState.put("messages", newMessages);
