/*
 * Copyright 2024-2025 the original author or authors.
 *
 * Licensed under the Apache License, Version 2.0 (the "License");
 * you may not use this file except in compliance with the License.
 * You may obtain a copy of the License at
 *
 *      https://www.apache.org/licenses/LICENSE-2.0
 *
 * Unless required by applicable law or agreed to in writing, software
 * distributed under the License is distributed on an "AS IS" BASIS,
 * WITHOUT WARRANTIES OR CONDITIONS OF ANY KIND, either express or implied.
 * See the License for the specific language governing permissions and
 * limitations under the License.
 */
package com.alibaba.cloud.ai.graph.agent.node;

import com.alibaba.cloud.ai.graph.OverAllState;
import com.alibaba.cloud.ai.graph.RunnableConfig;
import com.alibaba.cloud.ai.graph.action.NodeActionWithConfig;
import com.alibaba.cloud.ai.graph.agent.structured.StructuredOutputIntegration;
import com.alibaba.cloud.ai.graph.serializer.AgentInstructionMessage;
import com.alibaba.cloud.ai.graph.utils.TypeRef;
import com.alibaba.cloud.ai.graph.agent.interceptor.ModelInterceptor;
import com.alibaba.cloud.ai.graph.agent.interceptor.ModelRequest;
import com.alibaba.cloud.ai.graph.agent.interceptor.ModelResponse;
import com.alibaba.cloud.ai.graph.agent.interceptor.ModelCallHandler;
import com.alibaba.cloud.ai.graph.agent.interceptor.InterceptorChain;

import org.springframework.ai.chat.client.ChatClient;
import org.springframework.ai.chat.client.advisor.api.Advisor;
import org.springframework.ai.chat.messages.AssistantMessage;
import org.springframework.ai.chat.messages.Message;
import org.springframework.ai.chat.messages.UserMessage;
import org.springframework.ai.chat.model.ChatResponse;
import org.springframework.ai.chat.prompt.PromptTemplate;
import org.springframework.ai.model.tool.ToolCallingChatOptions;
import org.springframework.ai.tool.ToolCallback;

import org.springframework.util.StringUtils;

import java.util.ArrayList;
import java.util.HashMap;
import java.util.List;
import java.util.Map;

import reactor.core.publisher.Flux;

public class AgentLlmNode implements NodeActionWithConfig {

	private List<Advisor> advisors = new ArrayList<>();

	private List<ToolCallback> toolCallbacks = new ArrayList<>();

	private List<ModelInterceptor> modelInterceptors = new ArrayList<>();

	private String outputKey;

	private String outputSchema;

	private ChatClient chatClient;

	private ToolCallingChatOptions toolCallingChatOptions;

	public AgentLlmNode(Builder builder) {
		this.outputKey = builder.outputKey;
		this.outputSchema = builder.outputSchema;
		if (builder.advisors != null) {
			this.advisors = builder.advisors;
		}
		if (builder.toolCallbacks != null) {
			this.toolCallbacks = builder.toolCallbacks;
		}
		if (builder.modelInterceptors != null) {
			this.modelInterceptors = builder.modelInterceptors;
		}
		this.chatClient = builder.chatClient;
		this.toolCallingChatOptions = ToolCallingChatOptions.builder()
				.toolCallbacks(toolCallbacks)
				.internalToolExecutionEnabled(false)
				.build();
	}

	public static Builder builder() {
		return new Builder();
	}

	public void setToolCallbacks(List<ToolCallback> toolCallbacks) {
		this.toolCallbacks = toolCallbacks;
	}

	public void setModelInterceptors(List<ModelInterceptor> modelInterceptors) {
		this.modelInterceptors = modelInterceptors;
	}

	@Override
	public Map<String, Object> apply(OverAllState state, RunnableConfig config) throws Exception {
		// add streaming support
		boolean stream = config.metadata("_stream_", new TypeRef<Boolean>(){}).orElse(true);
		if (stream) {
			if (state.value("messages").isEmpty()) {
				throw new IllegalArgumentException("Either 'instruction' or 'includeContents' must be set for Agent.");
			}
			@SuppressWarnings("unchecked")
			List<Message> messages = (List<Message>) state.value("messages").get();
			augmentUserMessage(messages, outputSchema);
			renderTemplatedUserMessage(messages, state.data());

			// Create ModelRequest
			ModelRequest modelRequest = ModelRequest.builder()
					.messages(messages)
					.options(toolCallingChatOptions)
					.build();

			// Create base handler that actually calls the model with streaming
			ModelCallHandler baseHandler = request -> {
				try {
					Flux<ChatResponse> chatResponseFlux = buildChatClientRequestSpec(request).stream().chatResponse();
					return ModelResponse.of(chatResponseFlux);
				} catch (Exception e) {
					return ModelResponse.of(new AssistantMessage("Exception: " + e.getMessage()));
				}
			};

			// Chain interceptors if any
			ModelCallHandler chainedHandler = InterceptorChain.chainModelInterceptors(
					modelInterceptors, baseHandler);

			// Execute the chained handler
			ModelResponse modelResponse = chainedHandler.call(modelRequest);
			return Map.of(StringUtils.hasLength(this.outputKey) ? this.outputKey : "messages", modelResponse.getMessage());
		} else {
			AssistantMessage responseOutput;

			// Build the base model call handler
			if (state.value("messages").isEmpty()) {
				throw new IllegalArgumentException("Either 'instruction' or 'includeContents' must be set for Agent.");
			}
			@SuppressWarnings("unchecked")
			List<Message> messages = (List<Message>) state.value("messages").get();
			augmentUserMessage(messages, outputSchema);
			renderTemplatedUserMessage(messages, state.data());

			// Create ModelRequest
			ModelRequest modelRequest = ModelRequest.builder()
					.messages(messages)
					.options(toolCallingChatOptions)
					.build();

			// Create base handler that actually calls the model
			ModelCallHandler baseHandler = request -> {
				try {
					ChatResponse response = buildChatClientRequestSpec(request).call().chatResponse();
					return ModelResponse.of(response.getResult().getOutput());
				} catch (Exception e) {
					return ModelResponse.of(new AssistantMessage("Exception: " + e.getMessage()));
				}
			};

			// Chain interceptors if any
			ModelCallHandler chainedHandler = InterceptorChain.chainModelInterceptors(
					modelInterceptors, baseHandler);

			// Execute the chained handler
			ModelResponse modelResponse = chainedHandler.call(modelRequest);
			responseOutput = (AssistantMessage) modelResponse.getMessage();

			Map<String, Object> updatedState = new HashMap<>();
			updatedState.put("messages", responseOutput);
			if (StringUtils.hasLength(this.outputKey)) {
				updatedState.put(this.outputKey, responseOutput);
			}

			StructuredOutputIntegration.processStructuredOutput(updatedState, responseOutput, outputSchema);

			return updatedState;
		}
	}

	public void setAdvisors(List<Advisor> advisors) {
		this.advisors = advisors;
	}

	private String renderPromptTemplate(String prompt, Map<String, Object> params) {
		PromptTemplate promptTemplate = new PromptTemplate(prompt);
		return promptTemplate.render(params);
	}

	public void augmentUserMessage(List<Message> messages, String outputSchema) {
		if (!StringUtils.hasText(outputSchema)) {
			return;
		}

		for (int i = messages.size() - 1; i >= 0; i--) {
			Message message = messages.get(i);
			if (message instanceof UserMessage userMessage) {
				messages.set(i, userMessage.mutate().text(userMessage.getText() + System.lineSeparator() + outputSchema).build());
				break;
			}
			if (message instanceof AgentInstructionMessage templatedUserMessage) {
				messages.set(i, templatedUserMessage.mutate().text(templatedUserMessage.getText() + System.lineSeparator() + outputSchema).build());
				break;
			}

			if (i == 0) {
				messages.add(new UserMessage(outputSchema));
			}
		}
	}

	public void renderTemplatedUserMessage(List<Message> messages, Map<String, Object> params) {
		for (int i = messages.size() - 1; i >= 0; i--) {
			Message message = messages.get(i);
			if (message instanceof AgentInstructionMessage instructionMessage) {
				AgentInstructionMessage newMessage = instructionMessage.mutate().text(renderPromptTemplate(instructionMessage.getText(), params)).build();
				messages.set(i, newMessage);
				break;
			}
		}
	}

	/**
	 * Filter tool callbacks based on the tools specified in ModelRequest.
	 * @param modelRequest the model request containing the list of tool names to filter by
	 * @return filtered list of tool callbacks matching the requested tools
	 */
	private List<ToolCallback> filterToolCallbacks(ModelRequest modelRequest) {
		if (modelRequest == null || modelRequest.getTools() == null || modelRequest.getTools().isEmpty()) {
			return toolCallbacks;
		}

		List<String> requestedTools = modelRequest.getTools();
		return toolCallbacks.stream()
				.filter(callback -> requestedTools.contains(callback.getToolDefinition().name()))
				.toList();
	}

	private ChatClient.ChatClientRequestSpec buildChatClientRequestSpec(ModelRequest modelRequest) {

		List<ToolCallback> filteredToolCallbacks = filterToolCallbacks(modelRequest);
		this.toolCallingChatOptions = ToolCallingChatOptions.builder()
				.toolCallbacks(filteredToolCallbacks)
				.internalToolExecutionEnabled(false)
				.build();

		ToolCallingChatOptions structuredOptions = StructuredOutputIntegration.prepareStructuredOutputTool(
			outputSchema, toolCallingChatOptions, toolCallbacks
		);

		ChatClient.ChatClientRequestSpec chatClientRequestSpec = chatClient.prompt()
<<<<<<< HEAD
				.options(structuredOptions)
				.messages(messages)
=======
				.options(toolCallingChatOptions)
				.messages(modelRequest.getMessages())
>>>>>>> e72ffa41
				.advisors(advisors);

		return chatClientRequestSpec;
	}

	public static class Builder {

		private String outputKey;

		private String outputSchema;

		private ChatClient chatClient;

		private List<Advisor> advisors;

		private List<ToolCallback> toolCallbacks;

		private List<ModelInterceptor> modelInterceptors;

		public Builder outputKey(String outputKey) {
			this.outputKey = outputKey;
			return this;
		}

		public Builder outputSchema(String outputSchema) {
			this.outputSchema = outputSchema;
			return this;
		}

		public Builder advisors(List<Advisor> advisors) {
			this.advisors = advisors;
			return this;
		}

		public Builder toolCallbacks(List<ToolCallback> toolCallbacks) {
			this.toolCallbacks = toolCallbacks;
			return this;
		}

		public Builder modelInterceptors(List<ModelInterceptor> modelInterceptors) {
			this.modelInterceptors = modelInterceptors;
			return this;
		}

		public Builder chatClient(ChatClient chatClient) {
			this.chatClient = chatClient;
			return this;
		}

		public AgentLlmNode build() {
			return new AgentLlmNode(this);
		}

	}

}<|MERGE_RESOLUTION|>--- conflicted
+++ resolved
@@ -248,13 +248,10 @@
 		);
 
 		ChatClient.ChatClientRequestSpec chatClientRequestSpec = chatClient.prompt()
-<<<<<<< HEAD
 				.options(structuredOptions)
 				.messages(messages)
-=======
 				.options(toolCallingChatOptions)
 				.messages(modelRequest.getMessages())
->>>>>>> e72ffa41
 				.advisors(advisors);
 
 		return chatClientRequestSpec;
