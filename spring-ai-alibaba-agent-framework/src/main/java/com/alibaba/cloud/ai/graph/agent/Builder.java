/*
 * Copyright 2024-2025 the original author or authors.
 *
 * Licensed under the Apache License, Version 2.0 (the "License");
 * you may not use this file except in compliance with the License.
 * You may obtain a copy of the License at
 *
 *      https://www.apache.org/licenses/LICENSE-2.0
 *
 * Unless required by applicable law or agreed to in writing, software
 * distributed under the License is distributed on an "AS IS" BASIS,
 * WITHOUT WARRANTIES OR CONDITIONS OF ANY KIND, either express or implied.
 * See the License for the specific language governing permissions and
 * limitations under the License.
 */
package com.alibaba.cloud.ai.graph.agent;

import java.lang.reflect.Type;
import java.util.ArrayList;
import java.util.Arrays;
import java.util.HashMap;
import java.util.List;
import java.util.Map;

import com.alibaba.cloud.ai.graph.CompileConfig;
import com.alibaba.cloud.ai.graph.KeyStrategy;
import com.alibaba.cloud.ai.graph.agent.hook.Hook;
import com.alibaba.cloud.ai.graph.agent.interceptor.Interceptor;
import com.alibaba.cloud.ai.graph.agent.interceptor.ModelInterceptor;
import com.alibaba.cloud.ai.graph.agent.interceptor.ToolInterceptor;
import com.alibaba.cloud.ai.graph.checkpoint.BaseCheckpointSaver;
import com.alibaba.cloud.ai.graph.checkpoint.config.SaverConfig;

import com.alibaba.cloud.ai.graph.serializer.StateSerializer;
import com.alibaba.cloud.ai.graph.serializer.std.SpringAIStateSerializer;
import io.micrometer.observation.ObservationRegistry;

import org.springframework.ai.chat.client.ChatClient;
import org.springframework.ai.chat.client.observation.ChatClientObservationConvention;
import org.springframework.ai.chat.model.ChatModel;
import org.springframework.ai.chat.prompt.ChatOptions;
import org.springframework.ai.support.ToolCallbacks;
import org.springframework.ai.tool.ToolCallback;
import org.springframework.ai.tool.ToolCallbackProvider;
import org.springframework.ai.tool.resolution.ToolCallbackResolver;

import org.springframework.util.Assert;

public abstract class Builder {

	protected String name;

	protected String description;

	protected String instruction;

	protected String systemPrompt;

	protected ChatModel model;

	protected ChatOptions chatOptions;

	protected ChatClient chatClient;

	protected List<ToolCallback> tools = new ArrayList<>();

	protected List<ToolCallbackProvider> toolCallbackProviders = new ArrayList<>();

	protected List<String> toolNames = new ArrayList<>();

	protected ToolCallbackResolver resolver;

	protected Map<String, Object> toolContext = new HashMap<>();

	protected boolean releaseThread;

	protected BaseCheckpointSaver saver;

<<<<<<< HEAD
	protected CompileConfig compileConfig;

	protected List<? extends Hook> hooks;
	protected List<? extends Interceptor> interceptors;
	protected List<ModelInterceptor> modelInterceptors;
	protected List<ToolInterceptor> toolInterceptors;
=======
	protected List<Hook> hooks = new ArrayList<>();
	protected List<Interceptor> interceptors = new ArrayList<>();
	protected List<ModelInterceptor> modelInterceptors = new ArrayList<>();
	protected List<ToolInterceptor> toolInterceptors = new ArrayList<>();
>>>>>>> 51f6bada

	protected boolean includeContents = true;
	protected boolean returnReasoningContents;

	protected String outputKey;

	protected KeyStrategy outputKeyStrategy;

	protected String inputSchema;
	protected Type inputType;

	protected String outputSchema;
	protected Class<?> outputType;

	protected ObservationRegistry observationRegistry;

	protected ChatClientObservationConvention customObservationConvention;

	protected boolean enableLogging;
	
	protected StateSerializer stateSerializer;

	public Builder name(String name) {
		this.name = name;
		return this;
	}

	@Deprecated
	public Builder chatClient(ChatClient chatClient) {
		this.chatClient = chatClient;
		return this;
	}

	public Builder model(ChatModel model) {
		this.model = model;
		return this;
	}

	public Builder chatOptions(ChatOptions chatOptions) {
		this.chatOptions = chatOptions;
		return this;
	}

	public Builder tools(List<ToolCallback> tools) {
		Assert.notNull(tools, "tools cannot be null");
		Assert.noNullElements(tools, "tools cannot contain null elements");
		this.tools.addAll(tools);
		return this;
	}

	public Builder tools(ToolCallback... tools) {
		Assert.notNull(tools, "tools cannot be null");
		Assert.noNullElements(tools, "tools cannot contain null elements");
		this.tools.addAll(List.of(tools));
		return this;
	}

	public Builder methodTools(Object... toolObjects) {
		Assert.notNull(toolObjects, "toolObjects cannot be null");
		Assert.noNullElements(toolObjects, "toolObjects cannot contain null elements");
		this.tools.addAll(Arrays.asList(ToolCallbacks.from(toolObjects)));
		return this;
	}

	public Builder toolCallbackProviders(ToolCallbackProvider... toolCallbackProviders) {
		Assert.notNull(toolCallbackProviders, "toolCallbackProviders cannot be null");
		Assert.noNullElements(toolCallbackProviders, "toolCallbackProviders cannot contain null elements");
		this.toolCallbackProviders.addAll(List.of(toolCallbackProviders));
		return this;
	}

	public Builder toolNames(String... toolNames) {
		Assert.notNull(toolNames, "toolNames cannot be null");
		Assert.noNullElements(toolNames, "toolNames cannot contain null elements");
		this.toolNames.addAll(List.of(toolNames));
		return this;
	}

	public Builder resolver(ToolCallbackResolver resolver) {
		this.resolver = resolver;
		return this;
	}

	public Builder toolContext(Map<String, Object> toolContext) {
		Assert.notNull(toolContext, "toolContext cannot be null");
		Assert.noNullElements(toolContext.keySet(), "toolContext keys cannot contain null elements");
		Assert.noNullElements(toolContext.values(), "toolContext values cannot contain null elements");
		this.toolContext.putAll(toolContext);
		return this;
	}

	public Builder releaseThread(boolean releaseThread) {
		this.releaseThread = releaseThread;
		return this;
	}

	public Builder saver(BaseCheckpointSaver saver) {
		Assert.notNull(saver, "saver cannot be null");
		this.saver = saver;
		return this;
	}

	public Builder compileConfig(CompileConfig compileConfig) {
		Assert.notNull(compileConfig, "compileConfig cannot be null");
		this.compileConfig = compileConfig;
		return this;
	}

	public Builder description(String description) {
		this.description = description;
		return this;
	}

	public Builder instruction(String instruction) {
		this.instruction = instruction;
		return this;
	}

	public Builder systemPrompt(String systemPrompt) {
		this.systemPrompt = systemPrompt;
		return this;
	}

	public Builder outputKey(String outputKey) {
		this.outputKey = outputKey;
		return this;
	}

	public Builder outputKeyStrategy(KeyStrategy outputKeyStrategy) {
		this.outputKeyStrategy = outputKeyStrategy;
		return this;
	}

	public Builder inputSchema(String inputSchema) {
		this.inputSchema = inputSchema;
		return this;
	}

	public Builder inputType(Type inputType) {
		this.inputType = inputType;
		return this;
	}

	public Builder outputSchema(String outputSchema) {
		this.outputSchema = outputSchema;
		return this;
	}

	public Builder outputType(Class<?> outputType) {
		this.outputType = outputType;
		return this;
	}

	public Builder includeContents(boolean includeContents) {
		this.includeContents = includeContents;
		return this;
	}

	public Builder returnReasoningContents(boolean returnReasoningContents) {
		this.returnReasoningContents = returnReasoningContents;
		return this;
	}

	public Builder hooks(List<? extends Hook> hooks) {
		Assert.notNull(hooks, "hooks cannot be null");
		Assert.noNullElements(hooks, "hooks cannot contain null elements");
		this.hooks.addAll(hooks);
		return this;
	}

	public Builder hooks(Hook... hooks) {
		Assert.notNull(hooks, "hooks cannot be null");
		Assert.noNullElements(hooks, "hooks cannot contain null elements");
		this.hooks.addAll(List.of(hooks));
		return this;
	}

	public Builder interceptors(List<? extends Interceptor> interceptors) {
		Assert.notNull(interceptors, "interceptors cannot be null");
		Assert.noNullElements(interceptors, "interceptors cannot contain null elements");
		this.interceptors.addAll(interceptors);
		return this;
	}

	public Builder interceptors(Interceptor... interceptors) {
		Assert.notNull(interceptors, "interceptors cannot be null");
		Assert.noNullElements(interceptors, "interceptors cannot contain null elements");
		this.interceptors.addAll(List.of(interceptors));
		return this;
	}


	public Builder observationRegistry(ObservationRegistry observationRegistry) {
		this.observationRegistry = observationRegistry;
		return this;
	}

	public Builder customObservationConvention(ChatClientObservationConvention customObservationConvention) {
		this.customObservationConvention = customObservationConvention;
		return this;
	}

	public Builder enableLogging(boolean enableLogging) {
		this.enableLogging = enableLogging;
		return this;
	}
	
	/**
	 * Sets the state serializer for the agent.
	 * @param stateSerializer the state serializer to use
	 * @return this builder instance
	 */
	public Builder stateSerializer(StateSerializer stateSerializer) {
		this.stateSerializer = stateSerializer;
		return this;
	}

	/**
	 * Sets the state serializer for the agent.
	 * @param stateSerializer the SpringAI state serializer to use
	 * @return this builder instance
	 * @deprecated Use {@link #stateSerializer(StateSerializer)} instead
	 */
	@Deprecated
	public Builder stateSerializer(SpringAIStateSerializer stateSerializer) {
		this.stateSerializer = stateSerializer;
		return this;
	}

	protected CompileConfig buildConfig() {
		if (compileConfig != null) {
			return compileConfig;
		}

		SaverConfig saverConfig = SaverConfig.builder()
				.register(saver)
				.build();
		return CompileConfig.builder()
				.saverConfig(saverConfig)
				.recursionLimit(Integer.MAX_VALUE)
				.releaseThread(releaseThread)
				.build();
	}

	public abstract ReactAgent build();

}<|MERGE_RESOLUTION|>--- conflicted
+++ resolved
@@ -76,19 +76,12 @@
 
 	protected BaseCheckpointSaver saver;
 
-<<<<<<< HEAD
 	protected CompileConfig compileConfig;
 
-	protected List<? extends Hook> hooks;
-	protected List<? extends Interceptor> interceptors;
-	protected List<ModelInterceptor> modelInterceptors;
-	protected List<ToolInterceptor> toolInterceptors;
-=======
 	protected List<Hook> hooks = new ArrayList<>();
 	protected List<Interceptor> interceptors = new ArrayList<>();
 	protected List<ModelInterceptor> modelInterceptors = new ArrayList<>();
 	protected List<ToolInterceptor> toolInterceptors = new ArrayList<>();
->>>>>>> 51f6bada
 
 	protected boolean includeContents = true;
 	protected boolean returnReasoningContents;
