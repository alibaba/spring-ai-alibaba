--- conflicted
+++ resolved
@@ -102,18 +102,12 @@
 
 	@Override
 	public Response apply(Request request, ToolContext toolContext) {
-<<<<<<< HEAD
 		try {
 			// Extract state from ToolContext
 			Map<String, Object> contextData = toolContext.getContext();
 			if (contextData == null) {
 				return new Response("Error: Tool context is not available");
 			}
-=======
-		// Extract state from ToolContext
-		Map<String, Object> contextData = toolContext.getContext();
-		Map<String, Object> extraState = (Map<String, Object>)contextData.get(AGENT_STATE_FOR_UPDATE_CONTEXT_KEY);
->>>>>>> 1e3ecd83
 
 			Object extraStateObj = contextData.get("extraState");
 			if (extraStateObj == null) {
