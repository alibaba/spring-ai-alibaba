--- conflicted
+++ resolved
@@ -31,8 +31,6 @@
 import com.alibaba.cloud.ai.graph.agent.factory.AgentBuilderFactory;
 import com.alibaba.cloud.ai.graph.agent.factory.DefaultAgentBuilderFactory;
 import com.alibaba.cloud.ai.graph.agent.hook.Hook;
-<<<<<<< HEAD
-=======
 import com.alibaba.cloud.ai.graph.agent.hook.HookPosition;
 import com.alibaba.cloud.ai.graph.agent.hook.InterruptionHook;
 import com.alibaba.cloud.ai.graph.agent.hook.JumpTo;
@@ -41,7 +39,6 @@
 import com.alibaba.cloud.ai.graph.agent.hook.ModelHook;
 import com.alibaba.cloud.ai.graph.agent.hook.ToolInjection;
 import com.alibaba.cloud.ai.graph.agent.hook.hip.HumanInTheLoopHook;
->>>>>>> 0d84d3fb
 import com.alibaba.cloud.ai.graph.agent.interceptor.ModelInterceptor;
 import com.alibaba.cloud.ai.graph.agent.interceptor.ToolInterceptor;
 import com.alibaba.cloud.ai.graph.agent.node.AgentLlmNode;
@@ -74,9 +71,7 @@
 import java.util.Objects;
 import java.util.Optional;
 import java.util.Set;
-<<<<<<< HEAD
-
-=======
+
 import java.util.concurrent.ConcurrentHashMap;
 import java.util.concurrent.ConcurrentMap;
 import java.util.stream.Collectors;
@@ -85,7 +80,6 @@
 import static com.alibaba.cloud.ai.graph.RunnableConfig.AGENT_TOOL_NAME;
 import static com.alibaba.cloud.ai.graph.StateGraph.START;
 import static com.alibaba.cloud.ai.graph.action.AsyncEdgeAction.edge_async;
->>>>>>> 0d84d3fb
 import static com.alibaba.cloud.ai.graph.action.AsyncNodeActionWithConfig.node_async;
 import static com.alibaba.cloud.ai.graph.agent.hook.InterruptionHook.INTERRUPTION_FEEDBACK_KEY;
 import static com.alibaba.cloud.ai.graph.internal.node.ResumableSubGraphAction.resumeSubGraphId;
@@ -95,14 +89,10 @@
 public class ReactAgent extends BaseAgent {
 	Logger logger = LoggerFactory.getLogger(ReactAgent.class);
 
-<<<<<<< HEAD
-	final AgentLlmNode llmNode;
-=======
 	private final ConcurrentMap<String, Map<String, Object>> threadIdStateMap;
 
-	private final AgentLlmNode llmNode;
->>>>>>> 0d84d3fb
-
+  final AgentLlmNode llmNode;
+  
 	final AgentToolNode toolNode;
 
 	List<? extends Hook> hooks;
@@ -118,14 +108,10 @@
 	final Boolean hasTools;
 
 	public ReactAgent(AgentLlmNode llmNode, AgentToolNode toolNode, CompileConfig compileConfig, Builder builder) {
-<<<<<<< HEAD
 		super(builder.name, builder.description, builder.includeContents, builder.returnReasoningContents,
 				builder.outputKey, builder.outputKeyStrategy);
-=======
-		super(builder.name, builder.description, builder.includeContents, builder.returnReasoningContents, builder.outputKey, builder.outputKeyStrategy);
 		this.threadIdStateMap = new ConcurrentHashMap<>();
 
->>>>>>> 0d84d3fb
 		this.instruction = builder.instruction;
 		this.llmNode = llmNode;
 		this.toolNode = toolNode;
@@ -266,12 +252,10 @@
 
 	@Override
 	protected StateGraph initGraph() throws GraphStateException {
-<<<<<<< HEAD
 		return new ReactGraphBuilder(this).build();
 	}
 
 	KeyStrategyFactory buildMessagesKeyStrategyFactory(List<? extends Hook> hooks) {
-=======
 
 		if (hooks == null) {
 			hooks = new ArrayList<>();
@@ -698,7 +682,6 @@
 	}
 
 	private KeyStrategyFactory buildMessagesKeyStrategyFactory(List<? extends Hook> hooks) {
->>>>>>> 0d84d3fb
 		return () -> {
 			HashMap<String, KeyStrategy> keyStrategyHashMap = new HashMap<>();
 			if (outputKey != null && !outputKey.isEmpty()) {
@@ -721,13 +704,8 @@
 		};
 	}
 
-<<<<<<< HEAD
 	EdgeAction makeModelToTools(String modelDestination, String endDestination) {
-		return state -> {
-=======
-	private EdgeAction makeModelToTools(String modelDestination, String endDestination) {
 		return (state, config) -> {
->>>>>>> 0d84d3fb
 			List<Message> messages = (List<Message>) state.value("messages").orElse(List.of());
 			if (messages.isEmpty()) {
 				logger.warn("No messages found in state when routing from model to tools");
@@ -778,13 +756,8 @@
 		};
 	}
 
-<<<<<<< HEAD
 	EdgeAction makeToolsToModelEdge(String modelDestination, String endDestination) {
-		return state -> {
-=======
-	private EdgeAction makeToolsToModelEdge(String modelDestination, String endDestination) {
 		return (state, config) -> {
->>>>>>> 0d84d3fb
 			// 1. Extract last AI message and corresponding tool messages
 			ToolResponseMessage toolResponseMessage = fetchLastToolResponseMessage(state);
 			// 2. Exit condition: All executed tools have return_direct=True
@@ -877,12 +850,8 @@
 				instructionMessage = AgentInstructionMessage.builder().text(instruction).build();
 			}
 			if (includeContents) {
-				Map<String, Object> stateForChild = new HashMap<>(parentState.data());
-<<<<<<< HEAD
-				List<Object> newMessages = new ArrayList<>((List<Object>) stateForChild.remove("messages"));
 				// by default, includeContents is true, we pass down the messages from the
 				// parent state
-=======
 				List<Object> newMessages;
 				if (stateForChild.get("messages") != null) {
 					newMessages = new ArrayList<>((List<Object>)stateForChild.remove("messages"));
@@ -890,7 +859,6 @@
 					newMessages = new ArrayList<>();
 				}
 				// by default, includeContents is true, we pass down the messages from the parent state
->>>>>>> 0d84d3fb
 				if (StringUtils.hasLength(instruction)) {
 					// instruction will be added as a special UserMessage to the child graph.
 					newMessages.add(instructionMessage);
