/*
 * Copyright 2024-2025 the original author or authors.
 *
 * Licensed under the Apache License, Version 2.0 (the "License");
 * you may not use this file except in compliance with the License.
 * You may obtain a copy of the License at
 *
 *      https://www.apache.org/licenses/LICENSE-2.0
 *
 * Unless required by applicable law or agreed to in writing, software
 * distributed under the License is distributed on an "AS IS" BASIS,
 * WITHOUT WARRANTIES OR CONDITIONS OF ANY KIND, either express or implied.
 * See the License for the specific language governing permissions and
 * limitations under the License.
 */
package com.alibaba.cloud.ai.graph.agent;

import com.alibaba.cloud.ai.graph.CompileConfig;
import com.alibaba.cloud.ai.graph.CompiledGraph;
import com.alibaba.cloud.ai.graph.GraphResponse;
import com.alibaba.cloud.ai.graph.KeyStrategy;
import com.alibaba.cloud.ai.graph.KeyStrategyFactory;
import com.alibaba.cloud.ai.graph.NodeOutput;
import com.alibaba.cloud.ai.graph.OverAllState;
import com.alibaba.cloud.ai.graph.RunnableConfig;
import com.alibaba.cloud.ai.graph.StateGraph;
import com.alibaba.cloud.ai.graph.SubGraphNode;
import com.alibaba.cloud.ai.graph.action.EdgeAction;
import com.alibaba.cloud.ai.graph.action.NodeActionWithConfig;
import com.alibaba.cloud.ai.graph.agent.exception.AgentException;
import com.alibaba.cloud.ai.graph.agent.factory.AgentBuilderFactory;
import com.alibaba.cloud.ai.graph.agent.factory.DefaultAgentBuilderFactory;
import com.alibaba.cloud.ai.graph.agent.hook.AgentHook;
import com.alibaba.cloud.ai.graph.agent.hook.Hook;
import com.alibaba.cloud.ai.graph.agent.hook.HookPosition;
import com.alibaba.cloud.ai.graph.agent.hook.JumpTo;
import com.alibaba.cloud.ai.graph.agent.hook.ModelHook;
import com.alibaba.cloud.ai.graph.agent.hook.ToolInjection;
import com.alibaba.cloud.ai.graph.agent.hook.hip.HumanInTheLoopHook;
import com.alibaba.cloud.ai.graph.agent.interceptor.ModelInterceptor;
import com.alibaba.cloud.ai.graph.agent.interceptor.ToolInterceptor;
import com.alibaba.cloud.ai.graph.agent.node.AgentLlmNode;
import com.alibaba.cloud.ai.graph.agent.node.AgentToolNode;
import com.alibaba.cloud.ai.graph.exception.GraphRunnerException;
import com.alibaba.cloud.ai.graph.exception.GraphStateException;
import com.alibaba.cloud.ai.graph.internal.node.Node;
import com.alibaba.cloud.ai.graph.serializer.AgentInstructionMessage;
import com.alibaba.cloud.ai.graph.serializer.StateSerializer;
import com.alibaba.cloud.ai.graph.serializer.plain_text.jackson.SpringAIJacksonStateSerializer;
import com.alibaba.cloud.ai.graph.state.strategy.AppendStrategy;
import com.alibaba.cloud.ai.graph.state.strategy.ReplaceStrategy;
import org.jetbrains.annotations.NotNull;
import org.slf4j.Logger;
import org.slf4j.LoggerFactory;
import org.springframework.ai.chat.messages.AssistantMessage;
import org.springframework.ai.chat.messages.Message;
import org.springframework.ai.chat.messages.ToolResponseMessage;
import org.springframework.ai.chat.messages.UserMessage;
import org.springframework.ai.tool.ToolCallback;
import org.springframework.util.StringUtils;
import reactor.core.publisher.Flux;

import java.util.ArrayList;
import java.util.Arrays;
import java.util.HashMap;
import java.util.HashSet;
import java.util.List;
import java.util.Map;
import java.util.Objects;
import java.util.Optional;
import java.util.Set;
import java.util.concurrent.atomic.AtomicReference;
import java.util.stream.Collectors;

import static com.alibaba.cloud.ai.graph.StateGraph.START;
import static com.alibaba.cloud.ai.graph.action.AsyncEdgeAction.edge_async;
import static com.alibaba.cloud.ai.graph.action.AsyncNodeActionWithConfig.node_async;
import static java.lang.String.format;


public class ReactAgent extends BaseAgent {
	Logger logger = LoggerFactory.getLogger(ReactAgent.class);

	private final AgentLlmNode llmNode;

	private final AgentToolNode toolNode;

	private List<? extends Hook> hooks;

	private List<ModelInterceptor> modelInterceptors;

	private List<ToolInterceptor> toolInterceptors;

	private String instruction;

	private StateSerializer stateSerializer;

    private final Boolean hasTools;

	public ReactAgent(AgentLlmNode llmNode, AgentToolNode toolNode, CompileConfig compileConfig, Builder builder) {
		super(builder.name, builder.description, builder.includeContents, builder.returnReasoningContents, builder.outputKey, builder.outputKeyStrategy);
		this.instruction = builder.instruction;
		this.llmNode = llmNode;
		this.toolNode = toolNode;
		this.compileConfig = compileConfig;
		this.hooks = builder.hooks;
		this.modelInterceptors = builder.modelInterceptors;
		this.toolInterceptors = builder.toolInterceptors;
		this.includeContents = builder.includeContents;
		this.inputSchema = builder.inputSchema;
		this.inputType = builder.inputType;
		this.outputSchema = builder.outputSchema;
		this.outputType = builder.outputType;

		// Set state serializer from builder, or use default
        // Default to Jackson serializer for better compatibility and features
        this.stateSerializer = Objects.requireNonNullElseGet(builder.stateSerializer, () -> new SpringAIJacksonStateSerializer(OverAllState::new));

		// Set executor configuration from builder
		this.executor = builder.executor;

		// Set interceptors to nodes
		if (this.modelInterceptors != null && !this.modelInterceptors.isEmpty()) {
			this.llmNode.setModelInterceptors(this.modelInterceptors);
		}
		if (this.toolInterceptors != null && !this.toolInterceptors.isEmpty()) {
			this.toolNode.setToolInterceptors(this.toolInterceptors);
		}

        // Set tools flag if tool interceptors are present.
        hasTools = toolNode.getToolCallbacks() != null && !toolNode.getToolCallbacks().isEmpty();
	}

	public static Builder builder() {
		return new DefaultAgentBuilderFactory().builder();
	}

	public static Builder builder(AgentBuilderFactory agentBuilderFactory) {
		return agentBuilderFactory.builder();
	}

	public AssistantMessage call(String message) throws GraphRunnerException {
		return doMessageInvoke(message, null);
	}

	public AssistantMessage call(String message, RunnableConfig config) throws GraphRunnerException {
		return doMessageInvoke(message, config);
	}

	public AssistantMessage call(UserMessage message) throws GraphRunnerException {
		return doMessageInvoke(message, null);
	}

	public AssistantMessage call(UserMessage message, RunnableConfig config) throws GraphRunnerException {
		return doMessageInvoke(message, config);
	}

	public AssistantMessage call(List<Message> messages) throws GraphRunnerException {
		return doMessageInvoke(messages, null);
	}

	public AssistantMessage call(List<Message> messages, RunnableConfig config) throws GraphRunnerException {
		return doMessageInvoke(messages, config);
	}

	private AssistantMessage doMessageInvoke(Object message, RunnableConfig config) throws GraphRunnerException {
		Map<String, Object> inputs= buildMessageInput(message);
		Optional<OverAllState> state = doInvoke(inputs, config);

		if (StringUtils.hasLength(outputKey)) {
			return state.flatMap(s -> s.value(outputKey))
					.map(msg -> (AssistantMessage) msg)
					.orElseThrow(() -> new IllegalStateException("Output key " + outputKey + " not found in agent state") );
		}

        // Add a validation instance when performing message conversion to
        // avoid potential type conversion exceptions.
        return state.flatMap(s -> s.value("messages"))
                .stream()
                .flatMap(messageList -> ((List<?>) messageList).stream()
                        .filter(msg -> msg instanceof AssistantMessage)
                        .map(msg -> (AssistantMessage) msg))
                .reduce((first, second) -> second)
                .orElseThrow(() -> new AgentException("No AssistantMessage found in 'messages' state"));
	}

	public StateGraph getStateGraph() {
		return getGraph();
	}

	public CompiledGraph getCompiledGraph() {
		return compiledGraph;
	}

	@Override
	public Node asNode(boolean includeContents, boolean returnReasoningContents) {
		if (this.compiledGraph == null) {
			this.compiledGraph = getAndCompileGraph();
		}
		return new AgentSubGraphNode(this.name, includeContents, returnReasoningContents, this.compiledGraph, this.instruction);
	}

	@Override
	protected StateGraph initGraph() throws GraphStateException {

		if (hooks == null) {
			hooks = new ArrayList<>();
		}

		// Validate hook uniqueness
		Set<String> hookNames = new HashSet<>();
		for (Hook hook : hooks) {
			if (!hookNames.add(hook.getName())) {
				throw new IllegalArgumentException("Duplicate hook instances found");
			}

			// set agent name to every hook node.
			hook.setAgentName(this.name);
		}

		// Create graph with state serializer
		StateGraph graph = new StateGraph(name, buildMessagesKeyStrategyFactory(hooks), stateSerializer);

		graph.addNode("model", node_async(this.llmNode));
		graph.addNode("tool", node_async(this.toolNode));

		// some hooks may need tools so they can do some initialization/cleanup on start/end of agent loop
		setupToolsForHooks(hooks, toolNode);

		// Categorize hooks by position
		List<Hook> beforeAgentHooks = filterHooksByPosition(hooks, HookPosition.BEFORE_AGENT);
		List<Hook> afterAgentHooks = filterHooksByPosition(hooks, HookPosition.AFTER_AGENT);
		List<Hook> beforeModelHooks = filterHooksByPosition(hooks, HookPosition.BEFORE_MODEL);
		List<Hook> afterModelHooks = filterHooksByPosition(hooks, HookPosition.AFTER_MODEL);

		// Add hook nodes for beforeAgent hooks
		for (Hook hook : beforeAgentHooks) {
			if (hook instanceof AgentHook agentHook) {
				graph.addNode(hook.getName() + ".before", agentHook::beforeAgent);
			}
		}

		// Add hook nodes for afterAgent hooks
		for (Hook hook : afterAgentHooks) {
			if (hook instanceof AgentHook agentHook) {
				graph.addNode(hook.getName() + ".after", agentHook::afterAgent);
			}
		}

		// Add hook nodes for beforeModel hooks
		for (Hook hook : beforeModelHooks) {
			if (hook instanceof ModelHook modelHook) {
				graph.addNode(hook.getName() + ".beforeModel", modelHook::beforeModel);
			}
		}

		// Add hook nodes for afterModel hooks
		for (Hook hook : afterModelHooks) {
			if (hook instanceof ModelHook modelHook) {
				if (hook instanceof HumanInTheLoopHook humanInTheLoopHook) {
					graph.addNode(hook.getName() + ".afterModel", humanInTheLoopHook);
				} else {
					graph.addNode(hook.getName() + ".afterModel", modelHook::afterModel);
				}
			}
		}

		// Determine node flow
		String entryNode = determineEntryNode(beforeAgentHooks, beforeModelHooks);
		String loopEntryNode = determineLoopEntryNode(beforeModelHooks);
		String loopExitNode = determineLoopExitNode(afterModelHooks);
		String exitNode = determineExitNode(afterAgentHooks);

		// Set up edges
		graph.addEdge(START, entryNode);
		setupHookEdges(graph, beforeAgentHooks, afterAgentHooks, beforeModelHooks, afterModelHooks,
				entryNode, loopEntryNode, loopExitNode, exitNode, this);
		return graph;
	}

	/**
	 * Setup and inject tools for hooks that implement ToolInjection interface.
	 * Only the tool matching the hook's required tool name or type will be injected.
	 *
	 * @param hooks the list of hooks
	 * @param toolNode the agent tool node containing available tools
	 */
	private void setupToolsForHooks(List<? extends Hook> hooks, AgentToolNode toolNode) {
		if (hooks == null || hooks.isEmpty() || toolNode == null) {
			return;
		}

		List<ToolCallback> availableTools = toolNode.getToolCallbacks();
		if (availableTools == null || availableTools.isEmpty()) {
			return;
		}

		for (Hook hook : hooks) {
			if (hook instanceof ToolInjection toolInjection) {
                ToolCallback toolToInject = findToolForHook(toolInjection, availableTools);
				if (toolToInject != null) {
					toolInjection.injectTool(toolToInject);
				}
			}
		}
	}

	/**
	 * Find the matching tool based on hook's requirements.
	 * Matching priority: 1) by name, 2) by type, 3) first available tool
	 *
	 * @param toolInjection the hook that needs a tool
	 * @param availableTools all available tool callbacks
	 * @return the matching tool, or null if no match found
	 */
	private ToolCallback findToolForHook(ToolInjection toolInjection, List<ToolCallback> availableTools) {
		String requiredToolName = toolInjection.getRequiredToolName();
		Class<? extends ToolCallback> requiredToolType = toolInjection.getRequiredToolType();

		// Priority 1: Match by tool name
		if (requiredToolName != null) {
			for (ToolCallback tool : availableTools) {
				String toolName = tool.getToolDefinition().name();
				if (requiredToolName.equals(toolName)) {
					return tool;
				}
			}
		}

		// Priority 2: Match by tool type
		if (requiredToolType != null) {
			for (ToolCallback tool : availableTools) {
				if (requiredToolType.isInstance(tool)) {
					return tool;
				}
			}
		}

		// Priority 3: If no specific requirement, return the first available tool
		if (requiredToolName == null && requiredToolType == null && !availableTools.isEmpty()) {
			return availableTools.get(0);
		}

		return null;
	}

	/**
	 * Filter hooks by their position based on @HookPositions annotation.
	 * A hook will be included if its getHookPositions() contains the specified position.
	 *
	 * @param hooks the list of hooks to filter
	 * @param position the position to filter by
	 * @return list of hooks that should execute at the specified position
	 */
	private static List<Hook> filterHooksByPosition(List<? extends Hook> hooks, HookPosition position) {
		return hooks.stream()
				.filter(hook -> {
					HookPosition[] positions = hook.getHookPositions();
					return Arrays.asList(positions).contains(position);
				})
				.collect(Collectors.toList());
	}

	private static String determineEntryNode(
			List<Hook> agentHooks,
			List<Hook> modelHooks) {

		if (!agentHooks.isEmpty()) {
			return agentHooks.get(0).getName() + ".before";
		} else if (!modelHooks.isEmpty()) {
			return modelHooks.get(0).getName() + ".beforeModel";
		} else {
			return "model";
		}
	}

	private static String determineLoopEntryNode(
			List<Hook> modelHooks) {

		if (!modelHooks.isEmpty()) {
			return modelHooks.get(0).getName() + ".beforeModel";
		} else {
			return "model";
		}
	}

	private static String determineLoopExitNode(
			List<Hook> modelHooks) {

		if (!modelHooks.isEmpty()) {
			return modelHooks.get(0).getName() + ".afterModel";
		} else {
			return "model";
		}
	}

	private static String determineExitNode(
			List<Hook> agentHooks) {

		if (!agentHooks.isEmpty()) {
			return agentHooks.get(agentHooks.size() - 1).getName() + ".after";
		} else {
			return StateGraph.END;
		}
	}

	private static void setupHookEdges(
			StateGraph graph,
			List<Hook> beforeAgentHooks,
			List<Hook> afterAgentHooks,
			List<Hook> beforeModelHooks,
			List<Hook> afterModelHooks,
			String entryNode,
			String loopEntryNode,
			String loopExitNode,
			String exitNode,
			ReactAgent agentInstance) throws GraphStateException {

		// Chain before_agent hook
		chainHook(graph, beforeAgentHooks, ".before", loopEntryNode, loopEntryNode, exitNode);

		// Chain before_model hook
		chainHook(graph, beforeModelHooks, ".beforeModel", "model", loopEntryNode, exitNode);

		// Chain after_model hook (reverse order)
		if (!afterModelHooks.isEmpty()) {
			chainModelHookReverse(graph, afterModelHooks, ".afterModel", "model", loopEntryNode, exitNode);
		}

		// Chain after_agent hook (reverse order)
		if (!afterAgentHooks.isEmpty()) {
			chainAgentHookReverse(graph, afterAgentHooks, ".after", exitNode, loopEntryNode, exitNode);
		}

		// Add tool routing if tools exist
		if (agentInstance.hasTools) {
			setupToolRouting(graph, loopExitNode, loopEntryNode, exitNode, agentInstance);
		} else if (!loopExitNode.equals("model")) {
			// No tools but have after_model - connect to exit
			addHookEdge(graph, loopExitNode, exitNode, loopEntryNode, exitNode, afterModelHooks.get(afterModelHooks.size() - 1).canJumpTo());
		} else {
			// No tools and no after_model - direct to exit
			graph.addEdge(loopExitNode, exitNode);
		}
	}

	private static void chainModelHookReverse(
			StateGraph graph,
			List<Hook> hooks,
			String nameSuffix,
			String defaultNext,
			String modelDestination,
			String endDestination) throws GraphStateException {

		graph.addEdge(defaultNext, hooks.get(hooks.size() - 1).getName() + nameSuffix);

		for (int i = hooks.size() - 1; i > 0; i--) {
			Hook m1 = hooks.get(i);
			Hook m2 = hooks.get(i - 1);
			addHookEdge(graph,
					m1.getName() + nameSuffix,
					m2.getName() + nameSuffix,
					modelDestination, endDestination,
					m1.canJumpTo());
		}
	}

	private static void chainAgentHookReverse(
			StateGraph graph,
			List<Hook> hooks,
			String nameSuffix,
			String defaultNext,
			String modelDestination,
			String endDestination) throws GraphStateException {
		if (!hooks.isEmpty()) {
			Hook first = hooks.get(0);
			addHookEdge(graph,
					first.getName() + nameSuffix,
					StateGraph.END,
					modelDestination, endDestination,
					first.canJumpTo());
		}

		for (int i = hooks.size() - 1; i > 0; i--) {
			Hook m1 = hooks.get(i);
			Hook m2 = hooks.get(i - 1);
			addHookEdge(graph,
					m1.getName() + nameSuffix,
					m2.getName() + nameSuffix,
					modelDestination, endDestination,
					m1.canJumpTo());
		}
	}

	private static void chainHook(
			StateGraph graph,
			List<Hook> hooks,
			String nameSuffix,
			String defaultNext,
			String modelDestination,
			String endDestination) throws GraphStateException {

		for (int i = 0; i < hooks.size() - 1; i++) {
			Hook m1 = hooks.get(i);
			Hook m2 = hooks.get(i + 1);
			addHookEdge(graph,
					m1.getName() + nameSuffix,
					m2.getName() + nameSuffix,
					modelDestination, endDestination,
					m1.canJumpTo());
		}

		if (!hooks.isEmpty()) {
			Hook last = hooks.get(hooks.size() - 1);
			addHookEdge(graph,
					last.getName() + nameSuffix,
					defaultNext,
					modelDestination, endDestination,
					last.canJumpTo());
		}
	}

	private static void addHookEdge(
			StateGraph graph,
			String name,
			String defaultDestination,
			String modelDestination,
			String endDestination,
			List<JumpTo> canJumpTo) throws GraphStateException {

		if (canJumpTo != null && !canJumpTo.isEmpty()) {
			EdgeAction router = state -> {
				JumpTo jumpTo = (JumpTo)state.value("jump_to").orElse(null);
				return resolveJump(jumpTo, modelDestination, endDestination, defaultDestination);
			};

			Map<String, String> destinations = new HashMap<>();
			destinations.put(defaultDestination, defaultDestination);

			if (canJumpTo.contains(JumpTo.end)) {
				destinations.put(endDestination, endDestination);
			}
			if (canJumpTo.contains(JumpTo.tool)) {
				destinations.put("tool", "tool");
			}
			if (canJumpTo.contains(JumpTo.model) && !name.equals(modelDestination)) {
				destinations.put(modelDestination, modelDestination);
			}

			graph.addConditionalEdges(name, edge_async(router), destinations);
		} else {
			graph.addEdge(name, defaultDestination);
		}
	}

	private static void setupToolRouting(
			StateGraph graph,
			String loopExitNode,
			String loopEntryNode,
			String exitNode,
			ReactAgent agentInstance) throws GraphStateException {

		// Model to tools routing
		graph.addConditionalEdges(loopExitNode, edge_async(agentInstance.makeModelToTools(loopEntryNode, exitNode)), Map.of("tool", "tool", exitNode, exitNode, loopEntryNode, loopEntryNode));

		// Tools to model routing
		graph.addConditionalEdges("tool", edge_async(agentInstance.makeToolsToModelEdge(loopEntryNode, exitNode)), Map.of(loopEntryNode, loopEntryNode, exitNode, exitNode));
	}

	private static String resolveJump(JumpTo jumpTo, String modelDestination, String endDestination, String defaultDestination) {
		if (jumpTo == null) {
			return defaultDestination;
		}

		return switch (jumpTo) {
			case model -> modelDestination;
			case end -> endDestination;
			case tool -> "tool";
		};
	}

	private KeyStrategyFactory buildMessagesKeyStrategyFactory(List<? extends Hook> hooks) {
		return () -> {
			HashMap<String, KeyStrategy> keyStrategyHashMap = new HashMap<>();
			if (outputKey != null && !outputKey.isEmpty()) {
				keyStrategyHashMap.put(outputKey, outputKeyStrategy == null ? new ReplaceStrategy() : outputKeyStrategy);
			}
			keyStrategyHashMap.put("messages", new AppendStrategy());

			// Iterate through hooks and collect their key strategies
			if (hooks != null) {
				for (Hook hook : hooks) {
					Map<String, KeyStrategy> hookStrategies = hook.getKeyStrategys();
					if (hookStrategies != null && !hookStrategies.isEmpty()) {
						keyStrategyHashMap.putAll(hookStrategies);
					}
				}
			}

			return keyStrategyHashMap;
		};
	}

	private EdgeAction makeModelToTools(String modelDestination, String endDestination) {
		return state -> {
			List<Message> messages = (List<Message>) state.value("messages").orElse(List.of());
			if (messages.isEmpty()) {
				logger.warn("No messages found in state when routing from model to tools");
				return endDestination;
			}
			Message lastMessage = messages.get(messages.size() - 1);

			// 1. Check the last message type
			if (lastMessage instanceof AssistantMessage assistantMessage) {
				// 2. If last message is AssistantMessage
				if (assistantMessage.hasToolCalls()) {
					return "tool";
				} else {
					return endDestination;
				}
			} else if (lastMessage instanceof ToolResponseMessage) {
				// 3. If last message is ToolResponseMessage
				if (messages.size() < 2) {
					// Should not happen in a valid ReAct loop, but as a safeguard.
					throw new RuntimeException("Less than 2 messages in state when last message is ToolResponseMessage");
				}

				Message secondLastMessage = messages.get(messages.size() - 2);
				if (secondLastMessage instanceof AssistantMessage) {
					AssistantMessage assistantMessage = (AssistantMessage) secondLastMessage;
					ToolResponseMessage toolResponseMessage = (ToolResponseMessage) lastMessage;

					if (assistantMessage.hasToolCalls()) {
						Set<String> requestedToolNames = assistantMessage.getToolCalls().stream()
								.map(toolCall -> toolCall.name())
								.collect(java.util.stream.Collectors.toSet());

						Set<String> executedToolNames = toolResponseMessage.getResponses().stream()
								.map(response -> response.name())
								.collect(java.util.stream.Collectors.toSet());

						if (executedToolNames.containsAll(requestedToolNames)) {
							return modelDestination; // All requested tools were executed or responded
						} else {
							return "tool"; // Some tools are still pending
						}
					}
				}
			}

			return endDestination;
		};
	}

	private EdgeAction makeToolsToModelEdge(String modelDestination, String endDestination) {
		return state -> {
			// 1. Extract last AI message and corresponding tool messages
			ToolResponseMessage toolResponseMessage = fetchLastToolResponseMessage(state);
			// 2. Exit condition: All executed tools have return_direct=True
			if (toolResponseMessage != null && !toolResponseMessage.getResponses().isEmpty()) {
				boolean allReturnDirect = toolResponseMessage.getResponses().stream().allMatch(toolResponse -> {
					String toolName = toolResponse.name();
					return false; // FIXME
				});
				if (allReturnDirect) {
					return endDestination;
				}
			}

			// 3. Default: Continue the loop
			//    Tool execution completed successfully, route back to the model
			//    so it can process the tool results and decide the next action.
			return modelDestination;
		};
	}

	private ToolResponseMessage fetchLastToolResponseMessage(OverAllState state) {
		List<Message> messages = (List<Message>) state.value("messages").orElse(List.of());

		ToolResponseMessage toolResponseMessage = null;

		for (int i = messages.size() - 1; i >= 0; i--) {
			if (messages.get(i) instanceof ToolResponseMessage) {
				toolResponseMessage = (ToolResponseMessage) messages.get(i);
				break;
			}
		}

		return toolResponseMessage;
	}

	public String instruction() {
		return instruction;
	}

	public void setInstruction(String instruction) {
		this.instruction = instruction;
		llmNode.setInstruction(instruction);
	}

	public class SubGraphNodeAdapter implements NodeActionWithConfig {

		private boolean includeContents;

		private boolean returnReasoningContents;

		private String instruction;

		private CompiledGraph childGraph;

		private CompileConfig parentCompileConfig;

		public SubGraphNodeAdapter(boolean includeContents, boolean returnReasoningContents,
				CompiledGraph childGraph, String instruction, CompileConfig parentCompileConfig) {
			this.includeContents = includeContents;
			this.returnReasoningContents = returnReasoningContents;
			this.instruction = instruction;
			this.childGraph = childGraph;
			this.parentCompileConfig = parentCompileConfig;
		}

		public String subGraphId() {
			return format("subgraph_%s", childGraph.stateGraph.getName());
		}

		@Override
		public Map<String, Object> apply(OverAllState parentState, RunnableConfig config) throws Exception {
			RunnableConfig subGraphRunnableConfig = getSubGraphRunnableConfig(config);
			Flux<GraphResponse<NodeOutput>> subGraphResult;
			Object parentMessages = null;

			if (includeContents) {
				// by default, includeContents is true, we pass down the messages from the parent state
				if (StringUtils.hasLength(instruction)) {
					// instruction will be added as a special UserMessage to the child graph.
					parentState.updateState(Map.of("messages", new AgentInstructionMessage(instruction)));
				}
				subGraphResult = childGraph.graphResponseStream(parentState, subGraphRunnableConfig);
			} else {
				Map<String, Object> stateForChild = new HashMap<>(parentState.data());
				parentMessages = stateForChild.remove("messages");
				if (StringUtils.hasLength(instruction)) {
					// instruction will be added as a special UserMessage to the child graph.
					stateForChild.put("messages", new AgentInstructionMessage(instruction));
				}
				subGraphResult = childGraph.graphResponseStream(stateForChild, subGraphRunnableConfig);
			}

			Map<String, Object> result = new HashMap<>();

<<<<<<< HEAD
			String outputKey = StringUtils.hasLength(this.outputKeyToParent) ? this.outputKeyToParent : "messages";
			result.put(outputKey, getGraphResponseFlux(parentState, subGraphResult, includeContents));

			// When includeContents is false, we isolate the child graph by removing parent messages.
			// However, we need to preserve parent messages in the result if:
			// 1. The child graph output is not placed in the "messages" key (to avoid overwriting)
			// 2. The parent messages exist (were removed from child state)
			// This ensures parent state is preserved through the framework's state merge mechanism.
			if (!includeContents && parentMessages != null && !"messages".equals(outputKey)) {
=======
			String outputKeyToParent = StringUtils.hasLength(ReactAgent.this.outputKey) ? ReactAgent.this.outputKey : "messages";
			result.put(outputKeyToParent, getGraphResponseFlux(parentState, subGraphResult));
			if (parentMessages != null) {
>>>>>>> 7de1fe39
				result.put("messages", parentMessages);
			}
			return result;
		}

		private @NotNull Flux<GraphResponse<NodeOutput>> getGraphResponseFlux(OverAllState parentState, Flux<GraphResponse<NodeOutput>> subGraphResult, boolean includeContents) {
			return Flux.create(sink -> {
				AtomicReference<GraphResponse<NodeOutput>> lastRef = new AtomicReference<>();
				subGraphResult.subscribe(item -> {
					GraphResponse<NodeOutput> previous = lastRef.getAndSet(item);
					if (previous != null) {
						sink.next(previous);
					}
				}, sink::error, () -> {
					GraphResponse<NodeOutput> lastResponse = lastRef.get();
					if (lastResponse != null) {
						if (lastResponse.resultValue().isPresent()) {
							Object resultValue = lastResponse.resultValue().get();
							if (resultValue instanceof Map) {
								@SuppressWarnings("unchecked")
								Map<String, Object> resultMap = (Map<String, Object>) resultValue;
								if (resultMap.get("messages") instanceof List) {
									@SuppressWarnings("unchecked")
									List<Object> messages = new ArrayList<>((List<Object>) resultMap.get("messages"));
									if (!messages.isEmpty()) {
										// Only remove parent messages if includeContents is true.
										// When includeContents is false, parent messages were already removed
										// from child state, so we should not attempt to remove them again.
										if (includeContents) {
											parentState.value("messages").ifPresent(parentMsgs -> {
												if (parentMsgs instanceof List) {
													messages.removeAll((List<?>) parentMsgs);
												}
											});
										}

										List<Object> finalMessages;
										if (returnReasoningContents) {
											finalMessages = messages;
										}
										else {
											if (!messages.isEmpty()) {
												finalMessages = List.of(messages.get(messages.size() - 1));
											} else {
												finalMessages = List.of();
											}
										}

										Map<String, Object> newResultMap = new HashMap<>(resultMap);
										newResultMap.put("messages", finalMessages);
										lastResponse = GraphResponse.done(newResultMap);
									}
								}
							}
						}
					}
					sink.next(lastResponse);
					sink.complete();
				});
			});
		}

		private RunnableConfig getSubGraphRunnableConfig(RunnableConfig config) {
			RunnableConfig subGraphRunnableConfig = RunnableConfig.builder(config)
					.checkPointId(null)
					.clearContext()
					.nextNode(null)
					.addMetadata("_AGENT_", subGraphId()) // subGraphId is the same as the name of the agent that created it
					.build();
			var parentSaver = parentCompileConfig.checkpointSaver();
			var subGraphSaver = childGraph.compileConfig.checkpointSaver();

			if (subGraphSaver.isPresent()) {
				if (parentSaver.isEmpty()) {
					throw new IllegalStateException("Missing CheckpointSaver in parent graph!");
				}

				// Check saver are the same instance
				if (parentSaver.get() == subGraphSaver.get()) {
					subGraphRunnableConfig = RunnableConfig.builder(config)
							.threadId(config.threadId()
									.map(threadId -> format("%s_%s", threadId, subGraphId()))
									.orElseGet(this::subGraphId))
							.nextNode(null)
							.checkPointId(null)
							.clearContext()
							.addMetadata("_AGENT_", subGraphId()) // subGraphId is the same as the name of the agent that created it
							.build();
				}
			}
			return subGraphRunnableConfig;
		}

	}

	/**
	 * Internal class that adapts a ReactAgent to be used as a SubGraph Node.
	 */
	private class AgentSubGraphNode extends Node implements SubGraphNode {

		private final CompiledGraph subGraph;

		public AgentSubGraphNode(String id, boolean includeContents, boolean returnReasoningContents, CompiledGraph subGraph, String instruction) {
			super(Objects.requireNonNull(id, "id cannot be null"),
					(config) -> node_async(new SubGraphNodeAdapter(includeContents, returnReasoningContents, subGraph, instruction, config)));
			this.subGraph = subGraph;
		}

		@Override
		public StateGraph subGraph() {
			return subGraph.stateGraph;
		}

		@Override
		public Map<String, KeyStrategy> keyStrategies() {
			return subGraph.getKeyStrategyMap();
		}
	}
}<|MERGE_RESOLUTION|>--- conflicted
+++ resolved
@@ -748,27 +748,15 @@
 
 			Map<String, Object> result = new HashMap<>();
 
-<<<<<<< HEAD
-			String outputKey = StringUtils.hasLength(this.outputKeyToParent) ? this.outputKeyToParent : "messages";
-			result.put(outputKey, getGraphResponseFlux(parentState, subGraphResult, includeContents));
-
-			// When includeContents is false, we isolate the child graph by removing parent messages.
-			// However, we need to preserve parent messages in the result if:
-			// 1. The child graph output is not placed in the "messages" key (to avoid overwriting)
-			// 2. The parent messages exist (were removed from child state)
-			// This ensures parent state is preserved through the framework's state merge mechanism.
-			if (!includeContents && parentMessages != null && !"messages".equals(outputKey)) {
-=======
 			String outputKeyToParent = StringUtils.hasLength(ReactAgent.this.outputKey) ? ReactAgent.this.outputKey : "messages";
 			result.put(outputKeyToParent, getGraphResponseFlux(parentState, subGraphResult));
 			if (parentMessages != null) {
->>>>>>> 7de1fe39
 				result.put("messages", parentMessages);
 			}
 			return result;
 		}
 
-		private @NotNull Flux<GraphResponse<NodeOutput>> getGraphResponseFlux(OverAllState parentState, Flux<GraphResponse<NodeOutput>> subGraphResult, boolean includeContents) {
+		private @NotNull Flux<GraphResponse<NodeOutput>> getGraphResponseFlux(OverAllState parentState, Flux<GraphResponse<NodeOutput>> subGraphResult) {
 			return Flux.create(sink -> {
 				AtomicReference<GraphResponse<NodeOutput>> lastRef = new AtomicReference<>();
 				subGraphResult.subscribe(item -> {
@@ -788,16 +776,11 @@
 									@SuppressWarnings("unchecked")
 									List<Object> messages = new ArrayList<>((List<Object>) resultMap.get("messages"));
 									if (!messages.isEmpty()) {
-										// Only remove parent messages if includeContents is true.
-										// When includeContents is false, parent messages were already removed
-										// from child state, so we should not attempt to remove them again.
-										if (includeContents) {
-											parentState.value("messages").ifPresent(parentMsgs -> {
-												if (parentMsgs instanceof List) {
-													messages.removeAll((List<?>) parentMsgs);
-												}
-											});
-										}
+										parentState.value("messages").ifPresent(parentMsgs -> {
+											if (parentMsgs instanceof List) {
+												messages.removeAll((List<?>) parentMsgs);
+											}
+										});
 
 										List<Object> finalMessages;
 										if (returnReasoningContents) {
