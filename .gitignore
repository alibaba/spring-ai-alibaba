target/

### IntelliJ IDEA ###
.idea/*
**/.idea/*
.idea/modules.xml
.idea/jarRepositories.xml
.idea/compiler.xml
.idea/libraries/
*.iws
*.iml
*.ipr

### Eclipse ###
.apt_generated
.classpath
.factorypath
.project
.settings
.springBeans
.sts4-cache

### VS Code ###
.vscode/

### Mac OS ###
.DS_Store

### .env files contain local environment variables ###
.env

# Maven ignore
.flattened-pom.xml

# node_modules
**/node_modules

# Generated Files
spring-ai-alibaba-examples/playground-flight-booking/frontend/generated/
spring-ai-alibaba-examples/playground-flight-booking/src/main/bundles/
/spring-ai-alibaba-examples/playground-flight-booking-example/
**/spring-ai-alibaba-jmanus/extensions/*
**/venv/*
**/spring-ai-alibaba-jmanus/h2-data/*
**/playwright/*
spring-ai-alibaba-jmanus/ui-vue3/pnpm-lock.yaml


# windows os
/extensions/
/h2-data/

# checkstyle report files
**/checkstyle-report.xml
**/logs/*

# SpecStory files - ignore entire .specstory directory
.specstory/
.specstory/.what-is-this.md
.specstory/history/*

# MCP configuration files
modified_mcp_config.json
<<<<<<< HEAD
.cursorindexingignore
=======

# ignore code copilot local index
.idea/LocalCodeIndex/
>>>>>>> 892c5cac
<|MERGE_RESOLUTION|>--- conflicted
+++ resolved
@@ -61,10 +61,7 @@
 
 # MCP configuration files
 modified_mcp_config.json
-<<<<<<< HEAD
 .cursorindexingignore
-=======
 
 # ignore code copilot local index
-.idea/LocalCodeIndex/
->>>>>>> 892c5cac
+.idea/LocalCodeIndex/