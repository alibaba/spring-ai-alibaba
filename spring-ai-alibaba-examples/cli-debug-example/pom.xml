<?xml version="1.0" encoding="UTF-8"?>
<project xmlns="http://maven.apache.org/POM/4.0.0" xmlns:xsi="http://www.w3.org/2001/XMLSchema-instance"
         xsi:schemaLocation="http://maven.apache.org/POM/4.0.0 https://maven.apache.org/xsd/maven-4.0.0.xsd">
    <modelVersion>4.0.0</modelVersion>
    <parent>
        <groupId>org.springframework.boot</groupId>
        <artifactId>spring-boot-starter-parent</artifactId>
        <version>3.3.3</version>
        <relativePath/> <!-- lookup parent from repository -->
    </parent>

    <groupId>com.alibaba.cloud.ai.example.cli</groupId>
    <artifactId>cli-debug-example</artifactId>
    <version>0.0.1-SNAPSHOT</version>
    <name>cli-debug-example</name>
    <description>cli-debug-example</description>

    <properties>
        <project.build.sourceEncoding>UTF-8</project.build.sourceEncoding>
        <project.reporting.outputEncoding>UTF-8</project.reporting.outputEncoding>
        <maven.compiler.source>17</maven.compiler.source>
        <maven.compiler.target>17</maven.compiler.target>
        <maven-deploy-plugin.version>3.1.1</maven-deploy-plugin.version>

        <!-- Spring AI -->
        <spring-ai-alibaba.version>1.0.0-M3.workflow-SNAPSHOT</spring-ai-alibaba.version>
    </properties>

    <dependencies>
        <dependency>
            <groupId>org.springframework.boot</groupId>
            <artifactId>spring-boot-starter-web</artifactId>
        </dependency>

        <dependency>
            <groupId>com.alibaba.cloud.ai</groupId>
            <artifactId>spring-ai-alibaba-starter</artifactId>
            <version>${spring-ai-alibaba.version}</version>
        </dependency>

        <dependency>
            <groupId>org.springframework.boot</groupId>
            <artifactId>spring-boot-devtools</artifactId>
            <scope>runtime</scope>
            <optional>true</optional>
        </dependency>
        <dependency>
            <groupId>org.springframework.boot</groupId>
            <artifactId>spring-boot-configuration-processor</artifactId>
            <optional>true</optional>
        </dependency>
        <dependency>
            <groupId>org.springframework.boot</groupId>
            <artifactId>spring-boot-starter-test</artifactId>
            <scope>test</scope>
        </dependency>
    </dependencies>

    <build>
        <plugins>
            <plugin>
                <groupId>org.springframework.boot</groupId>
                <artifactId>spring-boot-maven-plugin</artifactId>
            </plugin>
        </plugins>
    </build>

<<<<<<< HEAD

=======
>>>>>>> 860c6f56
    <repositories>
        <repository>
            <id>spring-milestones</id>
            <name>Spring Milestones</name>
            <url>https://repo.spring.io/milestone</url>
            <snapshots>
                <enabled>false</enabled>
            </snapshots>
        </repository>
    </repositories>

<<<<<<< HEAD

=======
>>>>>>> 860c6f56
</project><|MERGE_RESOLUTION|>--- conflicted
+++ resolved
@@ -65,10 +65,6 @@
         </plugins>
     </build>
 
-<<<<<<< HEAD
-
-=======
->>>>>>> 860c6f56
     <repositories>
         <repository>
             <id>spring-milestones</id>
@@ -80,8 +76,4 @@
         </repository>
     </repositories>
 
-<<<<<<< HEAD
-
-=======
->>>>>>> 860c6f56
 </project>