--- conflicted
+++ resolved
@@ -58,7 +58,6 @@
 			<artifactId>spring-ai-alibaba-starter-time</artifactId>
 			<version>1.0.0-M3.2</version>
 		</dependency>
-<<<<<<< HEAD
 
 		<!--DingTalk-related plugins-->
 		<dependency>
@@ -67,13 +66,11 @@
 			<version>1.0.0-M3.2</version>
 		</dependency>
 
-=======
 		<dependency>
 			<groupId>com.alibaba.cloud.ai</groupId>
 			<artifactId>baidu-search-plugin-starter</artifactId>
 			<version>0.0.1</version>
 		</dependency>
->>>>>>> 4539a4f6
 	</dependencies>
 
 	<build>
