--- conflicted
+++ resolved
@@ -113,11 +113,14 @@
 
         <dependency>
             <groupId>com.alibaba.cloud.ai</groupId>
-<<<<<<< HEAD
+            <artifactId>spring-ai-alibaba-starter-memory-tablestore</artifactId>
+            <version>${revision}</version>
+            <optional>true</optional>
+        </dependency>
+  
+          <dependency>
+            <groupId>com.alibaba.cloud.ai</groupId>
             <artifactId>spring-ai-alibaba-starter-memory-memcached</artifactId>
-=======
-            <artifactId>spring-ai-alibaba-starter-memory-tablestore</artifactId>
->>>>>>> 32ece54c
             <version>${revision}</version>
             <optional>true</optional>
         </dependency>
