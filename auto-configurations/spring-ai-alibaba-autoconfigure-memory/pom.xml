--- conflicted
+++ resolved
@@ -99,10 +99,6 @@
         </dependency>
 
         <dependency>
-<<<<<<< HEAD
-            <groupId>com.alibaba.cloud.ai</groupId>
-            <artifactId>spring-ai-alibaba-starter-memory-tablestore</artifactId>
-=======
             <groupId>org.mongodb</groupId>
             <artifactId>mongodb-driver-sync</artifactId>
             <optional>true</optional>
@@ -111,7 +107,13 @@
         <dependency>
             <groupId>com.alibaba.cloud.ai</groupId>
             <artifactId>spring-ai-alibaba-starter-memory-mongodb</artifactId>
->>>>>>> ed2b9ee8
+            <version>${revision}</version>
+            <optional>true</optional>
+        </dependency>
+
+        <dependency>
+            <groupId>com.alibaba.cloud.ai</groupId>
+            <artifactId>spring-ai-alibaba-starter-memory-tablestore</artifactId>
             <version>${revision}</version>
             <optional>true</optional>
         </dependency>
