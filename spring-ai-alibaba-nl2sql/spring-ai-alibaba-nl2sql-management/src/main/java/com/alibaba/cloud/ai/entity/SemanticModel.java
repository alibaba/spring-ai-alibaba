--- conflicted
+++ resolved
@@ -27,25 +27,6 @@
 	@TableId(value = "id", type = IdType.AUTO)
 	private Long id;
 
-<<<<<<< HEAD
-	private Long agentId; // Agent ID
-
-	private String originalFieldName; // Original field name
-
-	private String agentFieldName; // Agent field name
-
-	private String fieldSynonyms; // Field name synonyms, comma separated
-
-	private String fieldDescription; // Field description
-
-	private String fieldType; // Field type
-
-	private String originalDescription; // Original field description
-
-	private Boolean defaultRecall; // Default recall
-
-	private Boolean enabled; // Whether enabled
-=======
 	@TableField("agent_id")
 	private Long agentId; // 智能体ID
 
@@ -72,7 +53,6 @@
 
 	@TableField("enabled")
 	private Boolean enabled; // 是否启用
->>>>>>> 0f2e594f
 
 	@TableField(value = "created_time", fill = FieldFill.INSERT)
 	private LocalDateTime createTime;
