/**
 * Copyright 2024-2025 the original author or authors.
 *
 * Licensed under the Apache License, Version 2.0 (the "License");
 * you may not use this file except in compliance with the License.
 * You may obtain a copy of the License at
 *
 * https://www.apache.org/licenses/LICENSE-2.0
 *
 * Unless required by applicable law or agreed to in writing, software
 * distributed under the License is distributed on an "AS IS" BASIS,
 * WITHOUT WARRANTIES OR CONDITIONS OF ANY KIND, either express or implied.
 * See the License for the specific language governing permissions and
 * limitations under the License.
 */

package com.alibaba.cloud.ai.controller;

import com.alibaba.cloud.ai.connector.config.DbConfig;
import com.alibaba.cloud.ai.constant.Constant;
import com.alibaba.cloud.ai.graph.CompiledGraph;
import com.alibaba.cloud.ai.graph.NodeOutput;
import com.alibaba.cloud.ai.graph.OverAllState;
import com.alibaba.cloud.ai.graph.StateGraph;
import com.alibaba.cloud.ai.graph.async.AsyncGenerator;
import com.alibaba.cloud.ai.graph.exception.GraphStateException;
import com.alibaba.cloud.ai.graph.streaming.StreamingOutput;
import com.alibaba.cloud.ai.request.SchemaInitRequest;
import com.alibaba.cloud.ai.service.simple.SimpleVectorStoreService;
import com.alibaba.cloud.ai.service.DatasourceService;
import com.alibaba.cloud.ai.entity.Datasource;
import com.alibaba.fastjson.JSON;
import jakarta.servlet.http.HttpServletResponse;
import org.slf4j.Logger;
import org.slf4j.LoggerFactory;
import org.springframework.beans.factory.annotation.Qualifier;
import org.springframework.http.MediaType;
import org.springframework.http.codec.ServerSentEvent;
import org.springframework.web.bind.annotation.GetMapping;
import org.springframework.web.bind.annotation.RequestMapping;
import org.springframework.web.bind.annotation.RequestParam;
import org.springframework.web.bind.annotation.RestController;
import reactor.core.publisher.Flux;
import reactor.core.publisher.Sinks;

import java.util.Arrays;
import java.util.Map;
import java.util.Optional;
import java.util.concurrent.CompletableFuture;

import static com.alibaba.cloud.ai.constant.Constant.AGENT_ID;
import static com.alibaba.cloud.ai.constant.Constant.INPUT_KEY;
import static com.alibaba.cloud.ai.constant.Constant.RESULT;

/**
 * @author zhangshenghang
 */
@RestController
@RequestMapping("nl2sql")
public class Nl2sqlForGraphController {

	private static final Logger logger = LoggerFactory.getLogger(Nl2sqlForGraphController.class);

	private final CompiledGraph compiledGraph;

	private final SimpleVectorStoreService simpleVectorStoreService;

	private final DatasourceService datasourceService;

	public Nl2sqlForGraphController(@Qualifier("nl2sqlGraph") StateGraph stateGraph,
			SimpleVectorStoreService simpleVectorStoreService, DatasourceService datasourceService)
			throws GraphStateException {
		this.compiledGraph = stateGraph.compile();
		this.compiledGraph.setMaxIterations(100);
		this.simpleVectorStoreService = simpleVectorStoreService;
		this.datasourceService = datasourceService;
	}

	@GetMapping("/search")
	public String search(@RequestParam String query, @RequestParam String dataSetId, @RequestParam String agentId)
			throws Exception {
<<<<<<< HEAD
		// Initialize vector
=======
		// 获取智能体的数据源配置用于初始化向量
		DbConfig dbConfig = getDbConfigForAgent(Integer.valueOf(agentId));

>>>>>>> 566ac395
		SchemaInitRequest schemaInitRequest = new SchemaInitRequest();
		schemaInitRequest.setDbConfig(dbConfig);
		schemaInitRequest
			.setTables(Arrays.asList("categories", "order_items", "orders", "products", "users", "product_categories"));
		simpleVectorStoreService.schema(schemaInitRequest);

		Optional<OverAllState> invoke = compiledGraph
			.invoke(Map.of(INPUT_KEY, query, Constant.AGENT_ID, dataSetId, AGENT_ID, agentId));
		OverAllState overAllState = invoke.get();
		return overAllState.value(RESULT).get().toString();
	}

	@GetMapping("/init")
<<<<<<< HEAD
	public void init() throws Exception {
		// Initialize vector
=======
	public void init(@RequestParam(required = false, defaultValue = "1") Integer agentId) throws Exception {
		// 获取智能体的数据源配置用于初始化向量
		DbConfig dbConfig = getDbConfigForAgent(agentId);

>>>>>>> 566ac395
		SchemaInitRequest schemaInitRequest = new SchemaInitRequest();
		schemaInitRequest.setDbConfig(dbConfig);
		schemaInitRequest
			.setTables(Arrays.asList("categories", "order_items", "orders", "products", "users", "product_categories"));
		simpleVectorStoreService.schema(schemaInitRequest);
	}

	/**
	 * 根据智能体ID获取数据库配置
	 */
	private DbConfig getDbConfigForAgent(Integer agentId) {
		try {
			// 获取智能体启用的数据源
			var agentDatasources = datasourceService.getAgentDatasources(agentId);
			var activeDatasource = agentDatasources.stream()
				.filter(ad -> ad.getIsActive() == 1)
				.findFirst()
				.orElseThrow(() -> new RuntimeException("智能体 " + agentId + " 未配置启用的数据源"));

			// 转换为 DbConfig
			return createDbConfigFromDatasource(activeDatasource.getDatasource());
		}
		catch (Exception e) {
			logger.error("Failed to get agent datasource config for agent: {}", agentId, e);
			throw new RuntimeException("获取智能体数据源配置失败: " + e.getMessage(), e);
		}
	}

	/**
	 * 从数据源实体创建数据库配置
	 */
	private DbConfig createDbConfigFromDatasource(Datasource datasource) {
		DbConfig dbConfig = new DbConfig();

		// 设置基本连接信息
		dbConfig.setUrl(datasource.getConnectionUrl());
		dbConfig.setUsername(datasource.getUsername());
		dbConfig.setPassword(datasource.getPassword());

		// 设置数据库类型
		if ("mysql".equalsIgnoreCase(datasource.getType())) {
			dbConfig.setConnectionType("jdbc");
			dbConfig.setDialectType("mysql");
		}
		else if ("postgresql".equalsIgnoreCase(datasource.getType())) {
			dbConfig.setConnectionType("jdbc");
			dbConfig.setDialectType("postgresql");
		}
		else {
			throw new RuntimeException("不支持的数据库类型: " + datasource.getType());
		}

		// 设置Schema为数据源的数据库名称
		dbConfig.setSchema(datasource.getDatabaseName());

		return dbConfig;
	}

	@GetMapping(value = "/stream/search", produces = MediaType.TEXT_EVENT_STREAM_VALUE)
	public Flux<ServerSentEvent<String>> streamSearch(@RequestParam String query, @RequestParam String agentId,
			HttpServletResponse response) throws Exception {
		// Set SSE related HTTP headers
		response.setCharacterEncoding("UTF-8");
		response.setContentType("text/event-stream");
		response.setHeader("Cache-Control", "no-cache");
		response.setHeader("Connection", "keep-alive");
		response.setHeader("Access-Control-Allow-Origin", "*");
		response.setHeader("Access-Control-Allow-Headers", "Cache-Control");

		logger.info("Starting stream search for query: {} with agentId: {}", query, agentId);

		Sinks.Many<ServerSentEvent<String>> sink = Sinks.many().unicast().onBackpressureBuffer();

		// Use streaming processing, pass agentId to state
		AsyncGenerator<NodeOutput> generator = compiledGraph
			.stream(Map.of(INPUT_KEY, query, Constant.AGENT_ID, agentId));

		CompletableFuture.runAsync(() -> {
			try {
				generator.forEachAsync(output -> {
					try {
						logger.debug("Received output: {}", output.getClass().getSimpleName());
						if (output instanceof StreamingOutput) {
							StreamingOutput streamingOutput = (StreamingOutput) output;
							String chunk = streamingOutput.chunk();
							if (chunk != null && !chunk.trim().isEmpty()) {
								logger.debug("Emitting chunk: {}", chunk);
								// Ensure chunk is valid JSON
								ServerSentEvent<String> event = ServerSentEvent.builder(JSON.toJSONString(chunk))
									.build();
								sink.tryEmitNext(event);
							}
							else {
								logger.warn(
										"ReceFenerator: mapResult called, finalResultived null or empty chunk from streaming output");
							}
						}
						else {
							logger.debug("Non-streaming output received: {}", output);
						}
					}
					catch (Exception e) {
						logger.error("Error processing streaming output: ", e);
						// Don't throw exception, continue processing next output
					}
				}).thenAccept(v -> {
					// Send completion event
					logger.info("Stream processing completed successfully");
					sink.tryEmitNext(ServerSentEvent.builder("complete").event("complete").build());
					sink.tryEmitComplete();
				}).exceptionally(e -> {
					logger.error("Error in stream processing: ", e);
					// Send error event instead of direct error
					sink.tryEmitNext(ServerSentEvent.builder("error: " + e.getMessage()).event("error").build());
					sink.tryEmitComplete();
					return null;
				});
			}
			catch (Exception e) {
				logger.error("Error starting stream processing: ", e);
				sink.tryEmitError(e);
			}
		});

		return sink.asFlux()
			.doOnSubscribe(subscription -> logger.info("Client subscribed to stream"))
			.doOnCancel(() -> logger.info("Client disconnected from stream"))
			.doOnError(e -> logger.error("Error occurred during streaming: ", e))
			.doOnComplete(() -> logger.info("Stream completed successfully"));
	}

}<|MERGE_RESOLUTION|>--- conflicted
+++ resolved
@@ -79,13 +79,9 @@
 	@GetMapping("/search")
 	public String search(@RequestParam String query, @RequestParam String dataSetId, @RequestParam String agentId)
 			throws Exception {
-<<<<<<< HEAD
-		// Initialize vector
-=======
 		// 获取智能体的数据源配置用于初始化向量
 		DbConfig dbConfig = getDbConfigForAgent(Integer.valueOf(agentId));
 
->>>>>>> 566ac395
 		SchemaInitRequest schemaInitRequest = new SchemaInitRequest();
 		schemaInitRequest.setDbConfig(dbConfig);
 		schemaInitRequest
@@ -99,15 +95,10 @@
 	}
 
 	@GetMapping("/init")
-<<<<<<< HEAD
-	public void init() throws Exception {
-		// Initialize vector
-=======
 	public void init(@RequestParam(required = false, defaultValue = "1") Integer agentId) throws Exception {
 		// 获取智能体的数据源配置用于初始化向量
 		DbConfig dbConfig = getDbConfigForAgent(agentId);
 
->>>>>>> 566ac395
 		SchemaInitRequest schemaInitRequest = new SchemaInitRequest();
 		schemaInitRequest.setDbConfig(dbConfig);
 		schemaInitRequest
@@ -169,7 +160,7 @@
 	@GetMapping(value = "/stream/search", produces = MediaType.TEXT_EVENT_STREAM_VALUE)
 	public Flux<ServerSentEvent<String>> streamSearch(@RequestParam String query, @RequestParam String agentId,
 			HttpServletResponse response) throws Exception {
-		// Set SSE related HTTP headers
+		// 设置SSE相关的HTTP头
 		response.setCharacterEncoding("UTF-8");
 		response.setContentType("text/event-stream");
 		response.setHeader("Cache-Control", "no-cache");
@@ -181,7 +172,7 @@
 
 		Sinks.Many<ServerSentEvent<String>> sink = Sinks.many().unicast().onBackpressureBuffer();
 
-		// Use streaming processing, pass agentId to state
+		// 使用流式处理，传递agentId到状态中
 		AsyncGenerator<NodeOutput> generator = compiledGraph
 			.stream(Map.of(INPUT_KEY, query, Constant.AGENT_ID, agentId));
 
@@ -195,7 +186,7 @@
 							String chunk = streamingOutput.chunk();
 							if (chunk != null && !chunk.trim().isEmpty()) {
 								logger.debug("Emitting chunk: {}", chunk);
-								// Ensure chunk is valid JSON
+								// 确保chunk是有效的JSON
 								ServerSentEvent<String> event = ServerSentEvent.builder(JSON.toJSONString(chunk))
 									.build();
 								sink.tryEmitNext(event);
@@ -211,16 +202,16 @@
 					}
 					catch (Exception e) {
 						logger.error("Error processing streaming output: ", e);
-						// Don't throw exception, continue processing next output
+						// 不要抛出异常，继续处理下一个输出
 					}
 				}).thenAccept(v -> {
-					// Send completion event
+					// 发送完成事件
 					logger.info("Stream processing completed successfully");
 					sink.tryEmitNext(ServerSentEvent.builder("complete").event("complete").build());
 					sink.tryEmitComplete();
 				}).exceptionally(e -> {
 					logger.error("Error in stream processing: ", e);
-					// Send error event instead of direct error
+					// 发送错误事件而不是直接错误
 					sink.tryEmitNext(ServerSentEvent.builder("error: " + e.getMessage()).event("error").build());
 					sink.tryEmitComplete();
 					return null;
