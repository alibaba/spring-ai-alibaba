/**
 * Copyright 2024-2025 the original author or authors.
 *
 * Licensed under the Apache License, Version 2.0 (the "License");
 * you may not use this file except in compliance with the License.
 * You may obtain a copy of the License at
 *
 * https://www.apache.org/licenses/LICENSE-2.0
 *
 * Unless required by applicable law or agreed to in writing, software
 * distributed under the License is distributed on an "AS IS" BASIS,
 * WITHOUT WARRANTIES OR CONDITIONS OF ANY KIND, either express or implied.
 * See the License for the specific language governing permissions and
 * limitations under the License.
 */

package com.alibaba.cloud.ai.controller;

import com.alibaba.cloud.ai.connector.config.DbConfig;
import com.alibaba.cloud.ai.constant.Constant;
import com.alibaba.cloud.ai.graph.CompiledGraph;
import com.alibaba.cloud.ai.graph.NodeOutput;
import com.alibaba.cloud.ai.graph.OverAllState;
import com.alibaba.cloud.ai.graph.StateGraph;
import com.alibaba.cloud.ai.graph.async.AsyncGenerator;
import com.alibaba.cloud.ai.graph.exception.GraphStateException;
import com.alibaba.cloud.ai.graph.streaming.StreamingOutput;
import com.alibaba.cloud.ai.request.SchemaInitRequest;
import com.alibaba.cloud.ai.service.simple.SimpleVectorStoreService;
import com.alibaba.fastjson.JSON;
import jakarta.servlet.http.HttpServletResponse;
import org.slf4j.Logger;
import org.slf4j.LoggerFactory;
import org.springframework.beans.factory.annotation.Qualifier;
import org.springframework.http.MediaType;
import org.springframework.http.codec.ServerSentEvent;
import org.springframework.web.bind.annotation.GetMapping;
import org.springframework.web.bind.annotation.RequestMapping;
import org.springframework.web.bind.annotation.RequestParam;
import org.springframework.web.bind.annotation.RestController;
import reactor.core.publisher.Flux;
import reactor.core.publisher.Sinks;

import java.util.Arrays;
import java.util.Map;
import java.util.Optional;
import java.util.concurrent.CompletableFuture;

import static com.alibaba.cloud.ai.constant.Constant.AGENT_ID;
import static com.alibaba.cloud.ai.constant.Constant.INPUT_KEY;
import static com.alibaba.cloud.ai.constant.Constant.RESULT;

/**
 * @author zhangshenghang
 */
@RestController
@RequestMapping("nl2sql")
public class Nl2sqlForGraphController {

	private static final Logger logger = LoggerFactory.getLogger(Nl2sqlForGraphController.class);

	private final CompiledGraph compiledGraph;

	private final SimpleVectorStoreService simpleVectorStoreService;

	private final DbConfig dbConfig;

	public Nl2sqlForGraphController(@Qualifier("nl2sqlGraph") StateGraph stateGraph,
			SimpleVectorStoreService simpleVectorStoreService, DbConfig dbConfig) throws GraphStateException {
		this.compiledGraph = stateGraph.compile();
		this.compiledGraph.setMaxIterations(100);
		this.simpleVectorStoreService = simpleVectorStoreService;
		this.dbConfig = dbConfig;
	}

	@GetMapping("/search")
	public String search(@RequestParam String query, @RequestParam String agentId) throws Exception {
		// 初始化向量
		SchemaInitRequest schemaInitRequest = new SchemaInitRequest();
		schemaInitRequest.setDbConfig(dbConfig);
		schemaInitRequest
			.setTables(Arrays.asList("categories", "order_items", "orders", "products", "users", "product_categories"));
		simpleVectorStoreService.schema(schemaInitRequest);

<<<<<<< HEAD
		Optional<OverAllState> invoke = compiledGraph.invoke(Map.of(INPUT_KEY, query, AGENT_ID, agentId));
=======
		Optional<OverAllState> invoke = compiledGraph
			.invoke(Map.of(INPUT_KEY, query, Constant.AGENT_ID, dataSetId, AGENT_ID, agentId));
>>>>>>> 93ba7d1f
		OverAllState overAllState = invoke.get();
		return overAllState.value(RESULT).get().toString();
	}

	@GetMapping("/init")
	public void init() throws Exception {
		// 初始化向量
		SchemaInitRequest schemaInitRequest = new SchemaInitRequest();
		schemaInitRequest.setDbConfig(dbConfig);
		schemaInitRequest
			.setTables(Arrays.asList("categories", "order_items", "orders", "products", "users", "product_categories"));
		simpleVectorStoreService.schema(schemaInitRequest);
	}

	@GetMapping(value = "/stream/search", produces = MediaType.TEXT_EVENT_STREAM_VALUE)
	public Flux<ServerSentEvent<String>> streamSearch(@RequestParam String query, @RequestParam String agentId,
			HttpServletResponse response) throws Exception {
		// 设置SSE相关的HTTP头
		response.setCharacterEncoding("UTF-8");
		response.setContentType("text/event-stream");
		response.setHeader("Cache-Control", "no-cache");
		response.setHeader("Connection", "keep-alive");
		response.setHeader("Access-Control-Allow-Origin", "*");
		response.setHeader("Access-Control-Allow-Headers", "Cache-Control");

		logger.info("Starting stream search for query: {} with agentId: {}", query, agentId);

		Sinks.Many<ServerSentEvent<String>> sink = Sinks.many().unicast().onBackpressureBuffer();

		// 使用流式处理，传递agentId到状态中
<<<<<<< HEAD
		AsyncGenerator<NodeOutput> generator = compiledGraph.stream(Map.of(INPUT_KEY, query, AGENT_ID, agentId));
=======
		AsyncGenerator<NodeOutput> generator = compiledGraph
			.stream(Map.of(INPUT_KEY, query, Constant.AGENT_ID, agentId));
>>>>>>> 93ba7d1f

		CompletableFuture.runAsync(() -> {
			try {
				generator.forEachAsync(output -> {
					try {
						logger.debug("Received output: {}", output.getClass().getSimpleName());
						if (output instanceof StreamingOutput) {
							StreamingOutput streamingOutput = (StreamingOutput) output;
							String chunk = streamingOutput.chunk();
							if (chunk != null && !chunk.trim().isEmpty()) {
								logger.debug("Emitting chunk: {}", chunk);
								// 确保chunk是有效的JSON
								ServerSentEvent<String> event = ServerSentEvent.builder(JSON.toJSONString(chunk))
									.build();
								sink.tryEmitNext(event);
							}
							else {
								logger.warn(
										"ReceFenerator: mapResult called, finalResultived null or empty chunk from streaming output");
							}
						}
						else {
							logger.debug("Non-streaming output received: {}", output);
						}
					}
					catch (Exception e) {
						logger.error("Error processing streaming output: ", e);
						// 不要抛出异常，继续处理下一个输出
					}
				}).thenAccept(v -> {
					// 发送完成事件
					logger.info("Stream processing completed successfully");
					sink.tryEmitNext(ServerSentEvent.builder("complete").event("complete").build());
					sink.tryEmitComplete();
				}).exceptionally(e -> {
					logger.error("Error in stream processing: ", e);
					// 发送错误事件而不是直接错误
					sink.tryEmitNext(ServerSentEvent.builder("error: " + e.getMessage()).event("error").build());
					sink.tryEmitComplete();
					return null;
				});
			}
			catch (Exception e) {
				logger.error("Error starting stream processing: ", e);
				sink.tryEmitError(e);
			}
		});

		return sink.asFlux()
			.doOnSubscribe(subscription -> logger.info("Client subscribed to stream"))
			.doOnCancel(() -> logger.info("Client disconnected from stream"))
			.doOnError(e -> logger.error("Error occurred during streaming: ", e))
			.doOnComplete(() -> logger.info("Stream completed successfully"));
	}

}<|MERGE_RESOLUTION|>--- conflicted
+++ resolved
@@ -81,13 +81,8 @@
 		schemaInitRequest
 			.setTables(Arrays.asList("categories", "order_items", "orders", "products", "users", "product_categories"));
 		simpleVectorStoreService.schema(schemaInitRequest);
-
-<<<<<<< HEAD
-		Optional<OverAllState> invoke = compiledGraph.invoke(Map.of(INPUT_KEY, query, AGENT_ID, agentId));
-=======
 		Optional<OverAllState> invoke = compiledGraph
 			.invoke(Map.of(INPUT_KEY, query, Constant.AGENT_ID, dataSetId, AGENT_ID, agentId));
->>>>>>> 93ba7d1f
 		OverAllState overAllState = invoke.get();
 		return overAllState.value(RESULT).get().toString();
 	}
@@ -118,12 +113,8 @@
 		Sinks.Many<ServerSentEvent<String>> sink = Sinks.many().unicast().onBackpressureBuffer();
 
 		// 使用流式处理，传递agentId到状态中
-<<<<<<< HEAD
-		AsyncGenerator<NodeOutput> generator = compiledGraph.stream(Map.of(INPUT_KEY, query, AGENT_ID, agentId));
-=======
 		AsyncGenerator<NodeOutput> generator = compiledGraph
 			.stream(Map.of(INPUT_KEY, query, Constant.AGENT_ID, agentId));
->>>>>>> 93ba7d1f
 
 		CompletableFuture.runAsync(() -> {
 			try {
