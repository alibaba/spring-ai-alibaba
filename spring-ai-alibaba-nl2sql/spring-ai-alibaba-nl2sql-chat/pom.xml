--- conflicted
+++ resolved
@@ -103,19 +103,11 @@
         </dependency>
 
         <!-- Spring AI Alibaba DashScope Starter -->
-<<<<<<< HEAD
         <!--        <dependency>-->
         <!--            <groupId>com.alibaba.cloud.ai</groupId>-->
         <!--            <artifactId>spring-ai-alibaba-starter-dashscope</artifactId>-->
-        <!--            <version>${spring-ai-alibaba.version}</version>-->
+        <!--            <version>${project.version}</version>-->
         <!--        </dependency>-->
-=======
-        <dependency>
-            <groupId>com.alibaba.cloud.ai</groupId>
-            <artifactId>spring-ai-alibaba-starter-dashscope</artifactId>
-            <version>${project.version}</version>
-        </dependency>
->>>>>>> 9ee2a257
         <dependency>
             <groupId>org.springframework</groupId>
             <artifactId>spring-web</artifactId>
