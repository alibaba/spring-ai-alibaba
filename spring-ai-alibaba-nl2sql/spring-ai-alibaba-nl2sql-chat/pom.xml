<?xml version="1.0" encoding="UTF-8"?>
<project xmlns="http://maven.apache.org/POM/4.0.0" xmlns:xsi="http://www.w3.org/2001/XMLSchema-instance" xsi:schemaLocation="http://maven.apache.org/POM/4.0.0 http://maven.apache.org/xsd/maven-4.0.0.xsd">
    <modelVersion>4.0.0</modelVersion>
    <parent>
        <groupId>com.alibaba.cloud.ai</groupId>
        <artifactId>spring-ai-alibaba-nl2sql</artifactId>
        <version>${revision}</version>
        <relativePath>../pom.xml</relativePath>
    </parent>

    <artifactId>spring-ai-alibaba-nl2sql-chat</artifactId>
    <name>Chat Service For Spring AI Alibaba</name>
    <url>https://github.com/alibaba/spring-ai-alibaba</url>
    <scm>
        <connection>git://github.com/alibaba/spring-ai-alibaba.git</connection>
        <developerConnection>git@github.com:alibaba/spring-ai-alibaba.git</developerConnection>
        <url>https://github.com/alibaba/spring-ai-alibaba</url>
    </scm>

    <properties>
        <spring-ai.version>1.0.0</spring-ai.version>
        <spring-ai-alibaba.version>1.0.0.3-SNAPSHOT</spring-ai-alibaba.version>
        <maven.compiler.source>17</maven.compiler.source>
        <maven.compiler.target>17</maven.compiler.target>
        <project.build.sourceEncoding>UTF-8</project.build.sourceEncoding>
    </properties>

    <dependencies>

        <dependency>
            <groupId>org.springframework.boot</groupId>
            <artifactId>spring-boot-starter</artifactId>
        </dependency>
        <!-- 引入 Spring MVC -->
        <dependency>
            <groupId>org.springframework.boot</groupId>
            <artifactId>spring-boot-starter-web</artifactId>
        </dependency>

        <dependency>
            <groupId>org.springframework.boot</groupId>
            <artifactId>spring-boot-starter-test</artifactId>
            <scope>test</scope>
        </dependency>

        <dependency>
            <groupId>com.aliyun</groupId>
            <artifactId>gpdb20160503</artifactId>
        </dependency>
        <dependency>
            <groupId>org.springframework.boot</groupId>
            <artifactId>spring-boot-configuration-processor</artifactId>
            <optional>true</optional>
        </dependency>

        <!-- Transformers Embedding Model -->
        <dependency>
            <groupId>org.springframework.ai</groupId>
            <artifactId>spring-ai-transformers</artifactId>
            <optional>true</optional>
        </dependency>

        <dependency>
            <groupId>io.micrometer</groupId>
            <artifactId>micrometer-observation-test</artifactId>
            <scope>test</scope>
        </dependency>

        <dependency>
            <groupId>org.junit.jupiter</groupId>
            <artifactId>junit-jupiter-api</artifactId>
            <scope>test</scope>
        </dependency>
        <dependency>
            <groupId>com.alibaba</groupId>
            <artifactId>druid</artifactId>
        </dependency>
        <dependency>
            <groupId>org.apache.commons</groupId>
            <artifactId>commons-lang3</artifactId>
        </dependency>
        <dependency>
            <groupId>mysql</groupId>
            <artifactId>mysql-connector-java</artifactId>
        </dependency>
        <dependency>
            <groupId>org.postgresql</groupId>
            <artifactId>postgresql</artifactId>
        </dependency>
        <dependency>
            <groupId>com.alibaba.cloud.ai</groupId>
            <artifactId>spring-ai-alibaba-core</artifactId>
            <version>${spring-ai-alibaba.version}</version>
        </dependency>
        <dependency>
            <groupId>org.springframework</groupId>
            <artifactId>spring-web</artifactId>
        </dependency>

        <dependency>
            <groupId>commons-collections</groupId>
            <artifactId>commons-collections</artifactId>
        </dependency>

        <dependency>
            <groupId>org.springframework.ai</groupId>
            <artifactId>spring-ai-starter-model-openai</artifactId>
        </dependency>

        <dependency>
            <groupId>com.alibaba.cloud.ai</groupId>
            <artifactId>spring-ai-alibaba-graph-core</artifactId>
            <version>${spring-ai-alibaba.version}</version>
        </dependency>

        <dependency>
            <groupId>com.github.victools</groupId>
            <artifactId>jsonschema-generator</artifactId>
            <scope>compile</scope>
        </dependency>
        <dependency>
            <groupId>com.github.victools</groupId>
            <artifactId>jsonschema-module-jackson</artifactId>
            <scope>compile</scope>
        </dependency>

        <dependency>
            <groupId>org.springframework.ai</groupId>
            <artifactId>spring-ai-starter-mcp-client-webflux</artifactId>
        </dependency>

        <dependency>
            <groupId>org.springframework.boot</groupId>
            <artifactId>spring-boot-starter-webflux</artifactId>
        </dependency>

        <dependency>
            <groupId>com.alibaba</groupId>
            <artifactId>dashscope-sdk-java</artifactId>
        </dependency>

        <dependency>
            <groupId>com.atlassian.commonmark</groupId>
            <artifactId>commonmark</artifactId>
        </dependency>
        <dependency>
            <groupId>com.alibaba.cloud.ai</groupId>
            <artifactId>spring-ai-alibaba-nl2sql-common</artifactId>
            <version>${project.version}</version>
            <scope>compile</scope>
        </dependency>
<<<<<<< HEAD

        <dependency>
            <groupId>com.alibaba.cloud.ai</groupId>
            <artifactId>spring-ai-alibaba-starter-store-analyticdb</artifactId>
            <version>${spring-ai-alibaba.version}</version>
=======
        <dependency>
            <groupId>org.springframework.boot</groupId>
            <artifactId>spring-boot-starter-jdbc</artifactId>
>>>>>>> 4735caac
        </dependency>
    </dependencies>
    <repositories>
        <repository>
            <snapshots>
                <enabled>false</enabled>
            </snapshots>
            <id>spring-milestones</id>
            <name>Spring Milestones</name>
            <url>https://repo.spring.io/milestone</url>
        </repository>
    </repositories>

    <build>
        <plugins>
            <plugin>
                <groupId>org.springframework.boot</groupId>
                <artifactId>spring-boot-maven-plugin</artifactId>
                <configuration>
                    <executable>true</executable>
                    <layout>JAR</layout>
                </configuration>
                <executions>
                    <execution>
                        <goals>
                            <goal>repackage</goal>
                        </goals>
                        <configuration>
                            <attach>false</attach>
                            <skip>true</skip>
                        </configuration>
                    </execution>
                </executions>
            </plugin>
        </plugins>
    </build>
</project><|MERGE_RESOLUTION|>--- conflicted
+++ resolved
@@ -149,17 +149,13 @@
             <version>${project.version}</version>
             <scope>compile</scope>
         </dependency>
-<<<<<<< HEAD
-
         <dependency>
             <groupId>com.alibaba.cloud.ai</groupId>
             <artifactId>spring-ai-alibaba-starter-store-analyticdb</artifactId>
             <version>${spring-ai-alibaba.version}</version>
-=======
         <dependency>
             <groupId>org.springframework.boot</groupId>
             <artifactId>spring-boot-starter-jdbc</artifactId>
->>>>>>> 4735caac
         </dependency>
     </dependencies>
     <repositories>
