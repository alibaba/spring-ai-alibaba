--- conflicted
+++ resolved
@@ -21,15 +21,7 @@
  *
  * @author Makoto
  */
-<<<<<<< HEAD
-public record PromptConfigDTO(String id, // 配置ID（更新时需要）
-		String name, // 配置名称
-		String promptType, // 提示词类型
-		String optimizationPrompt, // 用户添加的优化提示词内容
-		Boolean enabled, // 是否启用该配置
-		String description, // 配置描述
-		String creator // 创建者
-=======
+
 public record PromptConfigDTO(String id, // Configuration ID (required for update)
 		String name, // Configuration name
 		String promptType, // Prompt type
@@ -37,7 +29,6 @@
 		Boolean enabled, // Whether to enable this configuration
 		String description, // Configuration description
 		String creator // Creator
->>>>>>> 9061cb11
 ) {
 	public PromptConfigDTO(String promptType, String optimizationPrompt) {
 		this(null, null, promptType, optimizationPrompt, true, null, null);
