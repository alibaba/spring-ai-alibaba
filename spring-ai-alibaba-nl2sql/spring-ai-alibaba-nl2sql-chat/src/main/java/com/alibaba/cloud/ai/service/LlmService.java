--- conflicted
+++ resolved
@@ -38,32 +38,19 @@
 	}
 
 	/**
-<<<<<<< HEAD
-	 * Stream response to user prompt
-	 * @param prompt user input prompt
-	 * @return Flux<ChatResponse> streaming response
-=======
 	 * 流式返回用户prompt的回复
 	 * @param prompt 用户输入的提示
 	 * @return 流式响应
->>>>>>> 0f2e594f
 	 */
 	public Flux<ChatResponse> streamCall(String prompt) {
 		return chatClient.prompt().user(prompt).stream().chatResponse();
 	}
 
 	/**
-<<<<<<< HEAD
-	 * Stream response to user prompt with system prompt
-	 * @param system system prompt
-	 * @param user user input
-	 * @return Flux<ChatResponse> streaming response
-=======
 	 * 流式返回用户prompt的回复，带有系统提示
 	 * @param system 系统提示
 	 * @param user 用户输入
 	 * @return 流式响应
->>>>>>> 0f2e594f
 	 */
 	public Flux<ChatResponse> streamCallWithSystemPrompt(String system, String user) {
 		return chatClient.prompt().system(system).user(user).stream().chatResponse();
