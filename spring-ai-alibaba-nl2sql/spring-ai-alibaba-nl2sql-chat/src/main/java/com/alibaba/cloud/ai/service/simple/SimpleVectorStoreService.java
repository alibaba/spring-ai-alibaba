--- conflicted
+++ resolved
@@ -269,14 +269,6 @@
 			log.error("Failed to convert column to document: table={}, column={}", tableName, columnName, e);
 			throw new RuntimeException("Failed to convert column to document: " + e.getMessage(), e);
 		}
-<<<<<<< HEAD
-=======
-		// Multi-table duplicate field data will be deduplicated, using table name + field
-		// name as unique identifier
-		Document document = new Document(id, text, metadata);
-		log.debug("Created column document with ID: {}", id);
-		return document;
->>>>>>> c80dbcb8
 	}
 
 	public Document convertTableToDocument(TableInfoBO tableInfoBO) {
