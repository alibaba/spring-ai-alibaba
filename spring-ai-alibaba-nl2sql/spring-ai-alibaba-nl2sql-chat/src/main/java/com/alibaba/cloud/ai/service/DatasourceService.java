/**
 * Copyright 2024-2025 the original author or authors.
 *
 * Licensed under the Apache License, Version 2.0 (the "License");
 * you may not use this file except in compliance with the License.
 * You may obtain a copy of the License at
 *
 * https://www.apache.org/licenses/LICENSE-2.0
 *
 * Unless required by applicable law or agreed to in writing, software
 * distributed under the License is distributed on an "AS IS" BASIS,
 * WITHOUT WARRANTIES OR CONDITIONS OF ANY KIND, either express or implied.
 * See the License for the specific language governing permissions and
 * limitations under the License.
 */

package com.alibaba.cloud.ai.service;

import com.alibaba.cloud.ai.connector.DBConnectionPool;
import com.alibaba.cloud.ai.connector.DBConnectionPoolContext;
import com.alibaba.cloud.ai.connector.config.DbConfig;
import com.alibaba.cloud.ai.entity.Datasource;
import com.alibaba.cloud.ai.entity.AgentDatasource;
import com.alibaba.cloud.ai.enums.ErrorCodeEnum;
import com.alibaba.cloud.ai.mapper.DatasourceMapper;
import com.alibaba.cloud.ai.mapper.AgentDatasourceMapper;
import com.baomidou.mybatisplus.core.toolkit.Wrappers;
import org.apache.commons.lang3.StringUtils;
import org.slf4j.Logger;
import org.slf4j.LoggerFactory;
import org.springframework.beans.factory.annotation.Autowired;
import org.springframework.stereotype.Service;
import org.springframework.transaction.annotation.Transactional;

import java.util.List;
import java.util.HashMap;
import java.util.Map;

/**
 * Data Source Service Class
 *
 * @author Alibaba Cloud AI
 */
@Service
public class DatasourceService {

	private static final Logger log = LoggerFactory.getLogger(DatasourceService.class);

	@Autowired
	private DatasourceMapper datasourceMapper;

	@Autowired
	private AgentDatasourceMapper agentDatasourceMapper;

	@Autowired
	private DBConnectionPoolContext dbConnectionPoolContext;

	/**
	 * Get all data source list
	 */
	public List<Datasource> getAllDatasources() {
		return datasourceMapper.selectList(Wrappers.<Datasource>lambdaQuery().orderByDesc(Datasource::getCreateTime));
	}

	/**
	 * Get data source list by status
	 */
	public List<Datasource> getDatasourcesByStatus(String status) {
		return datasourceMapper.selectByStatus(status);
	}

	/**
	 * Get data source list by type
	 */
	public List<Datasource> getDatasourcesByType(String type) {
		return datasourceMapper.selectByType(type);
	}

	/**
	 * Get data source details by ID
	 */
	public Datasource getDatasourceById(Integer id) {
		return datasourceMapper.selectById(id);
	}

	/**
	 * Create data source
	 */
	public Datasource createDatasource(Datasource datasource) {
		// Generate connection URL
		datasource.generateConnectionUrl();

<<<<<<< HEAD
		String sql = "INSERT INTO datasource (name, type, host, port, database_name, username, password, "
				+ "connection_url, status, test_status, description, creator_id) "
				+ "VALUES (?, ?, ?, ?, ?, ?, ?, ?, ?, ?, ?, ?)";

		KeyHolder keyHolder = new GeneratedKeyHolder();
		jdbcTemplate.update(connection -> {
			PreparedStatement ps = connection.prepareStatement(sql, Statement.RETURN_GENERATED_KEYS);
			ps.setString(1, datasource.getName());
			ps.setString(2, datasource.getType());
			ps.setString(3, datasource.getHost());
			ps.setInt(4, datasource.getPort());
			ps.setString(5, datasource.getDatabaseName());
			ps.setString(6, datasource.getUsername());
			ps.setString(7, datasource.getPassword()); // Note: Encryption is needed in
														// actual applications
			ps.setString(8, datasource.getConnectionUrl());
			ps.setString(9, datasource.getStatus() != null ? datasource.getStatus() : "active");
			ps.setString(10, datasource.getTestStatus() != null ? datasource.getTestStatus() : "unknown");
			ps.setString(11, datasource.getDescription());
			ps.setObject(12, datasource.getCreatorId());
			return ps;
		}, keyHolder);

		Number key = keyHolder.getKey();
		if (key != null) {
			datasource.setId(key.intValue());
=======
		// 设置默认值
		if (datasource.getStatus() == null) {
			datasource.setStatus("active");
		}
		if (datasource.getTestStatus() == null) {
			datasource.setTestStatus("unknown");
>>>>>>> 0f2e594f
		}

		datasourceMapper.insert(datasource);
		return datasource;
	}

	/**
	 * Update data source
	 */
	public Datasource updateDatasource(Integer id, Datasource datasource) {
		// Regenerate connection URL
		datasource.generateConnectionUrl();
		datasource.setId(id);

		datasourceMapper.updateById(datasource);
		return datasource;
	}

	/**
	 * Delete data source
	 */
	@Transactional
	public void deleteDatasource(Integer id) {
<<<<<<< HEAD
		// First delete the association
		String deleteRelationSql = "DELETE FROM agent_datasource WHERE datasource_id = ?";
		jdbcTemplate.update(deleteRelationSql, id);

		// Then delete the data source
		String deleteDatasourceSql = "DELETE FROM datasource WHERE id = ?";
		jdbcTemplate.update(deleteDatasourceSql, id);
=======
		// 先删除关联关系
		agentDatasourceMapper.delete(Wrappers.<AgentDatasource>lambdaQuery().eq(AgentDatasource::getDatasourceId, id));

		// 再删除数据源
		datasourceMapper.deleteById(id);
>>>>>>> 0f2e594f
	}

	/**
	 * Update data source test status
	 */
	public void updateTestStatus(Integer id, String testStatus) {
		datasourceMapper.update(null,
				Wrappers.<Datasource>lambdaUpdate()
					.eq(Datasource::getId, id)
					.set(Datasource::getTestStatus, testStatus));
	}

	/**
	 * Test data source connection
	 */
	public boolean testConnection(Integer id) {
		Datasource datasource = getDatasourceById(id);
		if (datasource == null) {
			return false;
		}
		try {
			// ping测试
			boolean connectionSuccess = realConnectionTest(datasource);
			log.info(datasource.getName() + " test connection result: " + connectionSuccess);
			// Update test status
			updateTestStatus(id, connectionSuccess ? "success" : "failed");

			return connectionSuccess;
		}
		catch (Exception e) {
			updateTestStatus(id, "failed");
			log.error("Error testing connection for datasource ID " + id + ": " + e.getMessage(), e);
			return false;
		}
	}

	/**
	 * Actual connection test method
	 */
	private boolean realConnectionTest(Datasource datasource) {
		// Convert Datasource to DbConfig
		DbConfig config = new DbConfig();
		String originalUrl = datasource.getConnectionUrl();

		// Check if URL contains serverTimezone parameter, add default timezone if not,
		// otherwise it will throw an exception
		if (StringUtils.isNotBlank(originalUrl)) {
			String lowerUrl = originalUrl.toLowerCase();

			if (!lowerUrl.contains("servertimezone=")) {
				if (originalUrl.contains("?")) {
					originalUrl += "&serverTimezone=Asia/Shanghai";
				}
				else {
					originalUrl += "?serverTimezone=Asia/Shanghai";
				}
			}

			// Check if it contains useSSL parameter, add useSSL=false if not
			if (!lowerUrl.contains("usessl=")) {
				if (originalUrl.contains("?")) {
					originalUrl += "&useSSL=false";
				}
				else {
					originalUrl += "?useSSL=false";
				}
			}
		}
		config.setUrl(originalUrl);
		config.setUsername(datasource.getUsername());
		config.setPassword(datasource.getPassword());

		DBConnectionPool pool = dbConnectionPoolContext.getPoolByType(datasource.getType());
		if (pool == null) {
			return false;
		}

		ErrorCodeEnum result = pool.ping(config);
		return result == ErrorCodeEnum.SUCCESS;

	}

	/**
	 * Get data source list associated with agent
	 */
	public List<AgentDatasource> getAgentDatasources(Integer agentId) {
<<<<<<< HEAD
		String sql = "SELECT ad.*, d.name, d.type, d.host, d.port, d.database_name, "
				+ "d.connection_url, d.username, d.password, d.status, d.test_status, d.description "
				+ "FROM agent_datasource ad " + "LEFT JOIN datasource d ON ad.datasource_id = d.id "
				+ "WHERE ad.agent_id = ? " + "ORDER BY ad.create_time DESC";

		return jdbcTemplate.query(sql, (rs, rowNum) -> {
			AgentDatasource agentDatasource = new AgentDatasource();
			agentDatasource.setId(rs.getInt("id"));
			agentDatasource.setAgentId(rs.getInt("agent_id"));
			agentDatasource.setDatasourceId(rs.getInt("datasource_id"));
			agentDatasource.setIsActive(rs.getInt("is_active"));
			agentDatasource.setCreateTime(rs.getTimestamp("create_time").toLocalDateTime());
			agentDatasource.setUpdateTime(rs.getTimestamp("update_time").toLocalDateTime());

			// Fill data source information
			Datasource datasource = new Datasource();
			datasource.setId(rs.getInt("datasource_id"));
			datasource.setName(rs.getString("name"));
			datasource.setType(rs.getString("type"));
			datasource.setHost(rs.getString("host"));
			datasource.setPort(rs.getInt("port"));
			datasource.setDatabaseName(rs.getString("database_name"));
			datasource.setConnectionUrl(rs.getString("connection_url"));
			datasource.setUsername(rs.getString("username"));
			datasource.setPassword(rs.getString("password"));
			datasource.setStatus(rs.getString("status"));
			datasource.setTestStatus(rs.getString("test_status"));
			datasource.setDescription(rs.getString("description"));

			agentDatasource.setDatasource(datasource);
			return agentDatasource;
		}, agentId);
=======
		List<AgentDatasource> agentDatasources = agentDatasourceMapper.selectByAgentIdWithDatasource(agentId);

		// 手动填充数据源信息（因为 MyBatis Plus 不直接支持复杂的联表查询结果映射）
		for (AgentDatasource agentDatasource : agentDatasources) {
			if (agentDatasource.getDatasourceId() != null) {
				Datasource datasource = datasourceMapper.selectById(agentDatasource.getDatasourceId());
				agentDatasource.setDatasource(datasource);
			}
		}

		return agentDatasources;
>>>>>>> 0f2e594f
	}

	/**
	 * Add data source for agent
	 */
	@Transactional
	public AgentDatasource addDatasourceToAgent(Integer agentId, Integer datasourceId) {
<<<<<<< HEAD
		// First disable other data sources of the agent (an agent can only enable one
		// data source)
		String disableOthersSql = "UPDATE agent_datasource SET is_active = 0 WHERE agent_id = ?";
		jdbcTemplate.update(disableOthersSql, agentId);

		// Check if association already exists
		String checkSql = "SELECT COUNT(*) FROM agent_datasource WHERE agent_id = ? AND datasource_id = ?";
		Integer count = jdbcTemplate.queryForObject(checkSql, Integer.class, agentId, datasourceId);

		if (count != null && count > 0) {
			// If exists, activate the association
			String activateSql = "UPDATE agent_datasource SET is_active = 1 WHERE agent_id = ? AND datasource_id = ?";
			jdbcTemplate.update(activateSql, agentId, datasourceId);

			// Query and return the updated association
			String selectSql = "SELECT * FROM agent_datasource WHERE agent_id = ? AND datasource_id = ?";
			return jdbcTemplate.queryForObject(selectSql, new BeanPropertyRowMapper<>(AgentDatasource.class), agentId,
					datasourceId);
		}
		else {
			// If not exists, create new association
			String insertSql = "INSERT INTO agent_datasource (agent_id, datasource_id, is_active) VALUES (?, ?, 1)";
			KeyHolder keyHolder = new GeneratedKeyHolder();

			jdbcTemplate.update(connection -> {
				PreparedStatement ps = connection.prepareStatement(insertSql, Statement.RETURN_GENERATED_KEYS);
				ps.setInt(1, agentId);
				ps.setInt(2, datasourceId);
				return ps;
			}, keyHolder);

=======
		// 先禁用该智能体的其他数据源（一个智能体只能启用一个数据源）
		agentDatasourceMapper.disableAllByAgentId(agentId);

		// 检查是否已存在关联
		AgentDatasource existing = agentDatasourceMapper.selectByAgentIdAndDatasourceId(agentId, datasourceId);

		if (existing != null) {
			// 如果已存在，则激活该关联
			agentDatasourceMapper.update(null,
					Wrappers.<AgentDatasource>lambdaUpdate()
						.eq(AgentDatasource::getAgentId, agentId)
						.eq(AgentDatasource::getDatasourceId, datasourceId)
						.set(AgentDatasource::getIsActive, 1));

			// 查询并返回更新后的关联
			return agentDatasourceMapper.selectByAgentIdAndDatasourceId(agentId, datasourceId);
		}
		else {
			// 如果不存在，则创建新关联
>>>>>>> 0f2e594f
			AgentDatasource agentDatasource = new AgentDatasource(agentId, datasourceId);
			agentDatasource.setIsActive(1);
			agentDatasourceMapper.insert(agentDatasource);
			return agentDatasource;
		}
	}

	/**
	 * Remove data source association from agent
	 */
	public void removeDatasourceFromAgent(Integer agentId, Integer datasourceId) {
		agentDatasourceMapper.delete(Wrappers.<AgentDatasource>lambdaQuery()
			.eq(AgentDatasource::getAgentId, agentId)
			.eq(AgentDatasource::getDatasourceId, datasourceId));
	}

	/**
	 * 启用/禁用智能体的数据源
	 */
	public AgentDatasource toggleDatasourceForAgent(Integer agentId, Integer datasourceId, Boolean isActive) {
		// If enabling data source, first check if there are other enabled data sources
		if (isActive) {
			int activeCount = agentDatasourceMapper.countActiveByAgentIdExcluding(agentId, datasourceId);
			if (activeCount > 0) {
				throw new RuntimeException("同一智能体下只能启用一个数据源，请先禁用其他数据源后再启用此数据源");
			}
		}

<<<<<<< HEAD
		// Update data source status
		Integer activeValue = isActive ? 1 : 0;
		String updateSql = "UPDATE agent_datasource SET is_active = ? WHERE agent_id = ? AND datasource_id = ?";
		int updated = jdbcTemplate.update(updateSql, activeValue, agentId, datasourceId);
=======
		// 更新数据源状态
		int updated = agentDatasourceMapper.update(null,
				Wrappers.<AgentDatasource>lambdaUpdate()
					.eq(AgentDatasource::getAgentId, agentId)
					.eq(AgentDatasource::getDatasourceId, datasourceId)
					.set(AgentDatasource::getIsActive, isActive ? 1 : 0));
>>>>>>> 0f2e594f

		if (updated == 0) {
			throw new RuntimeException("未找到相关的数据源关联记录");
		}

<<<<<<< HEAD
		// Return the updated association record
		String selectSql = "SELECT id, agent_id, datasource_id, is_active, create_time "
				+ "FROM agent_datasource WHERE agent_id = ? AND datasource_id = ?";
		return jdbcTemplate.queryForObject(selectSql, (rs, rowNum) -> {
			AgentDatasource agentDatasource = new AgentDatasource(rs.getInt("agent_id"), rs.getInt("datasource_id"));
			agentDatasource.setId(rs.getInt("id"));
			agentDatasource.setIsActive(rs.getInt("is_active"));
			if (rs.getTimestamp("create_time") != null) {
				agentDatasource.setCreateTime(rs.getTimestamp("create_time").toLocalDateTime());
			}
			return agentDatasource;
		}, agentId, datasourceId);
=======
		// 返回更新后的关联记录
		return agentDatasourceMapper.selectByAgentIdAndDatasourceId(agentId, datasourceId);
>>>>>>> 0f2e594f
	}

	/**
	 * Get data source statistics
	 */
	public Map<String, Object> getDatasourceStats() {
		Map<String, Object> stats = new HashMap<>();

<<<<<<< HEAD
		// Total count statistics
		String totalSql = "SELECT COUNT(*) FROM datasource";
		Integer total = jdbcTemplate.queryForObject(totalSql, Integer.class);
		stats.put("total", total);

		// Statistics by status
		String statusSql = "SELECT status, COUNT(*) as count FROM datasource GROUP BY status";
		List<Map<String, Object>> statusStats = jdbcTemplate.queryForList(statusSql);
		stats.put("byStatus", statusStats);

		// Statistics by type
		String typeSql = "SELECT type, COUNT(*) as count FROM datasource GROUP BY type";
		List<Map<String, Object>> typeStats = jdbcTemplate.queryForList(typeSql);
		stats.put("byType", typeStats);

		// Connection status statistics
		String testStatusSql = "SELECT test_status, COUNT(*) as count FROM datasource GROUP BY test_status";
		List<Map<String, Object>> testStats = jdbcTemplate.queryForList(testStatusSql);
=======
		// 总数统计
		Long total = datasourceMapper.selectCount(null);
		stats.put("total", total);

		// 按状态统计
		List<Map<String, Object>> statusStats = datasourceMapper.selectStatusStats();
		stats.put("byStatus", statusStats);

		// 按类型统计
		List<Map<String, Object>> typeStats = datasourceMapper.selectTypeStats();
		stats.put("byType", typeStats);

		// 连接状态统计
		List<Map<String, Object>> testStats = datasourceMapper.selectTestStatusStats();
>>>>>>> 0f2e594f
		stats.put("byTestStatus", testStats);

		return stats;
	}

}<|MERGE_RESOLUTION|>--- conflicted
+++ resolved
@@ -90,41 +90,12 @@
 		// Generate connection URL
 		datasource.generateConnectionUrl();
 
-<<<<<<< HEAD
-		String sql = "INSERT INTO datasource (name, type, host, port, database_name, username, password, "
-				+ "connection_url, status, test_status, description, creator_id) "
-				+ "VALUES (?, ?, ?, ?, ?, ?, ?, ?, ?, ?, ?, ?)";
-
-		KeyHolder keyHolder = new GeneratedKeyHolder();
-		jdbcTemplate.update(connection -> {
-			PreparedStatement ps = connection.prepareStatement(sql, Statement.RETURN_GENERATED_KEYS);
-			ps.setString(1, datasource.getName());
-			ps.setString(2, datasource.getType());
-			ps.setString(3, datasource.getHost());
-			ps.setInt(4, datasource.getPort());
-			ps.setString(5, datasource.getDatabaseName());
-			ps.setString(6, datasource.getUsername());
-			ps.setString(7, datasource.getPassword()); // Note: Encryption is needed in
-														// actual applications
-			ps.setString(8, datasource.getConnectionUrl());
-			ps.setString(9, datasource.getStatus() != null ? datasource.getStatus() : "active");
-			ps.setString(10, datasource.getTestStatus() != null ? datasource.getTestStatus() : "unknown");
-			ps.setString(11, datasource.getDescription());
-			ps.setObject(12, datasource.getCreatorId());
-			return ps;
-		}, keyHolder);
-
-		Number key = keyHolder.getKey();
-		if (key != null) {
-			datasource.setId(key.intValue());
-=======
 		// 设置默认值
 		if (datasource.getStatus() == null) {
 			datasource.setStatus("active");
 		}
 		if (datasource.getTestStatus() == null) {
 			datasource.setTestStatus("unknown");
->>>>>>> 0f2e594f
 		}
 
 		datasourceMapper.insert(datasource);
@@ -148,21 +119,11 @@
 	 */
 	@Transactional
 	public void deleteDatasource(Integer id) {
-<<<<<<< HEAD
-		// First delete the association
-		String deleteRelationSql = "DELETE FROM agent_datasource WHERE datasource_id = ?";
-		jdbcTemplate.update(deleteRelationSql, id);
-
-		// Then delete the data source
-		String deleteDatasourceSql = "DELETE FROM datasource WHERE id = ?";
-		jdbcTemplate.update(deleteDatasourceSql, id);
-=======
 		// 先删除关联关系
 		agentDatasourceMapper.delete(Wrappers.<AgentDatasource>lambdaQuery().eq(AgentDatasource::getDatasourceId, id));
 
 		// 再删除数据源
 		datasourceMapper.deleteById(id);
->>>>>>> 0f2e594f
 	}
 
 	/**
@@ -249,40 +210,6 @@
 	 * Get data source list associated with agent
 	 */
 	public List<AgentDatasource> getAgentDatasources(Integer agentId) {
-<<<<<<< HEAD
-		String sql = "SELECT ad.*, d.name, d.type, d.host, d.port, d.database_name, "
-				+ "d.connection_url, d.username, d.password, d.status, d.test_status, d.description "
-				+ "FROM agent_datasource ad " + "LEFT JOIN datasource d ON ad.datasource_id = d.id "
-				+ "WHERE ad.agent_id = ? " + "ORDER BY ad.create_time DESC";
-
-		return jdbcTemplate.query(sql, (rs, rowNum) -> {
-			AgentDatasource agentDatasource = new AgentDatasource();
-			agentDatasource.setId(rs.getInt("id"));
-			agentDatasource.setAgentId(rs.getInt("agent_id"));
-			agentDatasource.setDatasourceId(rs.getInt("datasource_id"));
-			agentDatasource.setIsActive(rs.getInt("is_active"));
-			agentDatasource.setCreateTime(rs.getTimestamp("create_time").toLocalDateTime());
-			agentDatasource.setUpdateTime(rs.getTimestamp("update_time").toLocalDateTime());
-
-			// Fill data source information
-			Datasource datasource = new Datasource();
-			datasource.setId(rs.getInt("datasource_id"));
-			datasource.setName(rs.getString("name"));
-			datasource.setType(rs.getString("type"));
-			datasource.setHost(rs.getString("host"));
-			datasource.setPort(rs.getInt("port"));
-			datasource.setDatabaseName(rs.getString("database_name"));
-			datasource.setConnectionUrl(rs.getString("connection_url"));
-			datasource.setUsername(rs.getString("username"));
-			datasource.setPassword(rs.getString("password"));
-			datasource.setStatus(rs.getString("status"));
-			datasource.setTestStatus(rs.getString("test_status"));
-			datasource.setDescription(rs.getString("description"));
-
-			agentDatasource.setDatasource(datasource);
-			return agentDatasource;
-		}, agentId);
-=======
 		List<AgentDatasource> agentDatasources = agentDatasourceMapper.selectByAgentIdWithDatasource(agentId);
 
 		// 手动填充数据源信息（因为 MyBatis Plus 不直接支持复杂的联表查询结果映射）
@@ -293,48 +220,6 @@
 			}
 		}
 
-		return agentDatasources;
->>>>>>> 0f2e594f
-	}
-
-	/**
-	 * Add data source for agent
-	 */
-	@Transactional
-	public AgentDatasource addDatasourceToAgent(Integer agentId, Integer datasourceId) {
-<<<<<<< HEAD
-		// First disable other data sources of the agent (an agent can only enable one
-		// data source)
-		String disableOthersSql = "UPDATE agent_datasource SET is_active = 0 WHERE agent_id = ?";
-		jdbcTemplate.update(disableOthersSql, agentId);
-
-		// Check if association already exists
-		String checkSql = "SELECT COUNT(*) FROM agent_datasource WHERE agent_id = ? AND datasource_id = ?";
-		Integer count = jdbcTemplate.queryForObject(checkSql, Integer.class, agentId, datasourceId);
-
-		if (count != null && count > 0) {
-			// If exists, activate the association
-			String activateSql = "UPDATE agent_datasource SET is_active = 1 WHERE agent_id = ? AND datasource_id = ?";
-			jdbcTemplate.update(activateSql, agentId, datasourceId);
-
-			// Query and return the updated association
-			String selectSql = "SELECT * FROM agent_datasource WHERE agent_id = ? AND datasource_id = ?";
-			return jdbcTemplate.queryForObject(selectSql, new BeanPropertyRowMapper<>(AgentDatasource.class), agentId,
-					datasourceId);
-		}
-		else {
-			// If not exists, create new association
-			String insertSql = "INSERT INTO agent_datasource (agent_id, datasource_id, is_active) VALUES (?, ?, 1)";
-			KeyHolder keyHolder = new GeneratedKeyHolder();
-
-			jdbcTemplate.update(connection -> {
-				PreparedStatement ps = connection.prepareStatement(insertSql, Statement.RETURN_GENERATED_KEYS);
-				ps.setInt(1, agentId);
-				ps.setInt(2, datasourceId);
-				return ps;
-			}, keyHolder);
-
-=======
 		// 先禁用该智能体的其他数据源（一个智能体只能启用一个数据源）
 		agentDatasourceMapper.disableAllByAgentId(agentId);
 
@@ -354,7 +239,6 @@
 		}
 		else {
 			// 如果不存在，则创建新关联
->>>>>>> 0f2e594f
 			AgentDatasource agentDatasource = new AgentDatasource(agentId, datasourceId);
 			agentDatasource.setIsActive(1);
 			agentDatasourceMapper.insert(agentDatasource);
@@ -383,41 +267,19 @@
 			}
 		}
 
-<<<<<<< HEAD
-		// Update data source status
-		Integer activeValue = isActive ? 1 : 0;
-		String updateSql = "UPDATE agent_datasource SET is_active = ? WHERE agent_id = ? AND datasource_id = ?";
-		int updated = jdbcTemplate.update(updateSql, activeValue, agentId, datasourceId);
-=======
 		// 更新数据源状态
 		int updated = agentDatasourceMapper.update(null,
 				Wrappers.<AgentDatasource>lambdaUpdate()
 					.eq(AgentDatasource::getAgentId, agentId)
 					.eq(AgentDatasource::getDatasourceId, datasourceId)
 					.set(AgentDatasource::getIsActive, isActive ? 1 : 0));
->>>>>>> 0f2e594f
 
 		if (updated == 0) {
 			throw new RuntimeException("未找到相关的数据源关联记录");
 		}
 
-<<<<<<< HEAD
-		// Return the updated association record
-		String selectSql = "SELECT id, agent_id, datasource_id, is_active, create_time "
-				+ "FROM agent_datasource WHERE agent_id = ? AND datasource_id = ?";
-		return jdbcTemplate.queryForObject(selectSql, (rs, rowNum) -> {
-			AgentDatasource agentDatasource = new AgentDatasource(rs.getInt("agent_id"), rs.getInt("datasource_id"));
-			agentDatasource.setId(rs.getInt("id"));
-			agentDatasource.setIsActive(rs.getInt("is_active"));
-			if (rs.getTimestamp("create_time") != null) {
-				agentDatasource.setCreateTime(rs.getTimestamp("create_time").toLocalDateTime());
-			}
-			return agentDatasource;
-		}, agentId, datasourceId);
-=======
 		// 返回更新后的关联记录
 		return agentDatasourceMapper.selectByAgentIdAndDatasourceId(agentId, datasourceId);
->>>>>>> 0f2e594f
 	}
 
 	/**
@@ -426,26 +288,6 @@
 	public Map<String, Object> getDatasourceStats() {
 		Map<String, Object> stats = new HashMap<>();
 
-<<<<<<< HEAD
-		// Total count statistics
-		String totalSql = "SELECT COUNT(*) FROM datasource";
-		Integer total = jdbcTemplate.queryForObject(totalSql, Integer.class);
-		stats.put("total", total);
-
-		// Statistics by status
-		String statusSql = "SELECT status, COUNT(*) as count FROM datasource GROUP BY status";
-		List<Map<String, Object>> statusStats = jdbcTemplate.queryForList(statusSql);
-		stats.put("byStatus", statusStats);
-
-		// Statistics by type
-		String typeSql = "SELECT type, COUNT(*) as count FROM datasource GROUP BY type";
-		List<Map<String, Object>> typeStats = jdbcTemplate.queryForList(typeSql);
-		stats.put("byType", typeStats);
-
-		// Connection status statistics
-		String testStatusSql = "SELECT test_status, COUNT(*) as count FROM datasource GROUP BY test_status";
-		List<Map<String, Object>> testStats = jdbcTemplate.queryForList(testStatusSql);
-=======
 		// 总数统计
 		Long total = datasourceMapper.selectCount(null);
 		stats.put("total", total);
@@ -460,7 +302,6 @@
 
 		// 连接状态统计
 		List<Map<String, Object>> testStats = datasourceMapper.selectTestStatusStats();
->>>>>>> 0f2e594f
 		stats.put("byTestStatus", testStats);
 
 		return stats;
