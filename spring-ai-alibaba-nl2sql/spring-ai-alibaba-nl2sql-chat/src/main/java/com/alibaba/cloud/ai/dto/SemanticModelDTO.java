--- conflicted
+++ resolved
@@ -20,13 +20,9 @@
  */
 public class SemanticModelDTO {
 
-<<<<<<< HEAD
-	private String agentId; // 数据集ID
-=======
 	private Long id; // 唯一标识
 
-	private Long agentId; // 智能体ID
->>>>>>> f6bd9466
+	private String agentId; // 智能体ID
 
 	private String originalFieldName; // 原始字段名
 
@@ -36,61 +32,60 @@
 
 	private String fieldDescription; // 字段描述
 
+	private Boolean defaultRecall; // 默认召回
+
+	private Boolean enabled; // 是否启用
+
 	private String fieldType; // 字段类型
 
 	private String originalDescription; // 原始字段描述
 
-	private Boolean defaultRecall; // 默认召回
-
-	private Boolean enabled; // 是否启用
-
 	public SemanticModelDTO() {
 	}
 
-<<<<<<< HEAD
 	public SemanticModelDTO(String agentId, String originalFieldName, String agentFieldName, String fieldSynonyms,
 			String fieldDescription, Boolean defaultRecall, Boolean enabled, String fieldType,
 			String originalDescription) {
 		this.agentId = agentId;
-=======
-	public SemanticModelDTO(String originalFieldName, String agentFieldName, String fieldSynonyms,
-			String fieldDescription, String fieldType, String originalDescription, Boolean defaultRecall,
-			Boolean enabled) {
->>>>>>> f6bd9466
 		this.originalFieldName = originalFieldName;
 		this.agentFieldName = agentFieldName;
 		this.fieldSynonyms = fieldSynonyms;
 		this.fieldDescription = fieldDescription;
+		this.defaultRecall = defaultRecall;
+		this.enabled = enabled;
 		this.fieldType = fieldType;
 		this.originalDescription = originalDescription;
-		this.defaultRecall = defaultRecall;
-		this.enabled = enabled;
 	}
 
+    public SemanticModelDTO(String originalFieldName, String agentFieldName, String fieldSynonyms,
+                            String fieldDescription, String fieldType, String originalDescription, Boolean defaultRecall,
+                            Boolean enabled) {
+        this.originalFieldName = originalFieldName;
+        this.agentFieldName = agentFieldName;
+        this.fieldSynonyms = fieldSynonyms;
+        this.fieldDescription = fieldDescription;
+        this.fieldType = fieldType;
+        this.originalDescription = originalDescription;
+        this.defaultRecall = defaultRecall;
+        this.enabled = enabled;
+    }
+
 	// Getters and Setters
-<<<<<<< HEAD
 	public String getAgentId() {
 		return agentId;
 	}
 
 	public void setAgentId(String agentId) {
-=======
-	public Long getId() {
-		return id;
-	}
-
-	public void setId(Long id) {
-		this.id = id;
-	}
-
-	public Long getAgentId() {
-		return agentId;
-	}
-
-	public void setAgentId(Long agentId) {
->>>>>>> f6bd9466
 		this.agentId = agentId;
 	}
+    // Getters and Setters
+    public Long getId() {
+        return id;
+    }
+
+    public void setId(Long id) {
+        this.id = id;
+    }
 
 	public String getOriginalFieldName() {
 		return originalFieldName;
@@ -124,6 +119,22 @@
 		this.fieldDescription = fieldDescription;
 	}
 
+	public Boolean getDefaultRecall() {
+		return defaultRecall;
+	}
+
+	public void setDefaultRecall(Boolean defaultRecall) {
+		this.defaultRecall = defaultRecall;
+	}
+
+	public Boolean getEnabled() {
+		return enabled;
+	}
+
+	public void setEnabled(Boolean enabled) {
+		this.enabled = enabled;
+	}
+
 	public String getFieldType() {
 		return fieldType;
 	}
@@ -140,20 +151,11 @@
 		this.originalDescription = originalDescription;
 	}
 
-	public Boolean getDefaultRecall() {
-		return defaultRecall;
-	}
-
-	public void setDefaultRecall(Boolean defaultRecall) {
-		this.defaultRecall = defaultRecall;
-	}
-
-	public Boolean getEnabled() {
-		return enabled;
-	}
-
-	public void setEnabled(Boolean enabled) {
-		this.enabled = enabled;
+	@Override
+	public String toString() {
+		return String.format("智能体字段名: %s, 数据库字段名: %s, 字段同义词: %s, 智能体字段描述: %s, 字段类型: %s, 数据库字段描述: %s",
+				getAgentFieldName(), getOriginalFieldName(), getFieldSynonyms(), getFieldDescription(), getFieldType(),
+				getOriginalDescription());
 	}
 
 }