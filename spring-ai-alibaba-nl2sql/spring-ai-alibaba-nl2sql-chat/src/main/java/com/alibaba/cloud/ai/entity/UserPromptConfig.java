/*
 * Copyright 2024-2025 the original author or authors.
 *
 * Licensed under the Apache License, Version 2.0 (the "License");
 * you may not use this file except in compliance with the License.
 * You may obtain a copy of the License at
 *
 *      https://www.apache.org/licenses/LICENSE-2.0
 *
 * Unless required by applicable law or agreed to in writing, software
 * distributed under the License is distributed on an "AS IS" BASIS,
 * WITHOUT WARRANTIES OR CONDITIONS OF ANY KIND, either express or implied.
 * See the License for the specific language governing permissions and
 * limitations under the License.
 */

package com.alibaba.cloud.ai.entity;

import com.baomidou.mybatisplus.annotation.*;
import java.time.LocalDateTime;

/**
 * 用户提示词优化配置实体类
 *
 * @author Makoto
 */
@TableName("user_prompt_config")
public class UserPromptConfig {

	/**
	 * 配置ID
	 */
	@TableId(value = "id", type = IdType.ASSIGN_UUID)
	private String id;

	/**
	 * 配置名称
	 */
	@TableField("name")
	private String name;

	/**
	 * 提示词类型（如：report-generator, planner等）
	 */
	@TableField("prompt_type")
	private String promptType;

	/**
	 * 用户添加的优化提示词内容（附加到原始模板）
	 */
<<<<<<< HEAD
	private String optimizationPrompt;
=======
	@TableField("system_prompt")
	private String systemPrompt;
>>>>>>> 5ec9928d

	/**
	 * 是否启用该配置
	 */
	@TableField("enabled")
	private Boolean enabled;

	/**
	 * 配置描述
	 */
	@TableField("description")
	private String description;

	/**
	 * 创建时间
	 */
	@TableField(value = "create_time", fill = FieldFill.INSERT)
	private LocalDateTime createTime;

	/**
	 * 更新时间
	 */
	@TableField(value = "update_time", fill = FieldFill.INSERT_UPDATE)
	private LocalDateTime updateTime;

	/**
	 * 创建者
	 */
	@TableField("creator")
	private String creator;

	// Constructors
	public UserPromptConfig() {
		this.enabled = true;
	}

	public UserPromptConfig(String promptType, String optimizationPrompt) {
		this();
		this.promptType = promptType;
		this.optimizationPrompt = optimizationPrompt;
	}

	// Getters and Setters
	public String getId() {
		return id;
	}

	public void setId(String id) {
		this.id = id;
	}

	public String getName() {
		return name;
	}

	public void setName(String name) {
		this.name = name;
	}

	public String getPromptType() {
		return promptType;
	}

	public void setPromptType(String promptType) {
		this.promptType = promptType;
	}

	public String getOptimizationPrompt() {
		return optimizationPrompt;
	}

<<<<<<< HEAD
	public void setOptimizationPrompt(String optimizationPrompt) {
		this.optimizationPrompt = optimizationPrompt;
		this.updateTime = LocalDateTime.now();
=======
	public void setSystemPrompt(String systemPrompt) {
		this.systemPrompt = systemPrompt;
>>>>>>> 5ec9928d
	}

	public Boolean getEnabled() {
		return enabled;
	}

	public void setEnabled(Boolean enabled) {
		this.enabled = enabled;
	}

	public String getDescription() {
		return description;
	}

	public void setDescription(String description) {
		this.description = description;
	}

	public LocalDateTime getCreateTime() {
		return createTime;
	}

	public void setCreateTime(LocalDateTime createTime) {
		this.createTime = createTime;
	}

	public LocalDateTime getUpdateTime() {
		return updateTime;
	}

	public void setUpdateTime(LocalDateTime updateTime) {
		this.updateTime = updateTime;
	}

	public String getCreator() {
		return creator;
	}

	public void setCreator(String creator) {
		this.creator = creator;
	}

	@Override
	public String toString() {
		return "UserPromptConfig{" + "id='" + id + '\'' + ", name='" + name + '\'' + ", promptType='" + promptType
				+ '\'' + ", enabled=" + enabled + ", description='" + description + '\'' + ", createTime=" + createTime
				+ ", updateTime=" + updateTime + ", creator='" + creator + '\'' + '}';
	}

}<|MERGE_RESOLUTION|>--- conflicted
+++ resolved
@@ -48,12 +48,8 @@
 	/**
 	 * 用户添加的优化提示词内容（附加到原始模板）
 	 */
-<<<<<<< HEAD
-	private String optimizationPrompt;
-=======
 	@TableField("system_prompt")
 	private String systemPrompt;
->>>>>>> 5ec9928d
 
 	/**
 	 * 是否启用该配置
@@ -90,10 +86,10 @@
 		this.enabled = true;
 	}
 
-	public UserPromptConfig(String promptType, String optimizationPrompt) {
+	public UserPromptConfig(String promptType, String systemPrompt) {
 		this();
 		this.promptType = promptType;
-		this.optimizationPrompt = optimizationPrompt;
+		this.systemPrompt = systemPrompt;
 	}
 
 	// Getters and Setters
@@ -121,18 +117,12 @@
 		this.promptType = promptType;
 	}
 
-	public String getOptimizationPrompt() {
-		return optimizationPrompt;
+	public String getSystemPrompt() {
+		return systemPrompt;
 	}
 
-<<<<<<< HEAD
-	public void setOptimizationPrompt(String optimizationPrompt) {
-		this.optimizationPrompt = optimizationPrompt;
-		this.updateTime = LocalDateTime.now();
-=======
 	public void setSystemPrompt(String systemPrompt) {
 		this.systemPrompt = systemPrompt;
->>>>>>> 5ec9928d
 	}
 
 	public Boolean getEnabled() {
