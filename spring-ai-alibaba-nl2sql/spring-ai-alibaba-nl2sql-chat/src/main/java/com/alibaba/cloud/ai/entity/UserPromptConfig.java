/*
 * Copyright 2024-2025 the original author or authors.
 *
 * Licensed under the Apache License, Version 2.0 (the "License");
 * you may not use this file except in compliance with the License.
 * You may obtain a copy of the License at
 *
 *      https://www.apache.org/licenses/LICENSE-2.0
 *
 * Unless required by applicable law or agreed to in writing, software
 * distributed under the License is distributed on an "AS IS" BASIS,
 * WITHOUT WARRANTIES OR CONDITIONS OF ANY KIND, either express or implied.
 * See the License for the specific language governing permissions and
 * limitations under the License.
 */

package com.alibaba.cloud.ai.entity;

import com.baomidou.mybatisplus.annotation.*;
import java.time.LocalDateTime;

/**
<<<<<<< HEAD
 * 用户提示词优化配置实体类
=======
 * User-defined prompt configuration entity class
>>>>>>> 9061cb11
 *
 * @author Makoto
 */
@TableName("user_prompt_config")
public class UserPromptConfig {

	/**
	 * Configuration ID
	 */
	@TableId(value = "id", type = IdType.ASSIGN_UUID)
	private String id;

	/**
	 * Configuration name
	 */
	@TableField("name")
	private String name;

	/**
	 * Prompt type (e.g., report-generator, planner, etc.)
	 */
	@TableField("prompt_type")
	private String promptType;

	/**
<<<<<<< HEAD
	 * 用户添加的优化提示词内容（附加到原始模板）
=======
	 * User-defined system prompt content
>>>>>>> 9061cb11
	 */
	@TableField("system_prompt")
	private String systemPrompt;

	/**
	 * Whether to enable this configuration
	 */
	@TableField("enabled")
	private Boolean enabled;

	/**
	 * Configuration description
	 */
	@TableField("description")
	private String description;

	/**
	 * Creation time
	 */
	@TableField(value = "create_time", fill = FieldFill.INSERT)
	private LocalDateTime createTime;

	/**
	 * Update time
	 */
	@TableField(value = "update_time", fill = FieldFill.INSERT_UPDATE)
	private LocalDateTime updateTime;

	/**
	 * Creator
	 */
	@TableField("creator")
	private String creator;

	// Constructors
	public UserPromptConfig() {
		this.enabled = true;
	}

	public UserPromptConfig(String promptType, String systemPrompt) {
		this();
		this.promptType = promptType;
		this.systemPrompt = systemPrompt;
	}

	// Getters and Setters
	public String getId() {
		return id;
	}

	public void setId(String id) {
		this.id = id;
	}

	public String getName() {
		return name;
	}

	public void setName(String name) {
		this.name = name;
	}

	public String getPromptType() {
		return promptType;
	}

	public void setPromptType(String promptType) {
		this.promptType = promptType;
	}

	public String getSystemPrompt() {
		return systemPrompt;
	}

	public void setSystemPrompt(String systemPrompt) {
		this.systemPrompt = systemPrompt;
	}

	public Boolean getEnabled() {
		return enabled;
	}

	public void setEnabled(Boolean enabled) {
		this.enabled = enabled;
	}

	public String getDescription() {
		return description;
	}

	public void setDescription(String description) {
		this.description = description;
	}

	public LocalDateTime getCreateTime() {
		return createTime;
	}

	public void setCreateTime(LocalDateTime createTime) {
		this.createTime = createTime;
	}

	public LocalDateTime getUpdateTime() {
		return updateTime;
	}

	public void setUpdateTime(LocalDateTime updateTime) {
		this.updateTime = updateTime;
	}

	public String getCreator() {
		return creator;
	}

	public void setCreator(String creator) {
		this.creator = creator;
	}

	@Override
	public String toString() {
		return "UserPromptConfig{" + "id='" + id + '\'' + ", name='" + name + '\'' + ", promptType='" + promptType
				+ '\'' + ", enabled=" + enabled + ", description='" + description + '\'' + ", createTime=" + createTime
				+ ", updateTime=" + updateTime + ", creator='" + creator + '\'' + '}';
	}

}<|MERGE_RESOLUTION|>--- conflicted
+++ resolved
@@ -20,11 +20,7 @@
 import java.time.LocalDateTime;
 
 /**
-<<<<<<< HEAD
- * 用户提示词优化配置实体类
-=======
  * User-defined prompt configuration entity class
->>>>>>> 9061cb11
  *
  * @author Makoto
  */
@@ -50,11 +46,7 @@
 	private String promptType;
 
 	/**
-<<<<<<< HEAD
-	 * 用户添加的优化提示词内容（附加到原始模板）
-=======
 	 * User-defined system prompt content
->>>>>>> 9061cb11
 	 */
 	@TableField("system_prompt")
 	private String systemPrompt;
