--- conflicted
+++ resolved
@@ -228,21 +228,12 @@
 	}
 
 	/**
-<<<<<<< HEAD
-	 * 构建带优化提示词的报告生成提示词
-	 * @param userRequirementsAndPlan 用户需求和计划
-	 * @param analysisStepsAndData 分析步骤和数据
-	 * @param summaryAndRecommendations 总结和建议
-	 * @param optimizationConfigs 用户配置的优化提示词列表
-	 * @return 构建的提示词
-=======
 	 * Build report generation prompt with custom prompt
 	 * @param userRequirementsAndPlan user requirements and plan
 	 * @param analysisStepsAndData analysis steps and data
 	 * @param summaryAndRecommendations summary and recommendations
 	 * @param customPrompt user-defined prompt content, use default prompt if null
 	 * @return built prompt
->>>>>>> 9061cb11
 	 */
 	public static String buildReportGeneratorPromptWithOptimization(String userRequirementsAndPlan,
 			String analysisStepsAndData, String summaryAndRecommendations,
@@ -253,14 +244,6 @@
 		params.put("analysis_steps_and_data", analysisStepsAndData);
 		params.put("summary_and_recommendations", summaryAndRecommendations);
 
-<<<<<<< HEAD
-		// 构建优化部分内容
-		String optimizationSection = buildOptimizationSection(optimizationConfigs, params);
-		params.put("optimization_section", optimizationSection);
-
-		// 渲染完整模板
-		return PromptConstant.getReportGeneratorPromptTemplate().render(params);
-=======
 		if (customPrompt != null && !customPrompt.trim().isEmpty()) {
 			// Use custom prompt
 			return new org.springframework.ai.chat.prompt.PromptTemplate(customPrompt).render(params);
@@ -269,7 +252,6 @@
 			// Use default prompt
 			return PromptConstant.getReportGeneratorPromptTemplate().render(params);
 		}
->>>>>>> 9061cb11
 	}
 
 	public static String buildSqlErrorFixerPrompt(String question, DbConfig dbConfig, SchemaDTO schemaDTO,
