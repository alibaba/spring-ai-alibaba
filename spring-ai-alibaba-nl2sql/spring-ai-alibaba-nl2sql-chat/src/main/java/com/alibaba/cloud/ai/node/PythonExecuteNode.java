/*
 * Copyright 2025 the original author or authors.
 *
 * Licensed under the Apache License, Version 2.0 (the "License");
 * you may not use this file except in compliance with the License.
 * You may obtain a copy of the License at
 *
 *      https://www.apache.org/licenses/LICENSE-2.0
 *
 * Unless required by applicable law or agreed to in writing, software
 * distributed under the License is distributed on an "AS IS" BASIS,
 * WITHOUT WARRANTIES OR CONDITIONS OF ANY KIND, either express or implied.
 * See the License for the specific language governing permissions and
 * limitations under the License.
 */

package com.alibaba.cloud.ai.node;

import com.alibaba.cloud.ai.graph.OverAllState;
<<<<<<< HEAD
import com.alibaba.cloud.ai.prompt.PromptConstant;
import com.alibaba.cloud.ai.graph.streaming.StreamingChatGenerator;
=======
>>>>>>> f07e266f
import com.alibaba.cloud.ai.schema.ExecutionStep;
import com.alibaba.cloud.ai.tool.PythonExecutorTool;
import com.alibaba.cloud.ai.util.StateUtils;
import com.alibaba.cloud.ai.util.StepResultUtils;
import com.alibaba.cloud.ai.util.StreamingChatGeneratorUtil;
import org.slf4j.Logger;
import org.slf4j.LoggerFactory;
import org.springframework.ai.chat.client.ChatClient;
import org.springframework.ai.chat.model.ChatResponse;
import reactor.core.publisher.Flux;

import java.util.HashMap;
import java.util.Map;

import static com.alibaba.cloud.ai.constant.Constant.*;

/**
<<<<<<< HEAD
 * Python执行节点 TODO 完善Prompt内容
=======
 * Python execution simulation node - currently simulates execution, needs integration
 * with Python tools.
 *
 * This node is responsible for: - Simulating Python data analysis execution - Processing
 * SQL execution results through AI analysis - Updating step results with analysis
 * outcomes - Providing streaming feedback during analysis process
 *
 * TODO: Replace simulation with actual Python tool integration
>>>>>>> f07e266f
 *
 * @author zhangshenghang
 */
public class PythonExecuteNode extends AbstractPlanBasedNode {

	private static final Logger logger = LoggerFactory.getLogger(PythonExecuteNode.class);

	private final ChatClient chatClient;

	public PythonExecuteNode(ChatClient.Builder chatClientBuilder, PythonExecutorTool pythonExecutorTool) {
		super();
		this.chatClient = chatClientBuilder.defaultTools(pythonExecutorTool).build();
	}

	@Override
	public Map<String, Object> apply(OverAllState state) throws Exception {
		logNodeEntry();

		ExecutionStep executionStep = getCurrentExecutionStep(state);
		Integer currentStep = getCurrentStepNumber(state);

		ExecutionStep.ToolParameters toolParameters = executionStep.getToolParameters();
		String instruction = toolParameters.getInstruction();
		String description = toolParameters.getDescription();

		@SuppressWarnings("unchecked")
		Map<String, String> sqlExecuteResult = StateUtils.getObjectValue(state, SQL_EXECUTE_NODE_OUTPUT, Map.class,
				new HashMap());

<<<<<<< HEAD
		String systemPrompt = PromptConstant.getPythonExecutorPromptTemplate().render();
		Flux<ChatResponse> pythonExecutionFlux = chatClient.prompt()
			.system(systemPrompt)
			.user(String.format("## 整体执行计划（仅当无法理解需求时参考整体执行计划）：%s## instruction：%s\n## description：%s\n## 数据：%s\n请给出结果。",
					getPlan(state).toJsonStr(), instruction, description, sqlExecuteResult))
=======
		// Create streaming output
		String prompt = String.format(
				"## 整体执行计划（仅当无法理解需求时参考整体执行计划）：%s## instruction：%s\n## description：%s\n## 数据：%s\n请给出结果。",
				getPlan(state).toJsonStr(), instruction, description, sqlExecuteResult);

		Flux<ChatResponse> pythonExecutionFlux = chatClient.prompt()
			.system(SYSTEM_PROMPT)
			.user(prompt)
>>>>>>> f07e266f
			.stream()
			.chatResponse();

		// Use utility class to create generator for streaming content collection
		var generator = StreamingChatGeneratorUtil.createStreamingGeneratorWithMessages(this.getClass(), state,
				"开始执行Python分析", "Python分析执行完成", aiResponse -> {
					Map<String, String> updatedSqlResult = StepResultUtils.addStepResult(sqlExecuteResult, currentStep,
							aiResponse);
					logNodeOutput("analysis_result", aiResponse);
					return Map.of(SQL_EXECUTE_NODE_OUTPUT, updatedSqlResult, PLAN_CURRENT_STEP, currentStep + 1);
				}, pythonExecutionFlux);

		return Map.of(PYTHON_EXECUTE_NODE_OUTPUT, generator);
	}

}<|MERGE_RESOLUTION|>--- conflicted
+++ resolved
@@ -17,11 +17,7 @@
 package com.alibaba.cloud.ai.node;
 
 import com.alibaba.cloud.ai.graph.OverAllState;
-<<<<<<< HEAD
 import com.alibaba.cloud.ai.prompt.PromptConstant;
-import com.alibaba.cloud.ai.graph.streaming.StreamingChatGenerator;
-=======
->>>>>>> f07e266f
 import com.alibaba.cloud.ai.schema.ExecutionStep;
 import com.alibaba.cloud.ai.tool.PythonExecutorTool;
 import com.alibaba.cloud.ai.util.StateUtils;
@@ -39,9 +35,6 @@
 import static com.alibaba.cloud.ai.constant.Constant.*;
 
 /**
-<<<<<<< HEAD
- * Python执行节点 TODO 完善Prompt内容
-=======
  * Python execution simulation node - currently simulates execution, needs integration
  * with Python tools.
  *
@@ -50,7 +43,6 @@
  * outcomes - Providing streaming feedback during analysis process
  *
  * TODO: Replace simulation with actual Python tool integration
->>>>>>> f07e266f
  *
  * @author zhangshenghang
  */
@@ -80,22 +72,15 @@
 		Map<String, String> sqlExecuteResult = StateUtils.getObjectValue(state, SQL_EXECUTE_NODE_OUTPUT, Map.class,
 				new HashMap());
 
-<<<<<<< HEAD
 		String systemPrompt = PromptConstant.getPythonExecutorPromptTemplate().render();
-		Flux<ChatResponse> pythonExecutionFlux = chatClient.prompt()
-			.system(systemPrompt)
-			.user(String.format("## 整体执行计划（仅当无法理解需求时参考整体执行计划）：%s## instruction：%s\n## description：%s\n## 数据：%s\n请给出结果。",
-					getPlan(state).toJsonStr(), instruction, description, sqlExecuteResult))
-=======
 		// Create streaming output
 		String prompt = String.format(
 				"## 整体执行计划（仅当无法理解需求时参考整体执行计划）：%s## instruction：%s\n## description：%s\n## 数据：%s\n请给出结果。",
 				getPlan(state).toJsonStr(), instruction, description, sqlExecuteResult);
 
 		Flux<ChatResponse> pythonExecutionFlux = chatClient.prompt()
-			.system(SYSTEM_PROMPT)
+			.system(systemPrompt)
 			.user(prompt)
->>>>>>> f07e266f
 			.stream()
 			.chatResponse();
 
