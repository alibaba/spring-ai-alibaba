/*
 * Copyright 2024-2025 the original author or authors.
 *
 * Licensed under the Apache License, Version 2.0 (the "License");
 * you may not use this file except in compliance with the License.
 * You may obtain a copy of the License at
 *
 *      https://www.apache.org/licenses/LICENSE-2.0
 *
 * Unless required by applicable law or agreed to in writing, software
 * distributed under the License is distributed on an "AS IS" BASIS,
 * WITHOUT WARRANTIES OR CONDITIONS OF ANY KIND, either express or implied.
 * See the License for the specific language governing permissions and
 * limitations under the License.
 */

package com.alibaba.cloud.ai.service;

import com.alibaba.cloud.ai.dto.PromptConfigDTO;
import com.alibaba.cloud.ai.entity.UserPromptConfig;
import com.alibaba.cloud.ai.mapper.UserPromptConfigMapper;
import com.baomidou.mybatisplus.core.toolkit.Wrappers;
import org.slf4j.Logger;
import org.slf4j.LoggerFactory;
import org.springframework.beans.factory.annotation.Autowired;
import org.springframework.stereotype.Service;

import java.util.*;

/**
 * 用户提示词优化配置管理服务 提供提示词优化配置的增删改查功能，支持多个优化配置同时生效
 *
 * @author Makoto
 */
@Service
public class UserPromptConfigService {

	private static final Logger logger = LoggerFactory.getLogger(UserPromptConfigService.class);

<<<<<<< HEAD
	/**
	 * 内存存储，实际项目中可以替换为数据库存储
	 */
	private final Map<String, UserPromptConfig> configStorage = new ConcurrentHashMap<>();

	/**
	 * 根据提示词类型存储启用的配置ID列表（支持多个配置同时启用）
	 */
	private final Map<String, List<String>> promptTypeToConfigIds = new ConcurrentHashMap<>();
=======
	@Autowired
	private UserPromptConfigMapper userPromptConfigMapper;
>>>>>>> 5ec9928d

	/**
	 * 创建或更新提示词优化配置
	 * @param configDTO 配置数据传输对象
	 * @return 保存后的配置对象
	 */
	public UserPromptConfig saveOrUpdateConfig(PromptConfigDTO configDTO) {
		logger.info("保存或更新提示词优化配置：{}", configDTO);

		UserPromptConfig config;
		if (configDTO.id() != null) {
			// 更新现有配置
<<<<<<< HEAD
			config = configStorage.get(configDTO.id());
			config.setName(configDTO.name());
			config.setOptimizationPrompt(configDTO.optimizationPrompt());
			config.setEnabled(configDTO.enabled());
			config.setDescription(configDTO.description());
			config.setUpdateTime(LocalDateTime.now());
=======
			config = userPromptConfigMapper.selectById(configDTO.id());
			if (config != null) {
				config.setName(configDTO.name());
				config.setSystemPrompt(configDTO.systemPrompt());
				config.setEnabled(configDTO.enabled());
				config.setDescription(configDTO.description());
				userPromptConfigMapper.updateById(config);
			}
			else {
				// ID不存在，创建新配置
				config = new UserPromptConfig();
				config.setId(configDTO.id());
				config.setName(configDTO.name());
				config.setPromptType(configDTO.promptType());
				config.setSystemPrompt(configDTO.systemPrompt());
				config.setEnabled(configDTO.enabled());
				config.setDescription(configDTO.description());
				config.setCreator(configDTO.creator());
				userPromptConfigMapper.insert(config);
			}
>>>>>>> 5ec9928d
		}
		else {
			// 创建新配置
			config = new UserPromptConfig();
			config.setName(configDTO.name());
			config.setPromptType(configDTO.promptType());
			config.setOptimizationPrompt(configDTO.optimizationPrompt());
			config.setEnabled(configDTO.enabled());
			config.setDescription(configDTO.description());
			config.setCreator(configDTO.creator());
			userPromptConfigMapper.insert(config);
		}

<<<<<<< HEAD
		configStorage.put(config.getId(), config);

		// 更新类型映射（支持多个配置）
		updatePromptTypeMapping(config);
=======
		// 如果配置启用，禁用同类型的其他配置
		if (Boolean.TRUE.equals(config.getEnabled())) {
			userPromptConfigMapper.disableAllByPromptType(config.getPromptType());
			userPromptConfigMapper.enableById(config.getId());
			logger.info("已启用提示词类型 [{}] 的配置：{}", config.getPromptType(), config.getId());
		}
>>>>>>> 5ec9928d

		return config;
	}

	/**
	 * 根据ID获取配置
	 * @param id 配置ID
	 * @return 配置对象，不存在时返回null
	 */
	public UserPromptConfig getConfigById(String id) {
		return userPromptConfigMapper.selectById(id);
	}

	/**
	 * 根据提示词类型获取所有启用的配置
	 * @param promptType 提示词类型
	 * @return 配置列表
	 */
	public List<UserPromptConfig> getActiveConfigsByType(String promptType) {
		List<String> configIds = promptTypeToConfigIds.get(promptType);
		if (configIds == null || configIds.isEmpty()) {
			return new ArrayList<>();
		}

		return configIds.stream()
			.map(configStorage::get)
			.filter(Objects::nonNull)
			.filter(config -> Boolean.TRUE.equals(config.getEnabled()))
			.sorted(Comparator.comparing(UserPromptConfig::getUpdateTime).reversed())
			.toList();
	}

	/**
	 * 根据提示词类型获取启用的配置（兼容旧接口）
	 * @param promptType 提示词类型
	 * @return 配置对象，不存在时返回null
	 */
	public UserPromptConfig getActiveConfigByType(String promptType) {
<<<<<<< HEAD
		List<UserPromptConfig> configs = getActiveConfigsByType(promptType);
		return configs.isEmpty() ? null : configs.get(0);
=======
		return userPromptConfigMapper.selectActiveByPromptType(promptType);
>>>>>>> 5ec9928d
	}

	/**
	 * 获取所有配置
	 * @return 配置列表
	 */
	public List<UserPromptConfig> getAllConfigs() {
		return userPromptConfigMapper
			.selectList(Wrappers.<UserPromptConfig>lambdaQuery().orderByDesc(UserPromptConfig::getUpdateTime));
	}

	/**
	 * 根据提示词类型获取所有配置
	 * @param promptType 提示词类型
	 * @return 配置列表
	 */
	public List<UserPromptConfig> getConfigsByType(String promptType) {
		return userPromptConfigMapper.selectByPromptType(promptType);
	}

	/**
	 * 删除配置
	 * @param id 配置ID
	 * @return 是否删除成功
	 */
	public boolean deleteConfig(String id) {
		UserPromptConfig config = userPromptConfigMapper.selectById(id);
		if (config != null) {
<<<<<<< HEAD
			// 从类型映射中移除该配置
			removeFromPromptTypeMapping(config);
			logger.info("已删除配置：{}", id);
			return true;
=======
			int deleted = userPromptConfigMapper.deleteById(id);
			if (deleted > 0) {
				logger.info("已删除配置：{}", id);
				return true;
			}
>>>>>>> 5ec9928d
		}
		return false;
	}

	/**
	 * 启用指定配置
	 * @param id 配置ID
	 * @return 是否操作成功
	 */
	public boolean enableConfig(String id) {
		UserPromptConfig config = userPromptConfigMapper.selectById(id);
		if (config != null) {
<<<<<<< HEAD
			config.setEnabled(true);
			config.setUpdateTime(LocalDateTime.now());
			updatePromptTypeMapping(config);
			logger.info("已启用配置：{}", id);
			return true;
=======
			// 先禁用同类型的其他配置
			userPromptConfigMapper.disableAllByPromptType(config.getPromptType());

			// 启用当前配置
			int updated = userPromptConfigMapper.enableById(id);
			if (updated > 0) {
				logger.info("已启用配置：{}", id);
				return true;
			}
>>>>>>> 5ec9928d
		}
		return false;
	}

	/**
	 * 禁用指定配置
	 * @param id 配置ID
	 * @return 是否操作成功
	 */
	public boolean disableConfig(String id) {
<<<<<<< HEAD
		UserPromptConfig config = configStorage.get(id);
		if (config != null) {
			config.setEnabled(false);
			config.setUpdateTime(LocalDateTime.now());
			removeFromPromptTypeMapping(config);
=======
		int updated = userPromptConfigMapper.disableById(id);
		if (updated > 0) {
>>>>>>> 5ec9928d
			logger.info("已禁用配置：{}", id);
			return true;
		}
		return false;
	}

	/**
	 * 更新提示词类型映射
	 * @param config 配置对象
	 */
	private void updatePromptTypeMapping(UserPromptConfig config) {
		if (Boolean.TRUE.equals(config.getEnabled())) {
			promptTypeToConfigIds.computeIfAbsent(config.getPromptType(), k -> new ArrayList<>());
			List<String> configIds = promptTypeToConfigIds.get(config.getPromptType());
			if (!configIds.contains(config.getId())) {
				configIds.add(config.getId());
				logger.info("已将配置 {} 添加到提示词类型 [{}] 的映射中", config.getId(), config.getPromptType());
			}
		}
		else {
			removeFromPromptTypeMapping(config);
		}
	}

	/**
	 * 从提示词类型映射中移除配置
	 * @param config 配置对象
	 */
	private void removeFromPromptTypeMapping(UserPromptConfig config) {
		List<String> configIds = promptTypeToConfigIds.get(config.getPromptType());
		if (configIds != null) {
			configIds.remove(config.getId());
			if (configIds.isEmpty()) {
				promptTypeToConfigIds.remove(config.getPromptType());
			}
			logger.info("已从提示词类型 [{}] 的映射中移除配置 {}", config.getPromptType(), config.getId());
		}
	}

	/**
	 * 获取优化提示词内容列表
	 * @param promptType 提示词类型
	 * @return 优化提示词内容列表
	 */
<<<<<<< HEAD
	public List<UserPromptConfig> getOptimizationConfigs(String promptType) {
		return getActiveConfigsByType(promptType);
=======
	public void disableConfigsByType(String promptType) {
		userPromptConfigMapper.disableAllByPromptType(promptType);
>>>>>>> 5ec9928d
	}

	/**
	 * 获取自定义提示词内容，如果没有自定义配置则返回null（兼容旧接口）
	 * @param promptType 提示词类型
	 * @return 自定义提示词内容
	 */
	public String getCustomPromptContent(String promptType) {
<<<<<<< HEAD
		List<UserPromptConfig> configs = getActiveConfigsByType(promptType);
		if (!configs.isEmpty()) {
			return configs.get(0).getOptimizationPrompt();
		}
		return null;
=======
		// TODO 需要优化，提示词不能完全替代现有的，仅用作补充使用
		return null;
		// UserPromptConfig config = getActiveConfigByType(promptType);
		// return config != null ? config.getSystemPrompt() : null;
>>>>>>> 5ec9928d
	}

	/**
	 * 检查是否有自定义配置
	 * @param promptType 提示词类型
	 * @return 是否有自定义配置
	 */
	public boolean hasCustomConfig(String promptType) {
		return !getActiveConfigsByType(promptType).isEmpty();
	}

}<|MERGE_RESOLUTION|>--- conflicted
+++ resolved
@@ -25,7 +25,9 @@
 import org.springframework.beans.factory.annotation.Autowired;
 import org.springframework.stereotype.Service;
 
+import java.time.LocalDateTime;
 import java.util.*;
+import java.util.concurrent.ConcurrentHashMap;
 
 /**
  * 用户提示词优化配置管理服务 提供提示词优化配置的增删改查功能，支持多个优化配置同时生效
@@ -37,20 +39,18 @@
 
 	private static final Logger logger = LoggerFactory.getLogger(UserPromptConfigService.class);
 
-<<<<<<< HEAD
-	/**
-	 * 内存存储，实际项目中可以替换为数据库存储
-	 */
-	private final Map<String, UserPromptConfig> configStorage = new ConcurrentHashMap<>();
-
-	/**
-	 * 根据提示词类型存储启用的配置ID列表（支持多个配置同时启用）
-	 */
-	private final Map<String, List<String>> promptTypeToConfigIds = new ConcurrentHashMap<>();
-=======
 	@Autowired
 	private UserPromptConfigMapper userPromptConfigMapper;
->>>>>>> 5ec9928d
+
+	/**
+	 * 内存存储，用于缓存配置（可选的性能优化）
+	 */
+	private final Map<String, UserPromptConfig> configStorage = new ConcurrentHashMap<>();
+
+	/**
+	 * 根据提示词类型存储启用的配置ID列表（支持多个配置同时启用）
+	 */
+	private final Map<String, List<String>> promptTypeToConfigIds = new ConcurrentHashMap<>();
 
 	/**
 	 * 创建或更新提示词优化配置
@@ -63,14 +63,6 @@
 		UserPromptConfig config;
 		if (configDTO.id() != null) {
 			// 更新现有配置
-<<<<<<< HEAD
-			config = configStorage.get(configDTO.id());
-			config.setName(configDTO.name());
-			config.setOptimizationPrompt(configDTO.optimizationPrompt());
-			config.setEnabled(configDTO.enabled());
-			config.setDescription(configDTO.description());
-			config.setUpdateTime(LocalDateTime.now());
-=======
 			config = userPromptConfigMapper.selectById(configDTO.id());
 			if (config != null) {
 				config.setName(configDTO.name());
@@ -91,33 +83,31 @@
 				config.setCreator(configDTO.creator());
 				userPromptConfigMapper.insert(config);
 			}
->>>>>>> 5ec9928d
 		}
 		else {
 			// 创建新配置
 			config = new UserPromptConfig();
 			config.setName(configDTO.name());
 			config.setPromptType(configDTO.promptType());
-			config.setOptimizationPrompt(configDTO.optimizationPrompt());
+			config.setSystemPrompt(configDTO.systemPrompt());
 			config.setEnabled(configDTO.enabled());
 			config.setDescription(configDTO.description());
 			config.setCreator(configDTO.creator());
 			userPromptConfigMapper.insert(config);
 		}
 
-<<<<<<< HEAD
+		// 更新缓存
 		configStorage.put(config.getId(), config);
-
+		
 		// 更新类型映射（支持多个配置）
 		updatePromptTypeMapping(config);
-=======
+
 		// 如果配置启用，禁用同类型的其他配置
 		if (Boolean.TRUE.equals(config.getEnabled())) {
 			userPromptConfigMapper.disableAllByPromptType(config.getPromptType());
 			userPromptConfigMapper.enableById(config.getId());
 			logger.info("已启用提示词类型 [{}] 的配置：{}", config.getPromptType(), config.getId());
 		}
->>>>>>> 5ec9928d
 
 		return config;
 	}
@@ -156,12 +146,15 @@
 	 * @return 配置对象，不存在时返回null
 	 */
 	public UserPromptConfig getActiveConfigByType(String promptType) {
-<<<<<<< HEAD
+		// 优先从数据库获取
+		UserPromptConfig dbConfig = userPromptConfigMapper.selectActiveByPromptType(promptType);
+		if (dbConfig != null) {
+			return dbConfig;
+		}
+		
+		// 备用：从内存缓存获取
 		List<UserPromptConfig> configs = getActiveConfigsByType(promptType);
 		return configs.isEmpty() ? null : configs.get(0);
-=======
-		return userPromptConfigMapper.selectActiveByPromptType(promptType);
->>>>>>> 5ec9928d
 	}
 
 	/**
@@ -190,18 +183,15 @@
 	public boolean deleteConfig(String id) {
 		UserPromptConfig config = userPromptConfigMapper.selectById(id);
 		if (config != null) {
-<<<<<<< HEAD
-			// 从类型映射中移除该配置
-			removeFromPromptTypeMapping(config);
-			logger.info("已删除配置：{}", id);
-			return true;
-=======
+			// 从数据库删除
 			int deleted = userPromptConfigMapper.deleteById(id);
 			if (deleted > 0) {
+				// 从内存缓存和类型映射中移除该配置
+				configStorage.remove(id);
+				removeFromPromptTypeMapping(config);
 				logger.info("已删除配置：{}", id);
 				return true;
 			}
->>>>>>> 5ec9928d
 		}
 		return false;
 	}
@@ -214,23 +204,19 @@
 	public boolean enableConfig(String id) {
 		UserPromptConfig config = userPromptConfigMapper.selectById(id);
 		if (config != null) {
-<<<<<<< HEAD
-			config.setEnabled(true);
-			config.setUpdateTime(LocalDateTime.now());
-			updatePromptTypeMapping(config);
-			logger.info("已启用配置：{}", id);
-			return true;
-=======
 			// 先禁用同类型的其他配置
 			userPromptConfigMapper.disableAllByPromptType(config.getPromptType());
 
 			// 启用当前配置
 			int updated = userPromptConfigMapper.enableById(id);
 			if (updated > 0) {
+				// 更新内存缓存
+				config.setEnabled(true);
+				configStorage.put(id, config);
+				updatePromptTypeMapping(config);
 				logger.info("已启用配置：{}", id);
 				return true;
 			}
->>>>>>> 5ec9928d
 		}
 		return false;
 	}
@@ -241,16 +227,14 @@
 	 * @return 是否操作成功
 	 */
 	public boolean disableConfig(String id) {
-<<<<<<< HEAD
-		UserPromptConfig config = configStorage.get(id);
-		if (config != null) {
-			config.setEnabled(false);
-			config.setUpdateTime(LocalDateTime.now());
-			removeFromPromptTypeMapping(config);
-=======
 		int updated = userPromptConfigMapper.disableById(id);
 		if (updated > 0) {
->>>>>>> 5ec9928d
+			// 更新内存缓存
+			UserPromptConfig config = configStorage.get(id);
+			if (config != null) {
+				config.setEnabled(false);
+				removeFromPromptTypeMapping(config);
+			}
 			logger.info("已禁用配置：{}", id);
 			return true;
 		}
@@ -295,13 +279,8 @@
 	 * @param promptType 提示词类型
 	 * @return 优化提示词内容列表
 	 */
-<<<<<<< HEAD
 	public List<UserPromptConfig> getOptimizationConfigs(String promptType) {
 		return getActiveConfigsByType(promptType);
-=======
-	public void disableConfigsByType(String promptType) {
-		userPromptConfigMapper.disableAllByPromptType(promptType);
->>>>>>> 5ec9928d
 	}
 
 	/**
@@ -310,18 +289,11 @@
 	 * @return 自定义提示词内容
 	 */
 	public String getCustomPromptContent(String promptType) {
-<<<<<<< HEAD
 		List<UserPromptConfig> configs = getActiveConfigsByType(promptType);
 		if (!configs.isEmpty()) {
-			return configs.get(0).getOptimizationPrompt();
+			return configs.get(0).getSystemPrompt();
 		}
 		return null;
-=======
-		// TODO 需要优化，提示词不能完全替代现有的，仅用作补充使用
-		return null;
-		// UserPromptConfig config = getActiveConfigByType(promptType);
-		// return config != null ? config.getSystemPrompt() : null;
->>>>>>> 5ec9928d
 	}
 
 	/**
