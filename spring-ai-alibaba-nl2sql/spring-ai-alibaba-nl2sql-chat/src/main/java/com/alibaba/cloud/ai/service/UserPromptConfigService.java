/*
 * Copyright 2024-2025 the original author or authors.
 *
 * Licensed under the Apache License, Version 2.0 (the "License");
 * you may not use this file except in compliance with the License.
 * You may obtain a copy of the License at
 *
 *      https://www.apache.org/licenses/LICENSE-2.0
 *
 * Unless required by applicable law or agreed to in writing, software
 * distributed under the License is distributed on an "AS IS" BASIS,
 * WITHOUT WARRANTIES OR CONDITIONS OF ANY KIND, either express or implied.
 * See the License for the specific language governing permissions and
 * limitations under the License.
 */

package com.alibaba.cloud.ai.service;

import com.alibaba.cloud.ai.dto.PromptConfigDTO;
import com.alibaba.cloud.ai.entity.UserPromptConfig;
import com.alibaba.cloud.ai.mapper.UserPromptConfigMapper;
import com.baomidou.mybatisplus.core.toolkit.Wrappers;
import org.slf4j.Logger;
import org.slf4j.LoggerFactory;
import org.springframework.beans.factory.annotation.Autowired;
import org.springframework.stereotype.Service;

import java.util.*;
import java.util.concurrent.ConcurrentHashMap;

/**
<<<<<<< HEAD
 * 用户提示词优化配置管理服务 提供提示词优化配置的增删改查功能，支持多个优化配置同时生效
=======
 * User Prompt Configuration Management Service Provides CRUD functionality for prompt
 * configurations, supports runtime configuration updates
>>>>>>> 9061cb11
 *
 * @author Makoto
 */
@Service
public class UserPromptConfigService {

	private static final Logger logger = LoggerFactory.getLogger(UserPromptConfigService.class);

	@Autowired
	private UserPromptConfigMapper userPromptConfigMapper;

	/**
<<<<<<< HEAD
	 * 内存存储，用于缓存配置（可选的性能优化）
	 */
	private final Map<String, UserPromptConfig> configStorage = new ConcurrentHashMap<>();

	/**
	 * 根据提示词类型存储启用的配置ID列表（支持多个配置同时启用）
	 */
	private final Map<String, List<String>> promptTypeToConfigIds = new ConcurrentHashMap<>();

	/**
	 * 创建或更新提示词优化配置
	 * @param configDTO 配置数据传输对象
	 * @return 保存后的配置对象
=======
	 * Create or update prompt configuration
	 * @param configDTO configuration data transfer object
	 * @return saved configuration object
>>>>>>> 9061cb11
	 */
	public UserPromptConfig saveOrUpdateConfig(PromptConfigDTO configDTO) {
		logger.info("保存或更新提示词优化配置：{}", configDTO);

		UserPromptConfig config;
		if (configDTO.id() != null) {
			// Update existing configuration
			config = userPromptConfigMapper.selectById(configDTO.id());
			if (config != null) {
				config.setName(configDTO.name());
				config.setSystemPrompt(configDTO.optimizationPrompt());
				config.setEnabled(configDTO.enabled());
				config.setDescription(configDTO.description());
				userPromptConfigMapper.updateById(config);
			}
			else {
				// ID不存在，创建新配置
				config = new UserPromptConfig();
				config.setId(configDTO.id());
				config.setName(configDTO.name());
				config.setPromptType(configDTO.promptType());
				config.setSystemPrompt(configDTO.optimizationPrompt());
				config.setEnabled(configDTO.enabled());
				config.setDescription(configDTO.description());
				config.setCreator(configDTO.creator());
				userPromptConfigMapper.insert(config);
			}
		}
		else {
			// Create new configuration
			config = new UserPromptConfig();
			config.setName(configDTO.name());
			config.setPromptType(configDTO.promptType());
			config.setSystemPrompt(configDTO.optimizationPrompt());
			config.setEnabled(configDTO.enabled());
			config.setDescription(configDTO.description());
			config.setCreator(configDTO.creator());
			userPromptConfigMapper.insert(config);
		}

<<<<<<< HEAD
		// 更新缓存
		configStorage.put(config.getId(), config);

		// 更新类型映射（支持多个配置）
		updatePromptTypeMapping(config);

		// 如果配置启用，禁用同类型的其他配置
=======
		// If the configuration is enabled, disable other configurations of the same type
>>>>>>> 9061cb11
		if (Boolean.TRUE.equals(config.getEnabled())) {
			userPromptConfigMapper.disableAllByPromptType(config.getPromptType());
			userPromptConfigMapper.enableById(config.getId());
			logger.info("已启用提示词类型 [{}] 的配置：{}", config.getPromptType(), config.getId());
		}

		return config;
	}

	/**
	 * Get configuration by ID
	 * @param id configuration ID
	 * @return configuration object, returns null if not exists
	 */
	public UserPromptConfig getConfigById(String id) {
		return userPromptConfigMapper.selectById(id);
	}

	/**
<<<<<<< HEAD
	 * 根据提示词类型获取所有启用的配置
	 * @param promptType 提示词类型
	 * @return 配置列表
	 */
	public List<UserPromptConfig> getActiveConfigsByType(String promptType) {
		List<String> configIds = promptTypeToConfigIds.get(promptType);
		if (configIds == null || configIds.isEmpty()) {
			return new ArrayList<>();
		}

		return configIds.stream()
			.map(configStorage::get)
			.filter(Objects::nonNull)
			.filter(config -> Boolean.TRUE.equals(config.getEnabled()))
			.sorted(Comparator.comparing(UserPromptConfig::getUpdateTime).reversed())
			.toList();
	}

	/**
	 * 根据提示词类型获取启用的配置（兼容旧接口）
	 * @param promptType 提示词类型
	 * @return 配置对象，不存在时返回null
=======
	 * Get enabled configuration by prompt type
	 * @param promptType prompt type
	 * @return configuration object, returns null if not exists
>>>>>>> 9061cb11
	 */
	public UserPromptConfig getActiveConfigByType(String promptType) {
		// 优先从数据库获取
		UserPromptConfig dbConfig = userPromptConfigMapper.selectActiveByPromptType(promptType);
		if (dbConfig != null) {
			return dbConfig;
		}

		// 备用：从内存缓存获取
		List<UserPromptConfig> configs = getActiveConfigsByType(promptType);
		return configs.isEmpty() ? null : configs.get(0);
	}

	/**
	 * Get all configurations
	 * @return configuration list
	 */
	public List<UserPromptConfig> getAllConfigs() {
		return userPromptConfigMapper
			.selectList(Wrappers.<UserPromptConfig>lambdaQuery().orderByDesc(UserPromptConfig::getUpdateTime));
	}

	/**
	 * Get all configurations by prompt type
	 * @param promptType prompt type
	 * @return configuration list
	 */
	public List<UserPromptConfig> getConfigsByType(String promptType) {
		return userPromptConfigMapper.selectByPromptType(promptType);
	}

	/**
	 * Delete configuration
	 * @param id configuration ID
	 * @return whether deletion succeeded
	 */
	public boolean deleteConfig(String id) {
		UserPromptConfig config = userPromptConfigMapper.selectById(id);
		if (config != null) {
			// 从数据库删除
			int deleted = userPromptConfigMapper.deleteById(id);
			if (deleted > 0) {
				// 从内存缓存和类型映射中移除该配置
				configStorage.remove(id);
				removeFromPromptTypeMapping(config);
				logger.info("已删除配置：{}", id);
				return true;
			}
		}
		return false;
	}

	/**
	 * Enable specified configuration
	 * @param id configuration ID
	 * @return whether operation succeeded
	 */
	public boolean enableConfig(String id) {
		UserPromptConfig config = userPromptConfigMapper.selectById(id);
		if (config != null) {
			// First, disable other configurations of the same type
			userPromptConfigMapper.disableAllByPromptType(config.getPromptType());

			// Enable the current configuration
			int updated = userPromptConfigMapper.enableById(id);
			if (updated > 0) {
				// 更新内存缓存
				config.setEnabled(true);
				configStorage.put(id, config);
				updatePromptTypeMapping(config);
				logger.info("已启用配置：{}", id);
				return true;
			}
		}
		return false;
	}

	/**
	 * Disable specified configuration
	 * @param id configuration ID
	 * @return whether operation succeeded
	 */
	public boolean disableConfig(String id) {
		int updated = userPromptConfigMapper.disableById(id);
		if (updated > 0) {
			// 更新内存缓存
			UserPromptConfig config = configStorage.get(id);
			if (config != null) {
				config.setEnabled(false);
				removeFromPromptTypeMapping(config);
			}
			logger.info("已禁用配置：{}", id);
			return true;
		}
		return false;
	}

	/**
<<<<<<< HEAD
	 * 更新提示词类型映射
	 * @param config 配置对象
=======
	 * Disable all configurations of specified type
	 * @param promptType prompt type
>>>>>>> 9061cb11
	 */
	private void updatePromptTypeMapping(UserPromptConfig config) {
		if (Boolean.TRUE.equals(config.getEnabled())) {
			promptTypeToConfigIds.computeIfAbsent(config.getPromptType(), k -> new ArrayList<>());
			List<String> configIds = promptTypeToConfigIds.get(config.getPromptType());
			if (!configIds.contains(config.getId())) {
				configIds.add(config.getId());
				logger.info("已将配置 {} 添加到提示词类型 [{}] 的映射中", config.getId(), config.getPromptType());
			}
		}
		else {
			removeFromPromptTypeMapping(config);
		}
	}

	/**
<<<<<<< HEAD
	 * 从提示词类型映射中移除配置
	 * @param config 配置对象
=======
	 * Get custom prompt content, returns null if no custom configuration
	 * @param promptType prompt type
	 * @return custom prompt content
>>>>>>> 9061cb11
	 */
	private void removeFromPromptTypeMapping(UserPromptConfig config) {
		List<String> configIds = promptTypeToConfigIds.get(config.getPromptType());
		if (configIds != null) {
			configIds.remove(config.getId());
			if (configIds.isEmpty()) {
				promptTypeToConfigIds.remove(config.getPromptType());
			}
			logger.info("已从提示词类型 [{}] 的映射中移除配置 {}", config.getPromptType(), config.getId());
		}
	}

	/**
<<<<<<< HEAD
	 * 获取优化提示词内容列表
	 * @param promptType 提示词类型
	 * @return 优化提示词内容列表
=======
	 * Check if there is custom configuration
	 * @param promptType prompt type
	 * @return whether there is custom configuration
>>>>>>> 9061cb11
	 */
	public List<UserPromptConfig> getOptimizationConfigs(String promptType) {
		return getActiveConfigsByType(promptType);
	}

}<|MERGE_RESOLUTION|>--- conflicted
+++ resolved
@@ -29,12 +29,8 @@
 import java.util.concurrent.ConcurrentHashMap;
 
 /**
-<<<<<<< HEAD
- * 用户提示词优化配置管理服务 提供提示词优化配置的增删改查功能，支持多个优化配置同时生效
-=======
  * User Prompt Configuration Management Service Provides CRUD functionality for prompt
  * configurations, supports runtime configuration updates
->>>>>>> 9061cb11
  *
  * @author Makoto
  */
@@ -47,7 +43,6 @@
 	private UserPromptConfigMapper userPromptConfigMapper;
 
 	/**
-<<<<<<< HEAD
 	 * 内存存储，用于缓存配置（可选的性能优化）
 	 */
 	private final Map<String, UserPromptConfig> configStorage = new ConcurrentHashMap<>();
@@ -58,14 +53,9 @@
 	private final Map<String, List<String>> promptTypeToConfigIds = new ConcurrentHashMap<>();
 
 	/**
-	 * 创建或更新提示词优化配置
-	 * @param configDTO 配置数据传输对象
-	 * @return 保存后的配置对象
-=======
 	 * Create or update prompt configuration
 	 * @param configDTO configuration data transfer object
 	 * @return saved configuration object
->>>>>>> 9061cb11
 	 */
 	public UserPromptConfig saveOrUpdateConfig(PromptConfigDTO configDTO) {
 		logger.info("保存或更新提示词优化配置：{}", configDTO);
@@ -106,17 +96,13 @@
 			userPromptConfigMapper.insert(config);
 		}
 
-<<<<<<< HEAD
 		// 更新缓存
 		configStorage.put(config.getId(), config);
 
 		// 更新类型映射（支持多个配置）
 		updatePromptTypeMapping(config);
 
-		// 如果配置启用，禁用同类型的其他配置
-=======
 		// If the configuration is enabled, disable other configurations of the same type
->>>>>>> 9061cb11
 		if (Boolean.TRUE.equals(config.getEnabled())) {
 			userPromptConfigMapper.disableAllByPromptType(config.getPromptType());
 			userPromptConfigMapper.enableById(config.getId());
@@ -136,7 +122,6 @@
 	}
 
 	/**
-<<<<<<< HEAD
 	 * 根据提示词类型获取所有启用的配置
 	 * @param promptType 提示词类型
 	 * @return 配置列表
@@ -156,14 +141,9 @@
 	}
 
 	/**
-	 * 根据提示词类型获取启用的配置（兼容旧接口）
-	 * @param promptType 提示词类型
-	 * @return 配置对象，不存在时返回null
-=======
 	 * Get enabled configuration by prompt type
 	 * @param promptType prompt type
 	 * @return configuration object, returns null if not exists
->>>>>>> 9061cb11
 	 */
 	public UserPromptConfig getActiveConfigByType(String promptType) {
 		// 优先从数据库获取
@@ -262,13 +242,8 @@
 	}
 
 	/**
-<<<<<<< HEAD
-	 * 更新提示词类型映射
-	 * @param config 配置对象
-=======
 	 * Disable all configurations of specified type
 	 * @param promptType prompt type
->>>>>>> 9061cb11
 	 */
 	private void updatePromptTypeMapping(UserPromptConfig config) {
 		if (Boolean.TRUE.equals(config.getEnabled())) {
@@ -285,14 +260,9 @@
 	}
 
 	/**
-<<<<<<< HEAD
-	 * 从提示词类型映射中移除配置
-	 * @param config 配置对象
-=======
 	 * Get custom prompt content, returns null if no custom configuration
 	 * @param promptType prompt type
 	 * @return custom prompt content
->>>>>>> 9061cb11
 	 */
 	private void removeFromPromptTypeMapping(UserPromptConfig config) {
 		List<String> configIds = promptTypeToConfigIds.get(config.getPromptType());
@@ -306,15 +276,9 @@
 	}
 
 	/**
-<<<<<<< HEAD
-	 * 获取优化提示词内容列表
-	 * @param promptType 提示词类型
-	 * @return 优化提示词内容列表
-=======
 	 * Check if there is custom configuration
 	 * @param promptType prompt type
 	 * @return whether there is custom configuration
->>>>>>> 9061cb11
 	 */
 	public List<UserPromptConfig> getOptimizationConfigs(String promptType) {
 		return getActiveConfigsByType(promptType);
