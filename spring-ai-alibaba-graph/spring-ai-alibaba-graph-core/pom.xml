<project xmlns="http://maven.apache.org/POM/4.0.0" xmlns:xsi="http://www.w3.org/2001/XMLSchema-instance"
         xsi:schemaLocation="http://maven.apache.org/POM/4.0.0 http://maven.apache.org/xsd/maven-4.0.0.xsd">
    <modelVersion>4.0.0</modelVersion>

    <parent>
        <groupId>com.alibaba.cloud.ai</groupId>
        <artifactId>spring-ai-alibaba</artifactId>
        <version>${revision}</version>
        <relativePath>../../pom.xml</relativePath>
    </parent>

    <artifactId>spring-ai-alibaba-graph-core</artifactId>
    <packaging>jar</packaging>
    <name>spring-ai-alibaba::core::jdk8</name>
    <description>A library for building stateful, multi-agents applications with LLMs</description>


<<<<<<< HEAD
  <properties>
    <maven.compiler.source>8</maven.compiler.source>
    <maven.compiler.target>8</maven.compiler.target>
    <project.build.sourceEncoding>UTF-8</project.build.sourceEncoding>
    <commons-exec.version>1.3</commons-exec.version>
    <commons-codec.version>1.16.0</commons-codec.version>
    <commons-collections4.version>4.4</commons-collections4.version>
  </properties>
=======
    <properties>
        <maven.compiler.source>17</maven.compiler.source>
        <maven.compiler.target>17</maven.compiler.target>
        <project.build.sourceEncoding>UTF-8</project.build.sourceEncoding>
    </properties>
>>>>>>> 3de70273

  <dependencies>
    <dependency>
      <groupId>org.springframework.ai</groupId>
      <artifactId>spring-ai-core</artifactId>
    </dependency>

    <dependency>
      <groupId>org.springframework.ai</groupId>
      <artifactId>spring-ai-retry</artifactId>
    </dependency>

    <dependency>
      <groupId>org.springframework.ai</groupId>
      <artifactId>spring-ai-spring-boot-autoconfigure</artifactId>
    </dependency>


    <dependency>
      <groupId>org.projectlombok</groupId>
      <artifactId>lombok</artifactId>
      <scope>provided</scope>
    </dependency>
        <!--
            <dependency>
              <groupId>net.jodah</groupId>
              <artifactId>typetools</artifactId>
              <version>0.6.3</version>
            </dependency>
        -->

        <dependency>
            <groupId>org.springframework.ai</groupId>
            <artifactId>spring-ai-core</artifactId>
        </dependency>

        <dependency>
            <groupId>org.springframework.ai</groupId>
            <artifactId>spring-ai-retry</artifactId>
        </dependency>

        <dependency>
            <groupId>org.springframework.ai</groupId>
            <artifactId>spring-ai-spring-boot-autoconfigure</artifactId>
        </dependency>

        <dependency>
            <groupId>com.alibaba.cloud.ai</groupId>
            <artifactId>spring-ai-alibaba-starter</artifactId>
            <version>${parent.version}</version>
            <scope>test</scope>
        </dependency>

        <dependency>
            <groupId>org.bsc.async</groupId>
            <artifactId>async-generator-jdk8</artifactId>
            <version>2.0.1</version>
        </dependency>

        <dependency>
            <groupId>org.slf4j</groupId>
            <artifactId>slf4j-api</artifactId>
        </dependency>

        <dependency>
            <groupId>org.junit.jupiter</groupId>
            <artifactId>junit-jupiter</artifactId>
            <scope>test</scope>
        </dependency>

      <dependency>
          <groupId>org.springframework.boot</groupId>
          <artifactId>spring-boot-starter-test</artifactId>
          <scope>test</scope>
      </dependency>
      
        <dependency>
            <groupId>org.slf4j</groupId>
            <artifactId>slf4j-jdk14</artifactId>
            <scope>test</scope>
        </dependency>

        <dependency>
            <groupId>org.redisson</groupId>
            <artifactId>redisson</artifactId>
            <version>3.22.0</version>
            <optional>true</optional>
        </dependency>

        <dependency>
            <groupId>com.alibaba</groupId>
            <artifactId>fastjson</artifactId>
            <version>1.2.75</version>
            <scope>compile</scope>
        </dependency>

        <!-- https://mvnrepository.com/artifact/org.mongodb/mongodb-driver-sync -->
        <dependency>
            <groupId>org.mongodb</groupId>
            <artifactId>mongodb-driver-sync</artifactId>
            <optional>true</optional>
        </dependency>

      <dependency>
          <groupId>org.apache.commons</groupId>
          <artifactId>commons-collections4</artifactId>
          <version>${commons-collections4.version}</version>
      </dependency>

      <dependency>
          <groupId>org.apache.commons</groupId>
          <artifactId>commons-exec</artifactId>
          <version>${commons-exec.version}</version>
      </dependency>

      <dependency>
          <groupId>commons-codec</groupId>
          <artifactId>commons-codec</artifactId>
          <version>${commons-codec.version}</version>
      </dependency>


    </dependencies>

    <reporting>
        <plugins>
            <plugin>
                <groupId>org.apache.maven.plugins</groupId>
                <artifactId>maven-javadoc-plugin</artifactId>
                <configuration>
                    <!-- Specify the Java version
                    <source>1.8</source>
                    -->
                </configuration>
            </plugin>
        </plugins>
    </reporting>
</project><|MERGE_RESOLUTION|>--- conflicted
+++ resolved
@@ -15,22 +15,14 @@
     <description>A library for building stateful, multi-agents applications with LLMs</description>
 
 
-<<<<<<< HEAD
   <properties>
-    <maven.compiler.source>8</maven.compiler.source>
-    <maven.compiler.target>8</maven.compiler.target>
+    <maven.compiler.source>17</maven.compiler.source>
+    <maven.compiler.target>17</maven.compiler.target>
     <project.build.sourceEncoding>UTF-8</project.build.sourceEncoding>
     <commons-exec.version>1.3</commons-exec.version>
     <commons-codec.version>1.16.0</commons-codec.version>
     <commons-collections4.version>4.4</commons-collections4.version>
   </properties>
-=======
-    <properties>
-        <maven.compiler.source>17</maven.compiler.source>
-        <maven.compiler.target>17</maven.compiler.target>
-        <project.build.sourceEncoding>UTF-8</project.build.sourceEncoding>
-    </properties>
->>>>>>> 3de70273
 
   <dependencies>
     <dependency>
