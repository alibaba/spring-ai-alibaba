<?xml version="1.0" encoding="UTF-8"?>
<project xmlns="http://maven.apache.org/POM/4.0.0" xmlns:xsi="http://www.w3.org/2001/XMLSchema-instance" xsi:schemaLocation="http://maven.apache.org/POM/4.0.0 http://maven.apache.org/xsd/maven-4.0.0.xsd">

    <!--
       Copyright 2025-2026 the original author or authors.

       Licensed under the Apache License, Version 2.0 (the "License");
       you may not use this file except in compliance with the License.
       You may obtain a copy of the License at

            https://www.apache.org/licenses/LICENSE-2.0

       Unless required by applicable law or agreed to in writing, software
       distributed under the License is distributed on an "AS IS" BASIS,
       WITHOUT WARRANTIES OR CONDITIONS OF ANY KIND, either express or implied.
       See the License for the specific language governing permissions and
       limitations under the License.
    -->

    <modelVersion>4.0.0</modelVersion>

    <parent>
        <groupId>com.alibaba.cloud.ai</groupId>
        <artifactId>spring-ai-alibaba</artifactId>
        <version>${revision}</version>
        <relativePath>../../pom.xml</relativePath>
    </parent>

    <artifactId>spring-ai-alibaba-graph-core</artifactId>
    <packaging>jar</packaging>
    <name>Spring AI Alibaba Graph Core</name>
    <description>A library for building stateful, multi-agents applications with LLMs</description>
    <url>https://github.com/alibaba/spring-ai-alibaba</url>
    <scm>
        <connection>git://github.com/alibaba/spring-ai-alibaba.git</connection>
        <developerConnection>git@github.com:alibaba/spring-ai-alibaba.git</developerConnection>
        <url>https://github.com/alibaba/spring-ai-alibaba</url>
    </scm>

<<<<<<< HEAD
    <properties>
    </properties>
=======
    <properties></properties>
>>>>>>> 979934da

    <dependencies>
        <!--
            <dependency>
              <groupId>net.jodah</groupId>
              <artifactId>typetools</artifactId>
              <version>0.6.3</version>
            </dependency>
        -->

        <dependency>
            <groupId>org.springframework.ai</groupId>
            <artifactId>spring-ai-commons</artifactId>
        </dependency>

        <dependency>
            <groupId>org.springframework.ai</groupId>
            <artifactId>spring-ai-retry</artifactId>
        </dependency>

        <dependency>
            <groupId>org.springframework.ai</groupId>
            <artifactId>spring-ai-autoconfigure-retry</artifactId>
        </dependency>

        <dependency>
            <groupId>com.alibaba.cloud.ai</groupId>
            <artifactId>spring-ai-alibaba-core</artifactId>
            <version>${revision}</version>
        </dependency>

        <dependency>
            <groupId>com.alibaba.cloud.ai</groupId>
            <artifactId>spring-ai-alibaba-starter-document-parser-tika</artifactId>
            <version>${revision}</version>
        </dependency>

        <dependency>
            <groupId>com.alibaba.cloud.ai</groupId>
            <artifactId>spring-ai-alibaba-starter-document-parser-markdown</artifactId>
            <version>${revision}</version>
        </dependency>

        <dependency>
            <groupId>com.alibaba.cloud.ai</groupId>
            <artifactId>spring-ai-alibaba-starter-document-parser-bshtml</artifactId>
            <version>${revision}</version>
        </dependency>

        <dependency>
            <groupId>com.alibaba.cloud.ai</groupId>
            <artifactId>spring-ai-alibaba-starter-document-parser-yaml</artifactId>
            <version>${revision}</version>
        </dependency>

        <dependency>
            <groupId>com.alibaba</groupId>
            <artifactId>fastjson</artifactId>
            <version>${fastjson.version}</version>
        </dependency>

        <dependency>
            <groupId>org.apache.commons</groupId>
            <artifactId>commons-collections4</artifactId>
            <version>${commons-collections4.version}</version>
        </dependency>

        <dependency>
            <groupId>org.apache.commons</groupId>
            <artifactId>commons-exec</artifactId>
            <version>${commons-exec.version}</version>
        </dependency>

        <dependency>
            <groupId>commons-codec</groupId>
            <artifactId>commons-codec</artifactId>
            <version>${commons-codec.version}</version>
        </dependency>

        <dependency>
            <groupId>org.bsc.async</groupId>
            <artifactId>async-generator</artifactId>
            <version>${async-generator.version}</version>
        </dependency>

        <dependency>
            <groupId>org.slf4j</groupId>
            <artifactId>slf4j-api</artifactId>
        </dependency>

        <dependency>
            <groupId>org.junit.jupiter</groupId>
            <artifactId>junit-jupiter</artifactId>
            <scope>test</scope>
        </dependency>

        <dependency>
            <groupId>org.springframework.boot</groupId>
            <artifactId>spring-boot-starter-test</artifactId>
            <scope>test</scope>
        </dependency>

        <dependency>
            <groupId>org.slf4j</groupId>
            <artifactId>slf4j-jdk14</artifactId>
            <scope>test</scope>
        </dependency>

        <dependency>
            <groupId>org.redisson</groupId>
            <artifactId>redisson</artifactId>
            <version>${redission.version}</version>
            <optional>true</optional>
        </dependency>

        <dependency>
            <groupId>com.google.code.gson</groupId>
            <artifactId>gson</artifactId>
            <version>${gson.version}</version>
            <scope>provided</scope>
        </dependency>

        <!-- https://mvnrepository.com/artifact/org.mongodb/mongodb-driver-sync -->
        <dependency>
            <groupId>org.mongodb</groupId>
            <artifactId>mongodb-driver-sync</artifactId>
            <optional>true</optional>
        </dependency>

        <dependency>
            <groupId>junit</groupId>
            <artifactId>junit</artifactId>
            <scope>test</scope>
        </dependency>

        <dependency>
            <groupId>com.squareup.okhttp3</groupId>
            <artifactId>okhttp</artifactId>
            <version>4.12.0</version>
            <scope>test</scope>
        </dependency>

        <dependency>
            <groupId>com.squareup.okhttp3</groupId>
            <artifactId>mockwebserver</artifactId>
            <version>4.12.0</version>
            <scope>test</scope>
        </dependency>

    </dependencies>

    <reporting>
        <plugins>
            <plugin>
                <groupId>org.apache.maven.plugins</groupId>
                <artifactId>maven-javadoc-plugin</artifactId>
                <configuration>
                    <!-- Specify the Java version
                    <source>1.8</source>
                    -->
                </configuration>
            </plugin>
        </plugins>
    </reporting>
</project><|MERGE_RESOLUTION|>--- conflicted
+++ resolved
@@ -36,13 +36,6 @@
         <developerConnection>git@github.com:alibaba/spring-ai-alibaba.git</developerConnection>
         <url>https://github.com/alibaba/spring-ai-alibaba</url>
     </scm>
-
-<<<<<<< HEAD
-    <properties>
-    </properties>
-=======
-    <properties></properties>
->>>>>>> 979934da
 
     <dependencies>
         <!--
