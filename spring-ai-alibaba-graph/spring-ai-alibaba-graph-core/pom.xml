--- conflicted
+++ resolved
@@ -1,26 +1,25 @@
 <project xmlns="http://maven.apache.org/POM/4.0.0" xmlns:xsi="http://www.w3.org/2001/XMLSchema-instance"
-<<<<<<< HEAD
-  xsi:schemaLocation="http://maven.apache.org/POM/4.0.0 http://maven.apache.org/xsd/maven-4.0.0.xsd">
-  <modelVersion>4.0.0</modelVersion>
+         xsi:schemaLocation="http://maven.apache.org/POM/4.0.0 http://maven.apache.org/xsd/maven-4.0.0.xsd">
+    <modelVersion>4.0.0</modelVersion>
 
-  <parent>
-    <groupId>com.alibaba.cloud.ai</groupId>
-    <artifactId>spring-ai-alibaba</artifactId>
-    <version>${revision}</version>
-    <relativePath>../../pom.xml</relativePath>
-  </parent>
+    <parent>
+        <groupId>com.alibaba.cloud.ai</groupId>
+        <artifactId>spring-ai-alibaba</artifactId>
+        <version>${revision}</version>
+        <relativePath>../../pom.xml</relativePath>
+    </parent>
 
-  <artifactId>spring-ai-alibaba-graph-core</artifactId>
-  <packaging>jar</packaging>
-  <name>spring-ai-alibaba::core::jdk8</name>
-  <description>A library for building stateful, multi-agents applications with LLMs</description>
+    <artifactId>spring-ai-alibaba-graph-core</artifactId>
+    <packaging>jar</packaging>
+    <name>spring-ai-alibaba::core::jdk8</name>
+    <description>A library for building stateful, multi-agents applications with LLMs</description>
 
 
-  <properties>
-    <maven.compiler.source>8</maven.compiler.source>
-    <maven.compiler.target>8</maven.compiler.target>
-    <project.build.sourceEncoding>UTF-8</project.build.sourceEncoding>
-  </properties>
+    <properties>
+        <maven.compiler.source>8</maven.compiler.source>
+        <maven.compiler.target>8</maven.compiler.target>
+        <project.build.sourceEncoding>UTF-8</project.build.sourceEncoding>
+    </properties>
 
   <dependencies>
     <dependency>
@@ -50,86 +49,6 @@
       <artifactId>lombok</artifactId>
       <scope>provided</scope>
     </dependency>
-
-<!--
-    <dependency>
-      <groupId>net.jodah</groupId>
-      <artifactId>typetools</artifactId>
-      <version>0.6.3</version>
-    </dependency>
--->
-
-    <dependency>
-      <groupId>org.bsc.async</groupId>
-      <artifactId>async-generator-jdk8</artifactId>
-      <version>2.0.1</version>
-    </dependency>
-
-    <dependency>
-      <groupId>org.slf4j</groupId>
-      <artifactId>slf4j-api</artifactId>
-    </dependency>
-
-    <dependency>
-      <groupId>org.junit.jupiter</groupId>
-      <artifactId>junit-jupiter</artifactId>
-      <scope>test</scope>
-    </dependency>
-
-    <dependency>
-      <groupId>org.slf4j</groupId>
-      <artifactId>slf4j-jdk14</artifactId>
-      <scope>test</scope>
-    </dependency>
-
-  </dependencies>
-
-  <build>
-  </build>
-
-  <reporting>
-    <plugins>
-      <plugin>
-        <groupId>org.apache.maven.plugins</groupId>
-        <artifactId>maven-javadoc-plugin</artifactId>
-        <configuration>
-          <!-- Specify the Java version
-          <source>1.8</source>
-          -->
-        </configuration>
-      </plugin>
-    </plugins>
-  </reporting>
-=======
-         xsi:schemaLocation="http://maven.apache.org/POM/4.0.0 http://maven.apache.org/xsd/maven-4.0.0.xsd">
-    <modelVersion>4.0.0</modelVersion>
-
-    <parent>
-        <groupId>com.alibaba.cloud.ai</groupId>
-        <artifactId>spring-ai-alibaba</artifactId>
-        <version>${revision}</version>
-        <relativePath>../../pom.xml</relativePath>
-    </parent>
-
-    <artifactId>spring-ai-alibaba-graph-core</artifactId>
-    <packaging>jar</packaging>
-    <name>spring-ai-alibaba::core::jdk8</name>
-    <description>A library for building stateful, multi-agents applications with LLMs</description>
-
-
-    <properties>
-        <maven.compiler.source>8</maven.compiler.source>
-        <maven.compiler.target>8</maven.compiler.target>
-        <project.build.sourceEncoding>UTF-8</project.build.sourceEncoding>
-    </properties>
-
-    <dependencies>
-        <dependency>
-            <groupId>org.projectlombok</groupId>
-            <artifactId>lombok</artifactId>
-            <scope>provided</scope>
-        </dependency>
-
         <!--
             <dependency>
               <groupId>net.jodah</groupId>
@@ -196,5 +115,4 @@
             </plugin>
         </plugins>
     </reporting>
->>>>>>> eeef9cb9
 </project>