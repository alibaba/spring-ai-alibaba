/*
 * Copyright 2024-2025 the original author or authors.
 *
 * Licensed under the Apache License, Version 2.0 (the "License");
 * you may not use this file except in compliance with the License.
 * You may obtain a copy of the License at
 *
 *      https://www.apache.org/licenses/LICENSE-2.0
 *
 * Unless required by applicable law or agreed to in writing, software
 * distributed under the License is distributed on an "AS IS" BASIS,
 * WITHOUT WARRANTIES OR CONDITIONS OF ANY KIND, either express or implied.
 * See the License for the specific language governing permissions and
 * limitations under the License.
 */
package com.alibaba.cloud.ai.graph;

<<<<<<< HEAD
import com.alibaba.cloud.ai.graph.action.AsyncCommandAction;
import com.alibaba.cloud.ai.graph.action.AsyncNodeAction;
import com.alibaba.cloud.ai.graph.action.AsyncNodeActionWithConfig;
import com.alibaba.cloud.ai.graph.action.Command;
import com.alibaba.cloud.ai.graph.async.AsyncGenerator;
import com.alibaba.cloud.ai.graph.async.AsyncGeneratorQueue;
import com.alibaba.cloud.ai.graph.exception.GraphRunnerException;
=======
import static com.alibaba.cloud.ai.graph.StateGraph.END;
import static com.alibaba.cloud.ai.graph.StateGraph.START;
import static com.alibaba.cloud.ai.graph.action.AsyncEdgeAction.edge_async;
import static com.alibaba.cloud.ai.graph.action.AsyncNodeAction.node_async;
import static org.junit.jupiter.api.Assertions.assertEquals;
import static org.junit.jupiter.api.Assertions.assertIterableEquals;
import static org.junit.jupiter.api.Assertions.assertNotNull;
import static org.junit.jupiter.api.Assertions.assertThrows;
import static org.junit.jupiter.api.Assertions.assertTrue;

import com.alibaba.cloud.ai.graph.action.*;
>>>>>>> 597e4df4
import com.alibaba.cloud.ai.graph.exception.GraphStateException;
import com.alibaba.cloud.ai.graph.serializer.plain_text.PlainTextStateSerializer;
import com.alibaba.cloud.ai.graph.state.*;
import com.alibaba.cloud.ai.graph.state.strategy.AppendStrategy;
import com.alibaba.cloud.ai.graph.state.strategy.ReplaceStrategy;
<<<<<<< HEAD
import com.alibaba.cloud.ai.graph.streaming.StreamingOutput;
=======
import java.util.*;
import java.util.concurrent.CompletionException;
import java.util.stream.Collectors;
>>>>>>> 597e4df4
import org.junit.jupiter.api.NamedExecutable;
import org.junit.jupiter.api.Test;
import org.slf4j.Logger;
import org.slf4j.LoggerFactory;

<<<<<<< HEAD
import java.util.ArrayList;
import java.util.HashMap;
import java.util.List;
import java.util.Map;
import java.util.Map.Entry;
import java.util.Optional;
import java.util.concurrent.CompletionException;
import java.util.concurrent.LinkedBlockingQueue;
import java.util.stream.Collectors;

import static com.alibaba.cloud.ai.graph.StateGraph.END;
import static com.alibaba.cloud.ai.graph.StateGraph.START;
import static com.alibaba.cloud.ai.graph.action.AsyncEdgeAction.edge_async;
import static com.alibaba.cloud.ai.graph.action.AsyncNodeAction.node_async;
import static java.util.concurrent.CompletableFuture.completedFuture;
import static org.junit.jupiter.api.Assertions.assertEquals;
import static org.junit.jupiter.api.Assertions.assertIterableEquals;
import static org.junit.jupiter.api.Assertions.assertNotNull;
import static org.junit.jupiter.api.Assertions.assertThrows;
import static org.junit.jupiter.api.Assertions.assertTrue;

=======
>>>>>>> 597e4df4
public class StateGraphTest {

	private static final Logger log = LoggerFactory.getLogger(StateGraphTest.class);

	/**
	 * Sorts a map by its keys and returns a list of entries.
	 * @param map The map to be sorted.
	 * @return A list of map entries sorted by key.
	 */
	public static <T> List<Entry<String, T>> sortMap(Map<String, T> map) {
		return map.entrySet().stream().sorted(Map.Entry.comparingByKey()).collect(Collectors.toList());
	}

	/** Removes an element from the list based on the provided RemoveIdentifier. */
	private static void removeFromList(List<Object> result, AppenderChannel.RemoveIdentifier<Object> removeIdentifier) {
		for (int i = 0; i < result.size(); i++) {
			if (removeIdentifier.compareTo(result.get(i), i) == 0) {
				result.remove(i);
				break;
			}
		}
	}

	/** Evaluates removal operations on a list based on RemoveIdentifiers in newValues. */
	private static AppenderChannel.RemoveData<Object> evaluateRemoval(List<Object> oldValues, List<?> newValues) {

		final var result = new AppenderChannel.RemoveData<>(oldValues, newValues);

		newValues.stream().filter(value -> value instanceof AppenderChannel.RemoveIdentifier<?>).forEach(value -> {
			result.newValues().remove(value);
			var removeIdentifier = (AppenderChannel.RemoveIdentifier<Object>) value;
			removeFromList(result.oldValues(), removeIdentifier);
		});
		return result;
	}

	/**
	 * Creates an OverAllState instance with predefined strategies for testing purposes.
	 */
	private static OverAllStateFactory createOverAllStateFactory() {
		return () -> new OverAllState().registerKeyAndStrategy("steps", (o, o2) -> o2)
			.registerKeyAndStrategy("messages", new AppendStrategy());
	}

	/**
	 * Tests the validation logic of the StateGraph, ensuring proper exceptions are thrown
	 * when the graph is not correctly configured.
	 */
	@Test
	void testValidation() throws Exception {

		StateGraph workflow = new StateGraph(() -> new OverAllState());
		GraphStateException exception = assertThrows(GraphStateException.class, workflow::compile);
		System.out.println(exception.getMessage());
		assertEquals("missing Entry Point", exception.getMessage());

		workflow.addEdge(START, "agent_1");

		exception = assertThrows(GraphStateException.class, workflow::compile);
		assertEquals("edge sourceId 'agent_1' refers to undefined node!", exception.getMessage());

		workflow.addNode("agent_1", node_async((state) -> {
			log.info("agent_1\n{}", state);
			return Map.of("prop1", "test");
		}));

		assertNotNull(workflow.compile());

		workflow.addEdge("agent_1", END);

		assertNotNull(workflow.compile());

		exception = assertThrows(GraphStateException.class, () -> workflow.addEdge(END, "agent_1"));
		log.info("{}", exception.getMessage());

		workflow.addNode("agent_2", node_async(state -> {
			log.info("agent_2\n{}", state);
			return Map.of("prop2", "test");
		}));

		workflow.addEdge("agent_2", "agent_3");

		exception = assertThrows(GraphStateException.class, workflow::compile);
		log.info("{}", exception.getMessage());

		exception = assertThrows(GraphStateException.class,
				() -> workflow.addConditionalEdges("agent_1", edge_async(state -> "agent_3"), Map.of()));
		log.info("{}", exception.getMessage());
	}

	/** Tests a simple graph with one node that updates the state. */
	@Test
	public void testRunningOneNode() throws Exception {
		StateGraph workflow = new StateGraph(() -> new OverAllState().registerKeyAndStrategy("prop1", (o, o2) -> o2))
			.addEdge(START, "agent_1")
			.addNode("agent_1", node_async(state -> {
				log.info("agent_1\n{}", state);
				return Map.of("prop1", "test");
			}))
			.addEdge("agent_1", END);

		CompiledGraph app = workflow.compile();

		Optional<OverAllState> result = app.invoke(Map.of(OverAllState.DEFAULT_INPUT_KEY, "test1"));
		System.out.println("result = " + result);
		assertTrue(result.isPresent());

		Map<String, String> expected = Map.of("input", "test1", "prop1", "test");
		assertIterableEquals(sortMap(expected), sortMap(result.get().data()));
	}

	/** Tests a graph where nodes append messages to a shared list. */
	@Test
	void testWithAppender() throws Exception {
		StateGraph workflow = new StateGraph(createOverAllStateFactory()).addNode("agent_1", node_async(state -> {
			System.out.println("agent_1");
			return Map.of("messages", "message1");
		})).addNode("agent_2", node_async(state -> {
			System.out.println("agent_2");
			return Map.of("messages", new String[] { "message2" });
		})).addNode("agent_3", node_async(state -> {
			System.out.println("agent_3");
			List<String> messages = Optional.ofNullable(state.value("messages").get())
				.filter(List.class::isInstance)
				.map(List.class::cast)
				.orElse(new ArrayList<>());

			int steps = messages.size() + 1;

			return Map.of("messages", "message3", "steps", steps);
		}))
			.addEdge("agent_1", "agent_2")
			.addEdge("agent_2", "agent_3")
			.addEdge(StateGraph.START, "agent_1")
			.addEdge("agent_3", StateGraph.END);

		CompiledGraph app = workflow.compile();

		Optional<OverAllState> result = app.invoke(Map.of());

		assertTrue(result.isPresent());
		System.out.println(result.get().data());
		List<String> listResult = (List<String>) result.get().value("messages").get();
		assertIterableEquals(List.of("message1", "message2", "message3"), listResult);
	}

	/** Tests message appending and single message removal in a graph flow. */
	@Test
	void testWithAppenderOneRemove() throws Exception {
		StateGraph workflow = new StateGraph(createOverAllStateFactory()).addNode("agent_1", node_async(state -> {
			log.info("agent_1");
			return Map.of("messages", "message1");
		})).addNode("agent_2", node_async(state -> {
			log.info("agent_2");
			return Map.of("messages", new String[] { "message2" });
		})).addNode("agent_3", node_async(state -> {
			System.out.println("agent_3");
			List<String> messages = Optional.ofNullable(state.value("messages").get())
				.filter(List.class::isInstance)
				.map(List.class::cast)
				.orElse(new ArrayList<>());

			int steps = messages.size() + 1;
			return Map.of("messages", RemoveByHash.of("message2"), "steps", steps);
		}))
			.addEdge("agent_1", "agent_2")
			.addEdge("agent_2", "agent_3")
			.addEdge(START, "agent_1")
			.addEdge("agent_3", END);

		CompiledGraph app = workflow.compile();

		Optional<OverAllState> result = app.invoke(Map.of());

		assertTrue(result.isPresent());
		log.info("{}", result.get().data());
		List<String> messages = (List<String>) result.get().value("messages").get();
		assertEquals(3, result.get().value("steps").get());
		assertEquals(1, messages.size());
		assertIterableEquals(List.of("message1"), messages);
	}

	/**
	 * Tests combining both appending and removing messages in a multi-step graph flow.
	 */
	@Test
	void testWithAppenderOneAppendOneRemove() throws Exception {
		StateGraph workflow = new StateGraph(createOverAllStateFactory())
			.addNode("agent_1", node_async(state -> Map.of("messages", "message1")))
			.addNode("agent_2", node_async(state -> Map.of("messages", new String[] { "message2" })))
			.addNode("agent_3",
					node_async(state -> Map.of("messages", List.of("message3", RemoveByHash.of("message2")))))
			.addNode("agent_4", node_async(state -> {
				System.out.println("agent_3");
				List messages = Optional.of(state.value("messages").get())
					.filter(List.class::isInstance)
					.map(List.class::cast)
					.orElse(new ArrayList<>());

				int steps = messages.size() + 1;
				return Map.of("messages", List.of("message4"), "steps", steps);
			}))
			.addEdge("agent_1", "agent_2")
			.addEdge("agent_2", "agent_3")
			.addEdge("agent_3", "agent_4")
			.addEdge(START, "agent_1")
			.addEdge("agent_4", END);

		CompiledGraph app = workflow.compile();

		Optional<OverAllState> result = app.invoke(Map.of());

		assertTrue(result.isPresent());

		System.out.println(result.get().data());
		List<String> messages = (List<String>) result.get().value("messages").get();
		assertEquals(3, result.get().value("steps").get());
		assertEquals(3, messages.size());
		assertIterableEquals(List.of("message1", "message3", "message4"), messages);
	}

	/** Tests subgraph functionality where one graph is embedded within another. */
	@Test
	public void testWithSubgraph() throws Exception {

		var childStep1 = node_async((OverAllState state) -> Map.of("messages", "child:step1"));

		var childStep2 = node_async((OverAllState state) -> Map.of("messages", "child:step2"));

		var childStep3 = node_async((OverAllState state) -> Map.of("messages", "child:step3"));

		var workflowChild = new StateGraph().addNode("child:step_1", childStep1)
			.addNode("child:step_2", childStep2)
			.addNode("child:step_3", childStep3)
			.addEdge(START, "child:step_1")
			.addEdge("child:step_1", "child:step_2")
			.addEdge("child:step_2", "child:step_3")
			.addEdge("child:step_3", END);

		var step1 = node_async((OverAllState state) -> Map.of("messages", "step1"));

		var step2 = node_async((OverAllState state) -> Map.of("messages", "step2"));

		var step3 = node_async((OverAllState state) -> Map.of("messages", "step3"));

		var workflowParent = new StateGraph(createOverAllStateFactory()).addNode("step_1", step1)
			.addNode("step_2", step2)
			.addNode("step_3", step3)
			.addNode("subgraph", workflowChild)
			.addEdge(START, "step_1")
			.addEdge("step_1", "step_2")
			.addEdge("step_2", "subgraph")
			.addEdge("subgraph", "step_3")
			.addEdge("step_3", END)
			.compile();

		var result = workflowParent.stream(Map.of())
			.stream()
			.peek(System.out::println)
			.map(NodeOutput::state)
			.reduce((a, b) -> b);

		assertTrue(result.isPresent());
		assertIterableEquals(List.of("step1", "step2", "child:step1", "child:step2", "child:step3", "step3"),
				(List<Object>) result.get().value("messages").get());
	}

	/** Helper method to create a node action with logging functionality. */
	private AsyncNodeAction makeNode(String id) {
		return node_async(state -> {
			log.info("call node {}", id);
			return Map.of("messages", id);
		});
	}

<<<<<<< HEAD
	private AsyncNodeAction makeNodeForStream(String id) {
		return node_async(state -> {
			log.info("call node {}", id);
			final AsyncGenerator<NodeOutput> it = AsyncGeneratorQueue.of(new LinkedBlockingQueue<>(), queue -> {
				for (int i = 0; i < 10; ++i) {
					queue.add(AsyncGenerator.Data.of(completedFuture(new StreamingOutput(id + i, id, state))));
				}
			});

			return Map.of("messages", it);
		});
	}

	/**
	 * Tests parallel branch execution in a graph.
	 */
=======
	/** Tests parallel branch execution in a graph. */
>>>>>>> 597e4df4
	@Test
	void testWithParallelBranch() throws Exception {
		var workflow = new StateGraph(createOverAllStateFactory()).addNode("A", makeNode("A"))
			.addNode("A1", makeNode("A1"))
			.addNode("A2", makeNode("A2"))
			.addNode("A3", makeNode("A3"))
			.addNode("B", makeNode("B"))
			.addNode("C", makeNode("C"))
			.addEdge("A", "A1")
			.addEdge("A", "A2")
			.addEdge("A", "A3")
			.addEdge("A1", "B")
			.addEdge("A2", "B")
			.addEdge("A3", "B")
			.addEdge("B", "C")
			.addEdge(START, "A")
			.addEdge("C", END);

		var app = workflow.compile();

		var result = app.stream(Map.of()).stream().peek(System.out::println).reduce((a, b) -> b).map(NodeOutput::state);
		assertTrue(result.isPresent());
		assertIterableEquals(List.of("A", "A1", "A2", "A3", "B", "C"),
				(List<String>) result.get().value("messages").get());

		workflow = new StateGraph(createOverAllStateFactory()).addNode("A", makeNode("A"))
			.addNode("A1", makeNode("A1"))
			.addNode("A2", makeNode("A2"))
			.addNode("A3", makeNode("A3"))
			.addNode("B", makeNode("B"))
			.addNode("C", makeNode("C"))
			.addEdge("A1", "B")
			.addEdge("A2", "B")
			.addEdge("A3", "B")
			.addEdge("B", "C")
			.addEdge(START, "A1")
			.addEdge(START, "A2")
			.addEdge(START, "A3")
			.addEdge("C", END);

		app = workflow.compile();

		result = app.stream(Map.of()).stream().peek(System.out::println).reduce((a, b) -> b).map(NodeOutput::state);

		assertTrue(result.isPresent());
		assertIterableEquals(List.of("A1", "A2", "A3", "B", "C"), (List<String>) result.get().value("messages").get());
	}

<<<<<<< HEAD
	@Test
	public void testWithParallelBranchWithStream() throws GraphStateException, GraphRunnerException {
		var workflow = new StateGraph(createKeyStrategyFactory()).addNode("A", makeNode("A"))
			.addNode("A1", makeNodeForStream("A1"))
			.addNode("A2", makeNodeForStream("A2"))
			.addNode("C", makeNode("C"))
			.addEdge("A", "A1")
			.addEdge("A", "A2")
			.addEdge("A1", "C")
			.addEdge("A2", "C")
			.addEdge(START, "A")
			.addEdge("C", END);
		var app = workflow.compile();

		for (var output : app.stream(Map.of())) {
			if (output instanceof AsyncGenerator<?>) {
				AsyncGenerator asyncGenerator = (AsyncGenerator) output;
				System.out.println("Streaming chunk: " + asyncGenerator);
			}
			else {
				System.out.println("Node output: " + output);
			}
		}
	}

	/**
	 * Tests error conditions related to parallel branches in graph configuration.
	 */
=======
	/** Tests error conditions related to parallel branches in graph configuration. */
>>>>>>> 597e4df4
	@Test
	void testWithParallelBranchWithErrors() throws Exception {
		var onlyOneTarget = new StateGraph(createOverAllStateFactory()).addNode("A", makeNode("A"))
			.addNode("A1", makeNode("A1"))
			.addNode("A2", makeNode("A2"))
			.addNode("A3", makeNode("A3"))
			.addNode("B", makeNode("B"))
			.addNode("C", makeNode("C"))
			.addEdge("A", "A1")
			.addEdge("A", "A2")
			.addEdge("A", "A3")
			.addEdge("A1", "B")
			.addEdge("A2", "B")
			.addEdge("A3", "C")
			.addEdge("B", "C")
			.addEdge(START, "A")
			.addEdge("C", END);

		var exception = assertThrows(GraphStateException.class, onlyOneTarget::compile);
		assertEquals("parallel node [A] must have only one target, but [B, C] have been found!",
				exception.getMessage());

		var noConditionalEdge = new StateGraph(createOverAllStateFactory()).addNode("A", makeNode("A"))
			.addNode("A1", makeNode("A1"))
			.addNode("A2", makeNode("A2"))
			.addNode("A3", makeNode("A3"))
			.addNode("B", makeNode("B"))
			.addNode("C", makeNode("C"))
			.addEdge("A", "A1")
			.addEdge("A", "A3")
			.addEdge("A1", "B")
			.addEdge("A2", "B")
			.addEdge("A3", "B")
			.addEdge("B", "C")
			.addEdge(START, "A")
			.addEdge("C", END);

		exception = assertThrows(GraphStateException.class,
				() -> noConditionalEdge.addConditionalEdges("A", edge_async(state -> "next"), Map.of("next", "A2")));
		assertEquals("conditional edge from 'A' already exist!", exception.getMessage());

		var noConditionalEdgeOnBranch = new StateGraph(createOverAllStateFactory()).addNode("A", makeNode("A"))
			.addNode("A1", makeNode("A1"))
			.addNode("A2", makeNode("A2"))
			.addNode("A3", makeNode("A3"))
			.addNode("B", makeNode("B"))
			.addNode("C", makeNode("C"))
			.addEdge("A", "A1")
			.addEdge("A", "A2")
			.addEdge("A", "A3")
			.addEdge("A1", "B")
			.addEdge("A2", "B")
			.addConditionalEdges("A3", edge_async(state -> "next"), Map.of("next", "B"))
			.addEdge("B", "C")
			.addEdge(START, "A")
			.addEdge("C", END);

		exception = assertThrows(GraphStateException.class, noConditionalEdgeOnBranch::compile);
		assertEquals(
				"parallel node doesn't support conditional branch, but on [A] a conditional branch on [A3] have been found!",
				exception.getMessage());

		var noDuplicateTarget = new StateGraph(createOverAllStateFactory()).addNode("A", makeNode("A"))
			.addNode("A1", makeNode("A1"))
			.addNode("A2", makeNode("A2"))
			.addNode("A3", makeNode("A3"))
			.addNode("B", makeNode("B"))
			.addNode("C", makeNode("C"))
			.addEdge("A", "A1")
			.addEdge("A", "A2")
			.addEdge("A", "A3")
			.addEdge("A", "A2")
			.addEdge("A1", "B")
			.addEdge("A2", "B")
			.addEdge("A3", "B")
			.addEdge("B", "C")
			.addEdge(START, "A")
			.addEdge("C", END);

		exception = assertThrows(GraphStateException.class, noDuplicateTarget::compile);
		assertEquals("edge [A] has duplicate targets [A2]!", exception.getMessage());
	}

	/** Tests serialization capabilities of the StateGraph using different serializers. */
	@Test
	public void testWithSubSerialize() throws Exception {
		OverAllStateFactory overAllStateFactory = () -> {
			return new OverAllState().registerKeyAndStrategy("prop1", (o, o2) -> o2);
		};
<<<<<<< HEAD
		PlainTextStateSerializer plainTextStateSerializer = new StateGraph.JacksonSerializer();
		StateGraph workflow = new StateGraph(keyStrategyFactory, plainTextStateSerializer).addEdge(START, "agent_1")
=======
		String input = "jackson1";
		PlainTextStateSerializer plainTextStateSerializer;
		if (input.equals("jackson")) {
			plainTextStateSerializer = new StateGraph.JacksonSerializer();
		}
		else {
			plainTextStateSerializer = new StateGraph.GsonSerializer();
		}
		StateGraph workflow = new StateGraph(overAllStateFactory, plainTextStateSerializer).addEdge(START, "agent_1")
>>>>>>> 597e4df4
			.addNode("agent_1", node_async(state -> {
				log.info("agent_1\n{}", state);
				return Map.of("prop1", "test");
			}))
			.addEdge("agent_1", END);

		CompiledGraph app = workflow.compile();

		Optional<OverAllState> result = app.invoke(Map.of(OverAllState.DEFAULT_INPUT_KEY, "test1"));
		System.out.println("result = " + result);
		assertTrue(result.isPresent());

		Map<String, String> expected = Map.of("input", "test1", "prop1", "test");
		assertIterableEquals(sortMap(expected), sortMap(result.get().data()));
	}

	/**
	 * Provides a factory for creating OverAllState instances with predefined strategies.
	 */
	public OverAllStateFactory overAllStateFactory() {
		return () -> new OverAllState().registerKeyAndStrategy("prop1", (o, o2) -> o2);
	}

	/** Tests creation of a StateGraph using a custom OverAllStateFactory. */
	@Test
	public void testCreateStateGraph() throws Exception {
		StateGraph workflow = new StateGraph(overAllStateFactory()).addEdge(START, "agent_1")
			.addNode("agent_1", node_async(state -> {
				log.info("agent_1\n{}", state);
				return Map.of("prop1", "test");
			}))
			.addEdge("agent_1", END);

		CompiledGraph app = workflow.compile();

		Optional<OverAllState> result = app.invoke(Map.of(OverAllState.DEFAULT_INPUT_KEY, "test1"));
		System.out.println("result = " + result);
		assertTrue(result.isPresent());

		Map<String, String> expected = Map.of("input", "test1", "prop1", "test");
		assertIterableEquals(sortMap(expected), sortMap(result.get().data()));
	}

	/**
	 * Test creating a state graph with custom key strategies using a lambda function.
	 * This test verifies that the graph correctly handles state updates using
	 * ReplaceStrategy for specific keys.
	 */
	@Test
	public void testKeyStrategyFactoryCreateStateGraph() throws Exception {
		StateGraph workflow = new StateGraph(() -> {
			HashMap<String, KeyStrategy> keyStrategyHashMap = new HashMap<>();
			keyStrategyHashMap.put("prop1", new ReplaceStrategy());
			keyStrategyHashMap.put("input", new ReplaceStrategy());
			return keyStrategyHashMap;
		}).addEdge(START, "agent_1").addNode("agent_1", node_async(state -> {
			log.info("agent_1\n{}", state);
			return Map.of("prop1", "test");
		})).addEdge("agent_1", END);

		CompiledGraph app = workflow.compile();

		Optional<OverAllState> result = app.invoke(Map.of(OverAllState.DEFAULT_INPUT_KEY, "test1"));
		System.out.println("result = " + result);
		assertTrue(result.isPresent());

		Map<String, String> expected = Map.of("input", "test1", "prop1", "test");
		assertIterableEquals(sortMap(expected), sortMap(result.get().data()));
	}

	@Test
	public void testLifecycleListenerGraphWithLIFO() throws Exception {
		StateGraph workflow = new StateGraph(() -> {
			HashMap<String, KeyStrategy> keyStrategyHashMap = new HashMap<>();
			keyStrategyHashMap.put("prop1", new ReplaceStrategy());
			keyStrategyHashMap.put("input", new ReplaceStrategy());
			return keyStrategyHashMap;
		}).addEdge(START, "agent_1").addNode("agent_1", node_async(state -> {
			log.info("agent_1\n{}", state);
			return Map.of("prop1", "test");
		})).addEdge("agent_1", END);

		CompiledGraph app = workflow
			.compile(CompileConfig.builder().withLifecycleListener(new GraphLifecycleListener() {
				@Override
				public void onComplete(String nodeId, Map<String, Object> state) {
					log.info("listener1 ,node = {},state = {}", nodeId, state);
				}

				@Override
				public void onStart(String nodeId, Map<String, Object> state) {
					log.info("listener1 ,node = {},state = {}", nodeId, state);
				}
			}).withLifecycleListener(new GraphLifecycleListener() {
				@Override
				public void onStart(String nodeId, Map<String, Object> state) {
					log.info("listener2 ,node = {},state = {}", nodeId, state);
				}

				@Override
				public void onComplete(String nodeId, Map<String, Object> state) {
					log.info("listener2 ,node = {},state = {}", nodeId, state);
				}
			}).build());

		app.invoke(Map.of(OverAllState.DEFAULT_INPUT_KEY, "test1"));
	}

	/**
	 * Test graph execution lifecycle listeners for start and complete events. This test
	 * ensures that onStart and onComplete callbacks are properly triggered during graph
	 * execution.
	 */
	@Test
	public void testLifecycleListenerGraphWithCompleteAndStart() throws Exception {
		StateGraph workflow = new StateGraph(() -> {
			HashMap<String, KeyStrategy> keyStrategyHashMap = new HashMap<>();
			keyStrategyHashMap.put("prop1", new ReplaceStrategy());
			keyStrategyHashMap.put("input", new ReplaceStrategy());
			return keyStrategyHashMap;
		}).addEdge(START, "agent_1").addNode("agent_1", node_async(state -> {
			log.info("agent_1\n{}", state);
			return Map.of("prop1", "test");
		})).addEdge("agent_1", END);

		CompiledGraph app = workflow
			.compile(CompileConfig.builder().withLifecycleListener(new GraphLifecycleListener() {
				@Override
				public void onComplete(String nodeId, Map<String, Object> state) {
					log.info("node = {},state = {}", nodeId, state);
				}

				@Override
				public void onStart(String nodeId, Map<String, Object> state) {
					log.info("node = {},state = {}", nodeId, state);
				}
			}).build());

		app.invoke(Map.of(OverAllState.DEFAULT_INPUT_KEY, "test1"));
	}

	/**
	 * Test graph execution error handling through lifecycle listener. This test ensures
	 * that onError callback is properly triggered when an exception occurs during node
	 * execution.
	 */
	@Test
	public void testLifecycleListenerGraphWithError() throws Exception {
		StateGraph workflow = new StateGraph(() -> {
			HashMap<String, KeyStrategy> keyStrategyHashMap = new HashMap<>();
			keyStrategyHashMap.put("prop1", new ReplaceStrategy());
			keyStrategyHashMap.put("input", new ReplaceStrategy());
			return keyStrategyHashMap;
		}).addEdge(START, "agent_1").addNode("agent_1", node_async(state -> {
			log.info("agent_1\n{}", state);
			int a = 1 / 0; // Force division by zero error
			return Map.of("prop1", "test");
		})).addEdge("agent_1", END);

		CompiledGraph app = workflow
			.compile(CompileConfig.builder().withLifecycleListener(new GraphLifecycleListener() {
				@Override
				public void onComplete(String nodeId, Map<String, Object> state) {
					log.info("node = {},state = {}", nodeId, state);
				}

				@Override
				public void onStart(String nodeId, Map<String, Object> state) {
					log.info("node = {},state = {}", nodeId, state);
				}

				@Override
				public void onError(String nodeId, Map<String, Object> state, Throwable ex) {
					log.error("node = {},state = {}", nodeId, state, ex);
				}
			}).build());

		assertThrows(CompletionException.class,
				(NamedExecutable) () -> app.invoke(Map.of(OverAllState.DEFAULT_INPUT_KEY, "test1")));
	}

	@Test
	public void testCommandEdgeGraph() throws Exception {
		StateGraph workflow = new StateGraph(() -> {
			HashMap<String, KeyStrategy> keyStrategyHashMap = new HashMap<>();
			keyStrategyHashMap.put("prop1", new ReplaceStrategy());
			keyStrategyHashMap.put("input", new ReplaceStrategy());
			return keyStrategyHashMap;
		}).addNode("agent_1", node_async(state -> {
			log.info("agent_1\n{}", state);

			return Map.of("prop1", "agent_1");
		})).addNode("agent_2", node_async(state -> {
			log.info("agent_2\n{}", state);

			return Map.of("prop1", "agent_2");
		})).addNode("agent_3", node_async(state -> {
			log.info("agent_3\n{}", state);
			assertEquals("command content", state.value("prop1", String.class).get());
			return Map.of("prop1", "agent_3");
		}))
			.addConditionalEdges("agent_2",
					AsyncCommandAction
						.node_async((state, config) -> new Command("agent_2", Map.of("prop1", "command content"))),
					Map.of("agent_2", "agent_3"))
			.addEdge(START, "agent_1")
			.addEdge("agent_3", END)
			.addEdge("agent_1", "agent_2");
		CompiledGraph compile = workflow.compile();
		compile.invoke(Map.of(OverAllState.DEFAULT_INPUT_KEY, "test1"));
	}

	@Test
	public void testCommandNodeGraph() throws Exception {
		StateGraph graph = new StateGraph(() -> {
			HashMap<String, KeyStrategy> stringKeyStrategyHashMap = new HashMap<>();
			stringKeyStrategyHashMap.put("messages", new AppendStrategy());
			return stringKeyStrategyHashMap;
		});

		CommandAction commandAction = (state, config) -> new Command("node1", state.data());
		graph.addNode("testCommandNode", AsyncCommandAction.node_async(commandAction),
				Map.of("node1", "node1", "node2", "node2"));

		graph.addNode("node1", makeNode("node1"));
		graph.addNode("node2", makeNode("node2"));

		graph.addEdge(START, "testCommandNode");
		graph.addEdge("node1", "node2");
		graph.addEdge("node2", END);

		CompiledGraph compile = graph.compile();
		// GraphRepresentation graph1 =
		// compile.getGraph(GraphRepresentation.Type.PLANTUML);
		GraphRepresentation graph2 = compile.getGraph(GraphRepresentation.Type.MERMAID);
		// System.out.println(graph1.content());
		System.out.println(graph2.content());
	}

}<|MERGE_RESOLUTION|>--- conflicted
+++ resolved
@@ -15,7 +15,6 @@
  */
 package com.alibaba.cloud.ai.graph;
 
-<<<<<<< HEAD
 import com.alibaba.cloud.ai.graph.action.AsyncCommandAction;
 import com.alibaba.cloud.ai.graph.action.AsyncNodeAction;
 import com.alibaba.cloud.ai.graph.action.AsyncNodeActionWithConfig;
@@ -23,37 +22,18 @@
 import com.alibaba.cloud.ai.graph.async.AsyncGenerator;
 import com.alibaba.cloud.ai.graph.async.AsyncGeneratorQueue;
 import com.alibaba.cloud.ai.graph.exception.GraphRunnerException;
-=======
-import static com.alibaba.cloud.ai.graph.StateGraph.END;
-import static com.alibaba.cloud.ai.graph.StateGraph.START;
-import static com.alibaba.cloud.ai.graph.action.AsyncEdgeAction.edge_async;
-import static com.alibaba.cloud.ai.graph.action.AsyncNodeAction.node_async;
-import static org.junit.jupiter.api.Assertions.assertEquals;
-import static org.junit.jupiter.api.Assertions.assertIterableEquals;
-import static org.junit.jupiter.api.Assertions.assertNotNull;
-import static org.junit.jupiter.api.Assertions.assertThrows;
-import static org.junit.jupiter.api.Assertions.assertTrue;
-
-import com.alibaba.cloud.ai.graph.action.*;
->>>>>>> 597e4df4
 import com.alibaba.cloud.ai.graph.exception.GraphStateException;
 import com.alibaba.cloud.ai.graph.serializer.plain_text.PlainTextStateSerializer;
 import com.alibaba.cloud.ai.graph.state.*;
 import com.alibaba.cloud.ai.graph.state.strategy.AppendStrategy;
+
 import com.alibaba.cloud.ai.graph.state.strategy.ReplaceStrategy;
-<<<<<<< HEAD
 import com.alibaba.cloud.ai.graph.streaming.StreamingOutput;
-=======
-import java.util.*;
-import java.util.concurrent.CompletionException;
-import java.util.stream.Collectors;
->>>>>>> 597e4df4
 import org.junit.jupiter.api.NamedExecutable;
 import org.junit.jupiter.api.Test;
 import org.slf4j.Logger;
 import org.slf4j.LoggerFactory;
 
-<<<<<<< HEAD
 import java.util.ArrayList;
 import java.util.HashMap;
 import java.util.List;
@@ -75,8 +55,6 @@
 import static org.junit.jupiter.api.Assertions.assertThrows;
 import static org.junit.jupiter.api.Assertions.assertTrue;
 
-=======
->>>>>>> 597e4df4
 public class StateGraphTest {
 
 	private static final Logger log = LoggerFactory.getLogger(StateGraphTest.class);
@@ -90,37 +68,6 @@
 		return map.entrySet().stream().sorted(Map.Entry.comparingByKey()).collect(Collectors.toList());
 	}
 
-	/** Removes an element from the list based on the provided RemoveIdentifier. */
-	private static void removeFromList(List<Object> result, AppenderChannel.RemoveIdentifier<Object> removeIdentifier) {
-		for (int i = 0; i < result.size(); i++) {
-			if (removeIdentifier.compareTo(result.get(i), i) == 0) {
-				result.remove(i);
-				break;
-			}
-		}
-	}
-
-	/** Evaluates removal operations on a list based on RemoveIdentifiers in newValues. */
-	private static AppenderChannel.RemoveData<Object> evaluateRemoval(List<Object> oldValues, List<?> newValues) {
-
-		final var result = new AppenderChannel.RemoveData<>(oldValues, newValues);
-
-		newValues.stream().filter(value -> value instanceof AppenderChannel.RemoveIdentifier<?>).forEach(value -> {
-			result.newValues().remove(value);
-			var removeIdentifier = (AppenderChannel.RemoveIdentifier<Object>) value;
-			removeFromList(result.oldValues(), removeIdentifier);
-		});
-		return result;
-	}
-
-	/**
-	 * Creates an OverAllState instance with predefined strategies for testing purposes.
-	 */
-	private static OverAllStateFactory createOverAllStateFactory() {
-		return () -> new OverAllState().registerKeyAndStrategy("steps", (o, o2) -> o2)
-			.registerKeyAndStrategy("messages", new AppendStrategy());
-	}
-
 	/**
 	 * Tests the validation logic of the StateGraph, ensuring proper exceptions are thrown
 	 * when the graph is not correctly configured.
@@ -128,7 +75,7 @@
 	@Test
 	void testValidation() throws Exception {
 
-		StateGraph workflow = new StateGraph(() -> new OverAllState());
+		StateGraph workflow = new StateGraph();
 		GraphStateException exception = assertThrows(GraphStateException.class, workflow::compile);
 		System.out.println(exception.getMessage());
 		assertEquals("missing Entry Point", exception.getMessage());
@@ -165,18 +112,22 @@
 		exception = assertThrows(GraphStateException.class,
 				() -> workflow.addConditionalEdges("agent_1", edge_async(state -> "agent_3"), Map.of()));
 		log.info("{}", exception.getMessage());
-	}
-
-	/** Tests a simple graph with one node that updates the state. */
+
+	}
+
+	/**
+	 * Tests a simple graph with one node that updates the state.
+	 */
 	@Test
 	public void testRunningOneNode() throws Exception {
-		StateGraph workflow = new StateGraph(() -> new OverAllState().registerKeyAndStrategy("prop1", (o, o2) -> o2))
-			.addEdge(START, "agent_1")
-			.addNode("agent_1", node_async(state -> {
-				log.info("agent_1\n{}", state);
-				return Map.of("prop1", "test");
-			}))
-			.addEdge("agent_1", END);
+		StateGraph workflow = new StateGraph(() -> {
+			HashMap<String, KeyStrategy> keyStrategyHashMap = new HashMap<>();
+			keyStrategyHashMap.put("prop1", (o, o2) -> o2);
+			return keyStrategyHashMap;
+		}).addEdge(START, "agent_1").addNode("agent_1", node_async(state -> {
+			log.info("agent_1\n{}", state);
+			return Map.of("prop1", "test");
+		})).addEdge("agent_1", END);
 
 		CompiledGraph app = workflow.compile();
 
@@ -188,10 +139,12 @@
 		assertIterableEquals(sortMap(expected), sortMap(result.get().data()));
 	}
 
-	/** Tests a graph where nodes append messages to a shared list. */
+	/**
+	 * Tests a graph where nodes append messages to a shared list.
+	 */
 	@Test
 	void testWithAppender() throws Exception {
-		StateGraph workflow = new StateGraph(createOverAllStateFactory()).addNode("agent_1", node_async(state -> {
+		StateGraph workflow = new StateGraph(createKeyStrategyFactory()).addNode("agent_1", node_async(state -> {
 			System.out.println("agent_1");
 			return Map.of("messages", "message1");
 		})).addNode("agent_2", node_async(state -> {
@@ -221,12 +174,80 @@
 		System.out.println(result.get().data());
 		List<String> listResult = (List<String>) result.get().value("messages").get();
 		assertIterableEquals(List.of("message1", "message2", "message3"), listResult);
-	}
-
-	/** Tests message appending and single message removal in a graph flow. */
+
+	}
+
+	/**
+	 * Removes an element from the list based on the provided RemoveIdentifier.
+	 */
+	private static void removeFromList(List<Object> result, AppenderChannel.RemoveIdentifier<Object> removeIdentifier) {
+		for (int i = 0; i < result.size(); i++) {
+			if (removeIdentifier.compareTo(result.get(i), i) == 0) {
+				result.remove(i);
+				break;
+			}
+		}
+	}
+
+	/**
+	 * Evaluates removal operations on a list based on RemoveIdentifiers in newValues.
+	 */
+	private static AppenderChannel.RemoveData<Object> evaluateRemoval(List<Object> oldValues, List<?> newValues) {
+
+		final var result = new AppenderChannel.RemoveData<>(oldValues, newValues);
+
+		newValues.stream().filter(value -> value instanceof AppenderChannel.RemoveIdentifier<?>).forEach(value -> {
+			result.newValues().remove(value);
+			var removeIdentifier = (AppenderChannel.RemoveIdentifier<Object>) value;
+			removeFromList(result.oldValues(), removeIdentifier);
+		});
+		return result;
+
+	}
+
+	@Test
+	public void testRunnableConfigMetadata() throws Exception {
+
+		// Create an async node action that validates metadata in the config
+		var agent = AsyncNodeActionWithConfig.node_async((state, config) -> {
+
+			// Verify that the metadata "configData" is present in the configuration
+			assertTrue(config.getMetadata("configData").isPresent());
+
+			log.info("agent_1\n{}", state);
+			return Map.of("prop1", "test");
+		});
+
+		// Build a workflow with a custom key strategy using ReplaceStrategy for "prop1"
+		var workflow = new StateGraph(() -> {
+			Map<String, KeyStrategy> keyStrategyMap = new HashMap<>();
+			keyStrategyMap.put("prop1", new ReplaceStrategy());
+			return keyStrategyMap;
+		}).addEdge(START, "agent_1").addNode("agent_1", agent).addEdge("agent_1", END);
+
+		// Compile the workflow into a runnable graph
+		var app = workflow.compile();
+
+		// Configure RunnableConfig with metadata to be passed during execution
+		var config = RunnableConfig.builder().addMetadata("configData", "test").build();
+
+		// Execute the graph with input and configured metadata
+		var result = app.invoke(Map.of("input", "test1"), config);
+		assertTrue(result.isPresent());
+
+		// Expected output after execution
+		Map<String, String> expected = Map.of("input", "test1", "prop1", "test");
+
+		// Validate the actual output matches the expected values
+		assertIterableEquals(sortMap(expected), sortMap(result.get().data()));
+	}
+
+	/**
+	 * Tests message appending and single message removal in a graph flow.
+	 */
 	@Test
 	void testWithAppenderOneRemove() throws Exception {
-		StateGraph workflow = new StateGraph(createOverAllStateFactory()).addNode("agent_1", node_async(state -> {
+		StateGraph workflow = new StateGraph(createKeyStrategyFactory()).addNode("agent_1", node_async(state -> {
 			log.info("agent_1");
 			return Map.of("messages", "message1");
 		})).addNode("agent_2", node_async(state -> {
@@ -257,6 +278,7 @@
 		assertEquals(3, result.get().value("steps").get());
 		assertEquals(1, messages.size());
 		assertIterableEquals(List.of("message1"), messages);
+
 	}
 
 	/**
@@ -264,7 +286,7 @@
 	 */
 	@Test
 	void testWithAppenderOneAppendOneRemove() throws Exception {
-		StateGraph workflow = new StateGraph(createOverAllStateFactory())
+		StateGraph workflow = new StateGraph(createKeyStrategyFactory())
 			.addNode("agent_1", node_async(state -> Map.of("messages", "message1")))
 			.addNode("agent_2", node_async(state -> Map.of("messages", new String[] { "message2" })))
 			.addNode("agent_3",
@@ -296,9 +318,24 @@
 		assertEquals(3, result.get().value("steps").get());
 		assertEquals(3, messages.size());
 		assertIterableEquals(List.of("message1", "message3", "message4"), messages);
-	}
-
-	/** Tests subgraph functionality where one graph is embedded within another. */
+
+	}
+
+	/**
+	 * Creates an OverAllState instance with predefined strategies for testing purposes.
+	 */
+	private static KeyStrategyFactory createKeyStrategyFactory() {
+		return () -> {
+			Map<String, KeyStrategy> keyStrategyMap = new HashMap<>();
+			keyStrategyMap.put("steps", (o, o2) -> o2);
+			keyStrategyMap.put("messages", new AppendStrategy());
+			return keyStrategyMap;
+		};
+	}
+
+	/**
+	 * Tests subgraph functionality where one graph is embedded within another.
+	 */
 	@Test
 	public void testWithSubgraph() throws Exception {
 
@@ -322,7 +359,7 @@
 
 		var step3 = node_async((OverAllState state) -> Map.of("messages", "step3"));
 
-		var workflowParent = new StateGraph(createOverAllStateFactory()).addNode("step_1", step1)
+		var workflowParent = new StateGraph(createKeyStrategyFactory()).addNode("step_1", step1)
 			.addNode("step_2", step2)
 			.addNode("step_3", step3)
 			.addNode("subgraph", workflowChild)
@@ -342,9 +379,12 @@
 		assertTrue(result.isPresent());
 		assertIterableEquals(List.of("step1", "step2", "child:step1", "child:step2", "child:step3", "step3"),
 				(List<Object>) result.get().value("messages").get());
-	}
-
-	/** Helper method to create a node action with logging functionality. */
+
+	}
+
+	/**
+	 * Helper method to create a node action with logging functionality.
+	 */
 	private AsyncNodeAction makeNode(String id) {
 		return node_async(state -> {
 			log.info("call node {}", id);
@@ -352,7 +392,6 @@
 		});
 	}
 
-<<<<<<< HEAD
 	private AsyncNodeAction makeNodeForStream(String id) {
 		return node_async(state -> {
 			log.info("call node {}", id);
@@ -369,12 +408,9 @@
 	/**
 	 * Tests parallel branch execution in a graph.
 	 */
-=======
-	/** Tests parallel branch execution in a graph. */
->>>>>>> 597e4df4
 	@Test
 	void testWithParallelBranch() throws Exception {
-		var workflow = new StateGraph(createOverAllStateFactory()).addNode("A", makeNode("A"))
+		var workflow = new StateGraph(createKeyStrategyFactory()).addNode("A", makeNode("A"))
 			.addNode("A1", makeNode("A1"))
 			.addNode("A2", makeNode("A2"))
 			.addNode("A3", makeNode("A3"))
@@ -397,7 +433,7 @@
 		assertIterableEquals(List.of("A", "A1", "A2", "A3", "B", "C"),
 				(List<String>) result.get().value("messages").get());
 
-		workflow = new StateGraph(createOverAllStateFactory()).addNode("A", makeNode("A"))
+		workflow = new StateGraph(createKeyStrategyFactory()).addNode("A", makeNode("A"))
 			.addNode("A1", makeNode("A1"))
 			.addNode("A2", makeNode("A2"))
 			.addNode("A3", makeNode("A3"))
@@ -418,9 +454,9 @@
 
 		assertTrue(result.isPresent());
 		assertIterableEquals(List.of("A1", "A2", "A3", "B", "C"), (List<String>) result.get().value("messages").get());
-	}
-
-<<<<<<< HEAD
+
+	}
+
 	@Test
 	public void testWithParallelBranchWithStream() throws GraphStateException, GraphRunnerException {
 		var workflow = new StateGraph(createKeyStrategyFactory()).addNode("A", makeNode("A"))
@@ -449,12 +485,9 @@
 	/**
 	 * Tests error conditions related to parallel branches in graph configuration.
 	 */
-=======
-	/** Tests error conditions related to parallel branches in graph configuration. */
->>>>>>> 597e4df4
 	@Test
 	void testWithParallelBranchWithErrors() throws Exception {
-		var onlyOneTarget = new StateGraph(createOverAllStateFactory()).addNode("A", makeNode("A"))
+		var onlyOneTarget = new StateGraph(createKeyStrategyFactory()).addNode("A", makeNode("A"))
 			.addNode("A1", makeNode("A1"))
 			.addNode("A2", makeNode("A2"))
 			.addNode("A3", makeNode("A3"))
@@ -474,7 +507,7 @@
 		assertEquals("parallel node [A] must have only one target, but [B, C] have been found!",
 				exception.getMessage());
 
-		var noConditionalEdge = new StateGraph(createOverAllStateFactory()).addNode("A", makeNode("A"))
+		var noConditionalEdge = new StateGraph(createKeyStrategyFactory()).addNode("A", makeNode("A"))
 			.addNode("A1", makeNode("A1"))
 			.addNode("A2", makeNode("A2"))
 			.addNode("A3", makeNode("A3"))
@@ -493,7 +526,7 @@
 				() -> noConditionalEdge.addConditionalEdges("A", edge_async(state -> "next"), Map.of("next", "A2")));
 		assertEquals("conditional edge from 'A' already exist!", exception.getMessage());
 
-		var noConditionalEdgeOnBranch = new StateGraph(createOverAllStateFactory()).addNode("A", makeNode("A"))
+		var noConditionalEdgeOnBranch = new StateGraph(createKeyStrategyFactory()).addNode("A", makeNode("A"))
 			.addNode("A1", makeNode("A1"))
 			.addNode("A2", makeNode("A2"))
 			.addNode("A3", makeNode("A3"))
@@ -514,7 +547,7 @@
 				"parallel node doesn't support conditional branch, but on [A] a conditional branch on [A3] have been found!",
 				exception.getMessage());
 
-		var noDuplicateTarget = new StateGraph(createOverAllStateFactory()).addNode("A", makeNode("A"))
+		var noDuplicateTarget = new StateGraph(createKeyStrategyFactory()).addNode("A", makeNode("A"))
 			.addNode("A1", makeNode("A1"))
 			.addNode("A2", makeNode("A2"))
 			.addNode("A3", makeNode("A3"))
@@ -533,28 +566,21 @@
 
 		exception = assertThrows(GraphStateException.class, noDuplicateTarget::compile);
 		assertEquals("edge [A] has duplicate targets [A2]!", exception.getMessage());
-	}
-
-	/** Tests serialization capabilities of the StateGraph using different serializers. */
+
+	}
+
+	/**
+	 * Tests serialization capabilities of the StateGraph using different serializers.
+	 */
 	@Test
 	public void testWithSubSerialize() throws Exception {
-		OverAllStateFactory overAllStateFactory = () -> {
-			return new OverAllState().registerKeyAndStrategy("prop1", (o, o2) -> o2);
+		KeyStrategyFactory keyStrategyFactory = () -> {
+			Map<String, KeyStrategy> keyStrategyMap = new HashMap<>();
+			keyStrategyMap.put("prop1", (o, o2) -> o2);
+			return keyStrategyMap;
 		};
-<<<<<<< HEAD
 		PlainTextStateSerializer plainTextStateSerializer = new StateGraph.JacksonSerializer();
 		StateGraph workflow = new StateGraph(keyStrategyFactory, plainTextStateSerializer).addEdge(START, "agent_1")
-=======
-		String input = "jackson1";
-		PlainTextStateSerializer plainTextStateSerializer;
-		if (input.equals("jackson")) {
-			plainTextStateSerializer = new StateGraph.JacksonSerializer();
-		}
-		else {
-			plainTextStateSerializer = new StateGraph.GsonSerializer();
-		}
-		StateGraph workflow = new StateGraph(overAllStateFactory, plainTextStateSerializer).addEdge(START, "agent_1")
->>>>>>> 597e4df4
 			.addNode("agent_1", node_async(state -> {
 				log.info("agent_1\n{}", state);
 				return Map.of("prop1", "test");
@@ -572,16 +598,11 @@
 	}
 
 	/**
-	 * Provides a factory for creating OverAllState instances with predefined strategies.
-	 */
-	public OverAllStateFactory overAllStateFactory() {
-		return () -> new OverAllState().registerKeyAndStrategy("prop1", (o, o2) -> o2);
-	}
-
-	/** Tests creation of a StateGraph using a custom OverAllStateFactory. */
+	 * Tests creation of a StateGraph using a custom OverAllStateFactory.
+	 */
 	@Test
 	public void testCreateStateGraph() throws Exception {
-		StateGraph workflow = new StateGraph(overAllStateFactory()).addEdge(START, "agent_1")
+		StateGraph workflow = new StateGraph(createKeyStrategyFactory()).addEdge(START, "agent_1")
 			.addNode("agent_1", node_async(state -> {
 				log.info("agent_1\n{}", state);
 				return Map.of("prop1", "test");
