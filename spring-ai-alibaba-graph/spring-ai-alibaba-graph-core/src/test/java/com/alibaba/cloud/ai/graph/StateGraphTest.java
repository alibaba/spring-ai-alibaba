package com.alibaba.cloud.ai.graph;

import java.util.*;
import java.util.stream.Collectors;
import java.util.stream.Stream;

import com.alibaba.cloud.ai.graph.action.AsyncNodeAction;
import com.alibaba.cloud.ai.graph.serializer.plain_text.PlainTextStateSerializer;
import com.alibaba.cloud.ai.graph.state.AppenderChannel;
import com.alibaba.cloud.ai.graph.state.RemoveByHash;
import lombok.extern.slf4j.Slf4j;
import org.jetbrains.annotations.NotNull;
import org.junit.jupiter.api.Test;

import static com.alibaba.cloud.ai.graph.StateGraph.END;
import static com.alibaba.cloud.ai.graph.StateGraph.START;
import static com.alibaba.cloud.ai.graph.action.AsyncEdgeAction.edge_async;
import static com.alibaba.cloud.ai.graph.action.AsyncNodeAction.node_async;
import static java.util.Collections.unmodifiableList;
import static org.junit.jupiter.api.Assertions.assertEquals;
import static org.junit.jupiter.api.Assertions.assertIterableEquals;
import static org.junit.jupiter.api.Assertions.assertNotNull;
import static org.junit.jupiter.api.Assertions.assertThrows;
import static org.junit.jupiter.api.Assertions.assertTrue;

/**
 * Unit test for simple App.
 */
@Slf4j
public class StateGraphTest {

	public static <T> List<Map.Entry<String, T>> sortMap(Map<String, T> map) {
		return map.entrySet().stream().sorted(Map.Entry.comparingByKey()).collect(Collectors.toList());
	}

	@Test
	void testValidation() throws Exception {

		StateGraph workflow = new StateGraph(new OverAllState());
		GraphStateException exception = assertThrows(GraphStateException.class, workflow::compile);
		System.out.println(exception.getMessage());
		assertEquals("missing Entry Point", exception.getMessage());

		workflow.addEdge(START, "agent_1");

		exception = assertThrows(GraphStateException.class, workflow::compile);
		assertEquals("edge sourceId 'agent_1' refers to undefined node!", exception.getMessage());

		workflow.addNode("agent_1", node_async((state) -> {
			log.info("agent_1\n{}", state);
			return Map.of("prop1", "test");
		}));

		assertNotNull(workflow.compile());

		workflow.addEdge("agent_1", END);

		assertNotNull(workflow.compile());

		exception = assertThrows(GraphStateException.class, () -> workflow.addEdge(END, "agent_1"));
		log.info("{}", exception.getMessage());

		// exception = assertThrows(GraphStateException.class, () ->
		// workflow.addEdge("agent_1", "agent_2"));
		// System.out.println(exception.getMessage());

		workflow.addNode("agent_2", node_async(state -> {
			log.info("agent_2\n{}", state);
			return Map.of("prop2", "test");
		}));

		workflow.addEdge("agent_2", "agent_3");

		exception = assertThrows(GraphStateException.class, workflow::compile);
		log.info("{}", exception.getMessage());

		exception = assertThrows(GraphStateException.class,
				() -> workflow.addConditionalEdges("agent_1", edge_async(state -> "agent_3"), Map.of()));
		log.info("{}", exception.getMessage());

	}

	@Test
	public void testRunningOneNode() throws Exception {
		OverAllState overAllState = new OverAllState().registerKeyAndStrategy("prop1", (o, o2) -> o2);
		StateGraph workflow = new StateGraph(overAllState).addEdge(START, "agent_1")
			.addNode("agent_1", node_async(state -> {
				log.info("agent_1\n{}", state);
				return Map.of("prop1", "test");
			}))
			.addEdge("agent_1", END);

		CompiledGraph app = workflow.compile();

		Optional<OverAllState> result = app.invoke(Map.of(OverAllState.DEFAULT_INPUT_KEY, "test1"));
		System.out.println("result = " + result);
		assertTrue(result.isPresent());

		Map<String, String> expected = Map.of("input", "test1", "prop1", "test");
		assertIterableEquals(sortMap(expected), sortMap(result.get().data()));
		// assertDictionaryOfAnyEqual( expected, result.data )

	}

	@Test
	void testWithAppender() throws Exception {
		OverAllState overAllState = getOverAllState();
		StateGraph workflow = new StateGraph(overAllState).addNode("agent_1", node_async(state -> {
			System.out.println("agent_1");
			return Map.of("messages", "message1");
		})).addNode("agent_2", node_async(state -> {
			System.out.println("agent_2");
			return Map.of("messages", new String[] { "message2" });
		})).addNode("agent_3", node_async(state -> {
			System.out.println("agent_3");
			List<String> messages = Optional.ofNullable(state.value("messages").get())
				.filter(List.class::isInstance)
				.map(List.class::cast)
				.orElse(new ArrayList<>());

			int steps = messages.size() + 1;

			return Map.of("messages", "message3", "steps", steps);
		}))
			.addEdge("agent_1", "agent_2")
			.addEdge("agent_2", "agent_3")
			.addEdge(StateGraph.START, "agent_1")
			.addEdge("agent_3", StateGraph.END);

		CompiledGraph app = workflow.compile();

		Optional<OverAllState> result = app.invoke(Map.of());

		assertTrue(result.isPresent());
		System.out.println(result.get().data());
		List<String> listResult = (List<String>) result.get().value("messages").get();
		assertIterableEquals(List.of("message1", "message2", "message3"), listResult);

	}

	private static void removeFromList(List<Object> result, AppenderChannel.RemoveIdentifier<Object> removeIdentifier) {
		for (int i = 0; i < result.size(); i++) {
			if (removeIdentifier.compareTo(result.get(i), i) == 0) {
				result.remove(i);
				break;
			}
		}
	}

	private static AppenderChannel.RemoveData<Object> evaluateRemoval(List<Object> oldValues, List<?> newValues) {

		final var result = new AppenderChannel.RemoveData<>(oldValues, newValues);

		newValues.stream().filter(value -> value instanceof AppenderChannel.RemoveIdentifier<?>).forEach(value -> {
			result.newValues().remove(value);
			var removeIdentifier = (AppenderChannel.RemoveIdentifier<Object>) value;
			removeFromList(result.oldValues(), removeIdentifier);

<<<<<<< HEAD
		});
		return result;

	}

	@Test
	void testWithAppenderOneRemove() throws Exception {
		OverAllState overAllState = getOverAllState();
		StateGraph workflow = new StateGraph(overAllState).addNode("agent_1", node_async(state -> {
			log.info("agent_1");
			return Map.of("messages", "message1");
		})).addNode("agent_2", node_async(state -> {
			log.info("agent_2");
			return Map.of("messages", new String[] { "message2" });
		})).addNode("agent_3", node_async(state -> {
			System.out.println("agent_3");
			List<String> messages = Optional.ofNullable(state.value("messages").get())
				.filter(List.class::isInstance)
				.map(List.class::cast)
				.orElse(new ArrayList<>());

			int steps = messages.size() + 1;
			return Map.of("messages", RemoveByHash.of("message2"), "steps", steps);
		}))
			.addEdge("agent_1", "agent_2")
			.addEdge("agent_2", "agent_3")
			.addEdge(START, "agent_1")
			.addEdge("agent_3", END);

		CompiledGraph app = workflow.compile();

		Optional<OverAllState> result = app.invoke(Map.of());

		assertTrue(result.isPresent());
		log.info("{}", result.get().data());
		List<String> messages = (List<String>) result.get().value("messages").get();
		assertEquals(3, result.get().value("steps").get());
		assertEquals(1, messages.size());
		assertIterableEquals(List.of("message1"), messages);

	}

	@Test
	void testWithAppenderOneAppendOneRemove() throws Exception {
		OverAllState overAllState = getOverAllState();
		StateGraph workflow = new StateGraph(overAllState)
			.addNode("agent_1", node_async(state -> Map.of("messages", "message1")))
			.addNode("agent_2", node_async(state -> Map.of("messages", new String[] { "message2" })))
			.addNode("agent_3",
					node_async(state -> Map.of("messages", List.of("message3", RemoveByHash.of("message2")))))
			.addNode("agent_4", node_async(state -> {
				System.out.println("agent_3");
				List<String> messages = Optional.ofNullable(state.value("messages").get())
					.filter(List.class::isInstance)
					.map(List.class::cast)
					.orElse(new ArrayList<>());

				int steps = messages.size() + 1;
				return Map.of("messages", List.of("message4"), "steps", steps);

			}))
			.addEdge("agent_1", "agent_2")
			.addEdge("agent_2", "agent_3")
			.addEdge("agent_3", "agent_4")
			.addEdge(START, "agent_1")
			.addEdge("agent_4", END);

		CompiledGraph app = workflow.compile();

		Optional<OverAllState> result = app.invoke(Map.of());

		assertTrue(result.isPresent());

		System.out.println(result.get().data());
		List<String> messages = (List<String>) result.get().value("messages").get();
		assertEquals(3, result.get().value("steps").get());
		assertEquals(3, messages.size());
		assertIterableEquals(List.of("message1", "message3", "message4"), messages);

	}

	@NotNull
	private static OverAllState getOverAllState() {
		return new OverAllState().registerKeyAndStrategy("steps", (o, o2) -> o2)
			.registerKeyAndStrategy("messages", (oldValue, newValue) -> {
				if (newValue == null) {
					return oldValue;
				}

				boolean oldValueIsList = oldValue instanceof List<?>;

				if (oldValueIsList && newValue instanceof AppenderChannel.RemoveIdentifier<?>) {
					var result = new ArrayList<>((List<Object>) oldValue);
					removeFromList(result, (AppenderChannel.RemoveIdentifier) newValue);
					return unmodifiableList(result);
				}

				List<Object> list = null;
				if (newValue instanceof List) {
					list = new ArrayList<>((List<?>) newValue);
				}
				else if (newValue.getClass().isArray()) {
					list = new ArrayList<>(Arrays.asList((Object[]) newValue));
				}
				else if (newValue instanceof Collection) {
					list = new ArrayList<>((Collection<?>) newValue);
				}

				if (oldValueIsList) {
					List<Object> oldList = (List<Object>) oldValue;
					if (list != null) {
						if (list.isEmpty()) {
							return oldValue;
						}
						if (oldValueIsList) {
							var result = evaluateRemoval((List<Object>) oldValue, list);
							List<Object> mergedList = Stream
								.concat(result.oldValues().stream(), result.newValues().stream())
								.distinct()
								.collect(Collectors.toList());
							return mergedList;
						}
						oldList.addAll(list);
					}
					else {
						oldList.add(newValue);
					}
					return oldList;
				}
				else {
					ArrayList<Object> arrayResult = new ArrayList<>();
					arrayResult.add(newValue);
					return arrayResult;
				}
			});
	}

	@Test
	public void testWithSubgraph() throws Exception {
		// todo: invoke 传入 inputs 内容
		OverAllState overAllState = getOverAllState();
		var childStep1 = node_async((OverAllState state) -> Map.of("messages", "child:step1"));

		var childStep2 = node_async((OverAllState state) -> Map.of("messages", "child:step2"));

		var childStep3 = node_async((OverAllState state) -> Map.of("messages", "child:step3"));

		var workflowChild = new StateGraph().addNode("child:step_1", childStep1)
			.addNode("child:step_2", childStep2)
			.addNode("child:step_3", childStep3)
			.addEdge(START, "child:step_1")
			.addEdge("child:step_1", "child:step_2")
			.addEdge("child:step_2", "child:step_3")
			.addEdge("child:step_3", END)
		// .compile()
		;
		var step1 = node_async((OverAllState state) -> Map.of("messages", "step1"));

		var step2 = node_async((OverAllState state) -> Map.of("messages", "step2"));

		var step3 = node_async((OverAllState state) -> Map.of("messages", "step3"));

		var workflowParent = new StateGraph(overAllState).addNode("step_1", step1)
			.addNode("step_2", step2)
			.addNode("step_3", step3)
			.addSubgraph("subgraph", workflowChild)
			.addEdge(START, "step_1")
			.addEdge("step_1", "step_2")
			.addEdge("step_2", "subgraph")
			.addEdge("subgraph", "step_3")
			.addEdge("step_3", END)
			.compile();
		// todo：
		var result = workflowParent.stream(Map.of())
			.stream()
			.peek(nodeOutput -> System.out.println(
					"node = " + nodeOutput.node() + "     message = " + nodeOutput.state().value("messages").get()))
			.reduce((a, b) -> b)
			.map(NodeOutput::state);

		assertTrue(result.isPresent());
=======
    @Test
    public void testRunningOneNode() throws Exception {
        OverAllState overAllState = new OverAllState()
                .registerKeyAndStrategy("prop1", (o, o2) -> o2);
        StateGraph workflow = new StateGraph(overAllState).addEdge(START, "agent_1")
                .addNode("agent_1", node_async(state -> {
                    log.info("agent_1\n{}", state);
                    return Map.of("prop1", "test");
                }))
                .addEdge("agent_1", END);

        CompiledGraph app = workflow.compile();

        Optional<OverAllState> result = app.invoke(Map.of(OverAllState.DEFAULT_INPUT_KEY, "test1"));
        System.out.println("result = " + result);
        assertTrue(result.isPresent());

        Map<String, String> expected = Map.of("input", "test1", "prop1", "test");
        assertIterableEquals(sortMap(expected), sortMap(result.get().data()));
        // assertDictionaryOfAnyEqual( expected, result.data )

    }

    @Test
    void testWithAppender() throws Exception {
        OverAllState overAllState = getOverAllState();
        StateGraph workflow = new StateGraph(overAllState)
                .addNode("agent_1", node_async(state -> {
                    System.out.println("agent_1");
                    return Map.of("messages", "message1");
                }))
                .addNode("agent_2", node_async(state -> {
                    System.out.println("agent_2");
                    return Map.of("messages", new String[]{"message2"});
                }))
                .addNode("agent_3", node_async(state -> {
                    System.out.println("agent_3");
                    List<String> messages = Optional.ofNullable(state.value("messages").get())
                            .filter(List.class::isInstance)
                            .map(List.class::cast)
                            .orElse(new ArrayList<>());

                    int steps = messages.size() + 1;

                    return Map.of("messages", "message3", "steps", steps);
                }))
                .addEdge("agent_1", "agent_2")
                .addEdge("agent_2", "agent_3")
                .addEdge(StateGraph.START, "agent_1")
                .addEdge("agent_3", StateGraph.END);

        CompiledGraph app = workflow.compile();

        Optional<OverAllState> result = app.invoke(Map.of());

        assertTrue(result.isPresent());
        System.out.println(result.get().data());
        List<String> listResult = (List<String>) result.get().value("messages").get();
        assertIterableEquals(List.of("message1", "message2", "message3"), listResult);


    }

    private static void removeFromList(List<Object> result, AppenderChannel.RemoveIdentifier<Object> removeIdentifier) {
        for (int i = 0; i < result.size(); i++) {
            if (removeIdentifier.compareTo(result.get(i), i) == 0) {
                result.remove(i);
                break;
            }
        }
    }


    private static AppenderChannel.RemoveData<Object> evaluateRemoval(List<Object> oldValues, List<?> newValues) {

        final var result = new AppenderChannel.RemoveData<>(oldValues, newValues);

        newValues.stream()
                .filter(value -> value instanceof AppenderChannel.RemoveIdentifier<?>)
                .forEach(value -> {
                    result.newValues().remove(value);
                    var removeIdentifier = (AppenderChannel.RemoveIdentifier<Object>) value;
                    removeFromList(result.oldValues(), removeIdentifier);

                });
        return result;

    }


    @Test
    void testWithAppenderOneRemove() throws Exception {
        OverAllState overAllState = getOverAllState();
        StateGraph workflow = new StateGraph(overAllState).addNode("agent_1", node_async(state -> {
                    log.info("agent_1");
                    return Map.of("messages", "message1");
                })).addNode("agent_2", node_async(state -> {
                    log.info("agent_2");
                    return Map.of("messages", new String[]{"message2"});
                })).addNode("agent_3", node_async(state -> {
                    System.out.println("agent_3");
                    List<String> messages = Optional.ofNullable(state.value("messages").get())
                            .filter(List.class::isInstance)
                            .map(List.class::cast)
                            .orElse(new ArrayList<>());

                    int steps = messages.size() + 1;
                    return Map.of("messages", RemoveByHash.of("message2"), "steps", steps);
                }))
                .addEdge("agent_1", "agent_2")
                .addEdge("agent_2", "agent_3")
                .addEdge(START, "agent_1")
                .addEdge("agent_3", END);

        CompiledGraph app = workflow.compile();

        Optional<OverAllState> result = app.invoke(Map.of());

        assertTrue(result.isPresent());
        log.info("{}", result.get().data());
        List<String> messages = (List<String>) result.get().value("messages").get();
        assertEquals(3, result.get().value("steps").get());
        assertEquals(1, messages.size());
        assertIterableEquals(List.of("message1"), messages);

    }

    @Test
    void testWithAppenderOneAppendOneRemove() throws Exception {
        OverAllState overAllState = getOverAllState();
        StateGraph workflow = new StateGraph(overAllState)
                .addNode("agent_1", node_async(state -> Map.of("messages", "message1")))
                .addNode("agent_2", node_async(state -> Map.of("messages", new String[]{"message2"})))
                .addNode("agent_3",
                        node_async(state -> Map.of("messages", List.of("message3", RemoveByHash.of("message2")))))
                .addNode("agent_4", node_async(state -> {
                    System.out.println("agent_3");
                    List messages = Optional.of(state.value("messages").get())
                            .filter(List.class::isInstance)
                            .map(List.class::cast)
                            .orElse(new ArrayList<>());

                    int steps = messages.size() + 1;
                    return Map.of("messages", List.of("message4"), "steps", steps);

                }))
                .addEdge("agent_1", "agent_2")
                .addEdge("agent_2", "agent_3")
                .addEdge("agent_3", "agent_4")
                .addEdge(START, "agent_1")
                .addEdge("agent_4", END);

        CompiledGraph app = workflow.compile();

        Optional<OverAllState> result = app.invoke(Map.of());

        assertTrue(result.isPresent());

        System.out.println(result.get().data());
        List<String> messages = (List<String>) result.get().value("messages").get();
        assertEquals(3, result.get().value("steps").get());
        assertEquals(3, messages.size());
        assertIterableEquals(List.of("message1", "message3", "message4"), messages);

    }

    @NotNull
    private static OverAllState getOverAllState() {
        return new OverAllState()
                .registerKeyAndStrategy("steps", (o, o2) -> o2)
                .registerKeyAndStrategy("messages", (oldValue, newValue) -> {
                    if (newValue == null) {
                        return oldValue;
                    }


                    boolean oldValueIsList = oldValue instanceof List<?>;

                    if (oldValueIsList && newValue instanceof AppenderChannel.RemoveIdentifier<?>) {
                        var result = new ArrayList<>((List<Object>) oldValue);
                        removeFromList(result, (AppenderChannel.RemoveIdentifier) newValue);
                        return unmodifiableList(result);
                    }

                    List<Object> list = null;
                    if (newValue instanceof List) {
                        list = new ArrayList<>((List<?>) newValue);
                    } else if (newValue.getClass().isArray()) {
                        list = new ArrayList<>(Arrays.asList((Object[]) newValue));
                    } else if (newValue instanceof Collection) {
                        list = new ArrayList<>((Collection<?>) newValue);
                    }


                    if (oldValueIsList) {
                        List<Object> oldList = (List<Object>) oldValue;
                        if (list != null) {
                            if (list.isEmpty()) {
                                return oldValue;
                            }
                            if (oldValueIsList) {
                                var result = evaluateRemoval((List<Object>) oldValue, list);
                                List<Object> mergedList = Stream.concat(result.oldValues().stream(), result.newValues().stream())
                                        .distinct()
                                        .collect(Collectors.toList());
                                return mergedList;
                            }
                            oldList.addAll(list);
                        } else {
                            oldList.add(newValue);
                        }
                        return oldList;
                    } else {
                        ArrayList<Object> arrayResult = new ArrayList<>();
                        arrayResult.add(newValue);
                        return arrayResult;
                    }
                });
    }

    @Test
    public void testWithSubgraph() throws Exception {
        //todo: invoke 传入 inputs 内容
        OverAllState overAllState = getOverAllState();
        var childStep1 = node_async((OverAllState state) -> Map.of("messages", "child:step1"));

        var childStep2 = node_async((OverAllState state) -> Map.of("messages", "child:step2"));

        var childStep3 = node_async((OverAllState state) -> Map.of("messages", "child:step3"));

        var workflowChild = new StateGraph()
                .addNode("child:step_1", childStep1)
                .addNode("child:step_2", childStep2)
                .addNode("child:step_3", childStep3)
                .addEdge(START, "child:step_1")
                .addEdge("child:step_1", "child:step_2")
                .addEdge("child:step_2", "child:step_3")
                .addEdge("child:step_3", END)
                // .compile()
                ;
        var step1 = node_async((OverAllState state) -> Map.of("messages", "step1"));

        var step2 = node_async((OverAllState state) -> Map.of("messages", "step2"));

        var step3 = node_async((OverAllState state) -> Map.of("messages", "step3"));

        var workflowParent = new StateGraph(overAllState).addNode("step_1", step1)
                .addNode("step_2", step2)
                .addNode("step_3", step3)
                .addSubgraph("subgraph", workflowChild)
                .addEdge(START, "step_1")
                .addEdge("step_1", "step_2")
                .addEdge("step_2", "subgraph")
                .addEdge("subgraph", "step_3")
                .addEdge("step_3", END)
                .compile();
        //todo：
        var result = workflowParent.stream(Map.of())
                .stream()
                .peek(nodeOutput -> System.out.println("node = " + nodeOutput.node() + "     message = " + nodeOutput.state().value("messages").get()))
                .reduce((a, b) -> b)
                .map(NodeOutput::state);

        assertTrue(result.isPresent());
>>>>>>> 24f53d6b
		assertIterableEquals(List.of("step1", "step2", "child:step1", "child:step2", "child:step3", "step3"),
				(List<Object>) result.get().value("messages").get());

	}

	private AsyncNodeAction makeNode(String id) {
		return node_async(state -> {
			log.info("call node {}", id);
			return Map.of("messages", id);
		});
	}

	@Test
	void testWithParallelBranch() throws Exception {
		OverAllState overAllState = getOverAllState();
		var workflow = new StateGraph(overAllState).addNode("A", makeNode("A"))
			.addNode("A1", makeNode("A1"))
			.addNode("A2", makeNode("A2"))
			.addNode("A3", makeNode("A3"))
			.addNode("B", makeNode("B"))
			.addNode("C", makeNode("C"))
			.addEdge("A", "A1")
			.addEdge("A", "A2")
			.addEdge("A", "A3")
			.addEdge("A1", "B")
			.addEdge("A2", "B")
			.addEdge("A3", "B")
			.addEdge("B", "C")
			.addEdge(START, "A")
			.addEdge("C", END);

		var app = workflow.compile();

		var result = app.stream()
			.stream()
			.peek(nodeOutput -> System.out.println(
					"node = " + nodeOutput.node() + "     message = " + nodeOutput.state().value("messages").get()))
			.reduce((a, b) -> b)
			.map(NodeOutput::state);
		assertTrue(result.isPresent());
		assertIterableEquals(List.of("A", "A1", "A2", "A3", "B", "C"),
				(List<String>) result.get().value("messages").get());

		workflow = new StateGraph(overAllState)
			// .addNode("A", makeNode("A"))
			.addNode("A1", makeNode("A1"))
			.addNode("A2", makeNode("A2"))
			.addNode("A3", makeNode("A3"))
			.addNode("B", makeNode("B"))
			.addNode("C", makeNode("C"))
			.addEdge("A1", "B")
			.addEdge("A2", "B")
			.addEdge("A3", "B")
			.addEdge("B", "C")
			.addEdge(START, "A1")
			.addEdge(START, "A2")
			.addEdge(START, "A3")
			.addEdge("C", END);

		app = workflow.compile();

		result = app.stream()
			.stream()
			.peek(nodeOutput -> System.out.println(
					"node = " + nodeOutput.node() + "     message = " + nodeOutput.state().value("messages").get()))
			.reduce((a, b) -> b)
			.map(NodeOutput::state);

		assertTrue(result.isPresent());
		assertIterableEquals(List.of("A1", "A2", "A3", "B", "C"), (List<String>) result.get().value("messages").get());

	}

	@Test
	void testWithParallelBranchWithErrors() throws Exception {

		// ONLY ONE TARGET
		var onlyOneTarget = new StateGraph(getOverAllState()).addNode("A", makeNode("A"))
			.addNode("A1", makeNode("A1"))
			.addNode("A2", makeNode("A2"))
			.addNode("A3", makeNode("A3"))
			.addNode("B", makeNode("B"))
			.addNode("C", makeNode("C"))
			.addEdge("A", "A1")
			.addEdge("A", "A2")
			.addEdge("A", "A3")
			.addEdge("A1", "B")
			.addEdge("A2", "B")
			.addEdge("A3", "C")
			.addEdge("B", "C")
			.addEdge(START, "A")
			.addEdge("C", END);

		var exception = assertThrows(GraphStateException.class, onlyOneTarget::compile);
		assertEquals("parallel node [A] must have only one target, but [B, C] have been found!",
				exception.getMessage());

		var noConditionalEdge = new StateGraph(getOverAllState()).addNode("A", makeNode("A"))
			.addNode("A1", makeNode("A1"))
			.addNode("A2", makeNode("A2"))
			.addNode("A3", makeNode("A3"))
			.addNode("B", makeNode("B"))
			.addNode("C", makeNode("C"))
			.addEdge("A", "A1")
			.addEdge("A", "A3")
			.addEdge("A1", "B")
			.addEdge("A2", "B")
			.addEdge("A3", "B")
			.addEdge("B", "C")
			.addEdge(START, "A")
			.addEdge("C", END);

		exception = assertThrows(GraphStateException.class,
				() -> noConditionalEdge.addConditionalEdges("A", edge_async(state -> "next"), Map.of("next", "A2")));
		assertEquals("conditional edge from 'A' already exist!", exception.getMessage());

		var noConditionalEdgeOnBranch = new StateGraph(getOverAllState()).addNode("A", makeNode("A"))
			.addNode("A1", makeNode("A1"))
			.addNode("A2", makeNode("A2"))
			.addNode("A3", makeNode("A3"))
			.addNode("B", makeNode("B"))
			.addNode("C", makeNode("C"))
			.addEdge("A", "A1")
			.addEdge("A", "A2")
			.addEdge("A", "A3")
			.addEdge("A1", "B")
			.addEdge("A2", "B")
			.addConditionalEdges("A3", edge_async(state -> "next"), Map.of("next", "B"))
			.addEdge("B", "C")
			.addEdge(START, "A")
			.addEdge("C", END);

		exception = assertThrows(GraphStateException.class, noConditionalEdgeOnBranch::compile);
		assertEquals(
				"parallel node doesn't support conditional branch, but on [A] a conditional branch on [A3] have been found!",
				exception.getMessage());

		var noDuplicateTarget = new StateGraph(getOverAllState()).addNode("A", makeNode("A"))
			.addNode("A1", makeNode("A1"))
			.addNode("A2", makeNode("A2"))
			.addNode("A3", makeNode("A3"))
			.addNode("B", makeNode("B"))
			.addNode("C", makeNode("C"))
			.addEdge("A", "A1")
			.addEdge("A", "A2")
			.addEdge("A", "A3")
			.addEdge("A", "A2")
			.addEdge("A1", "B")
			.addEdge("A2", "B")
			.addEdge("A3", "B")
			.addEdge("B", "C")
			.addEdge(START, "A")
			.addEdge("C", END);

		exception = assertThrows(GraphStateException.class, noDuplicateTarget::compile);
		assertEquals("edge [A] has duplicate targets [A2]!", exception.getMessage());

	}


    @Test
    public void testWithSubSerialize() throws Exception {
        OverAllState overAllState = new OverAllState()
                .registerKeyAndStrategy("prop1", (o, o2) -> o2);
        String input = "jackson1";
        PlainTextStateSerializer plainTextStateSerializer;
        if (input.equals("jackson")){
            plainTextStateSerializer = new StateGraph.JacksonSerializer();
        }else{
            plainTextStateSerializer = new StateGraph.GsonSerializer();
        }
        StateGraph workflow = new StateGraph(overAllState, plainTextStateSerializer).addEdge(START, "agent_1")
                .addNode("agent_1", node_async(state -> {
                    log.info("agent_1\n{}", state);
                    return Map.of("prop1", "test");
                }))
                .addEdge("agent_1", END);

        CompiledGraph app = workflow.compile();

        Optional<OverAllState> result = app.invoke(Map.of(OverAllState.DEFAULT_INPUT_KEY, "test1"));
        System.out.println("result = " + result);
        assertTrue(result.isPresent());

        Map<String, String> expected = Map.of("input", "test1", "prop1", "test");
        assertIterableEquals(sortMap(expected), sortMap(result.get().data()));
    }

}<|MERGE_RESOLUTION|>--- conflicted
+++ resolved
@@ -29,316 +29,58 @@
 @Slf4j
 public class StateGraphTest {
 
-	public static <T> List<Map.Entry<String, T>> sortMap(Map<String, T> map) {
-		return map.entrySet().stream().sorted(Map.Entry.comparingByKey()).collect(Collectors.toList());
-	}
-
-	@Test
-	void testValidation() throws Exception {
-
-		StateGraph workflow = new StateGraph(new OverAllState());
-		GraphStateException exception = assertThrows(GraphStateException.class, workflow::compile);
-		System.out.println(exception.getMessage());
-		assertEquals("missing Entry Point", exception.getMessage());
-
-		workflow.addEdge(START, "agent_1");
-
-		exception = assertThrows(GraphStateException.class, workflow::compile);
-		assertEquals("edge sourceId 'agent_1' refers to undefined node!", exception.getMessage());
-
-		workflow.addNode("agent_1", node_async((state) -> {
-			log.info("agent_1\n{}", state);
-			return Map.of("prop1", "test");
-		}));
-
-		assertNotNull(workflow.compile());
-
-		workflow.addEdge("agent_1", END);
-
-		assertNotNull(workflow.compile());
-
-		exception = assertThrows(GraphStateException.class, () -> workflow.addEdge(END, "agent_1"));
-		log.info("{}", exception.getMessage());
-
-		// exception = assertThrows(GraphStateException.class, () ->
-		// workflow.addEdge("agent_1", "agent_2"));
-		// System.out.println(exception.getMessage());
-
-		workflow.addNode("agent_2", node_async(state -> {
-			log.info("agent_2\n{}", state);
-			return Map.of("prop2", "test");
-		}));
-
-		workflow.addEdge("agent_2", "agent_3");
-
-		exception = assertThrows(GraphStateException.class, workflow::compile);
-		log.info("{}", exception.getMessage());
-
-		exception = assertThrows(GraphStateException.class,
-				() -> workflow.addConditionalEdges("agent_1", edge_async(state -> "agent_3"), Map.of()));
-		log.info("{}", exception.getMessage());
-
-	}
-
-	@Test
-	public void testRunningOneNode() throws Exception {
-		OverAllState overAllState = new OverAllState().registerKeyAndStrategy("prop1", (o, o2) -> o2);
-		StateGraph workflow = new StateGraph(overAllState).addEdge(START, "agent_1")
-			.addNode("agent_1", node_async(state -> {
-				log.info("agent_1\n{}", state);
-				return Map.of("prop1", "test");
-			}))
-			.addEdge("agent_1", END);
-
-		CompiledGraph app = workflow.compile();
-
-		Optional<OverAllState> result = app.invoke(Map.of(OverAllState.DEFAULT_INPUT_KEY, "test1"));
-		System.out.println("result = " + result);
-		assertTrue(result.isPresent());
-
-		Map<String, String> expected = Map.of("input", "test1", "prop1", "test");
-		assertIterableEquals(sortMap(expected), sortMap(result.get().data()));
-		// assertDictionaryOfAnyEqual( expected, result.data )
-
-	}
-
-	@Test
-	void testWithAppender() throws Exception {
-		OverAllState overAllState = getOverAllState();
-		StateGraph workflow = new StateGraph(overAllState).addNode("agent_1", node_async(state -> {
-			System.out.println("agent_1");
-			return Map.of("messages", "message1");
-		})).addNode("agent_2", node_async(state -> {
-			System.out.println("agent_2");
-			return Map.of("messages", new String[] { "message2" });
-		})).addNode("agent_3", node_async(state -> {
-			System.out.println("agent_3");
-			List<String> messages = Optional.ofNullable(state.value("messages").get())
-				.filter(List.class::isInstance)
-				.map(List.class::cast)
-				.orElse(new ArrayList<>());
-
-			int steps = messages.size() + 1;
-
-			return Map.of("messages", "message3", "steps", steps);
-		}))
-			.addEdge("agent_1", "agent_2")
-			.addEdge("agent_2", "agent_3")
-			.addEdge(StateGraph.START, "agent_1")
-			.addEdge("agent_3", StateGraph.END);
-
-		CompiledGraph app = workflow.compile();
-
-		Optional<OverAllState> result = app.invoke(Map.of());
-
-		assertTrue(result.isPresent());
-		System.out.println(result.get().data());
-		List<String> listResult = (List<String>) result.get().value("messages").get();
-		assertIterableEquals(List.of("message1", "message2", "message3"), listResult);
-
-	}
-
-	private static void removeFromList(List<Object> result, AppenderChannel.RemoveIdentifier<Object> removeIdentifier) {
-		for (int i = 0; i < result.size(); i++) {
-			if (removeIdentifier.compareTo(result.get(i), i) == 0) {
-				result.remove(i);
-				break;
-			}
-		}
-	}
-
-	private static AppenderChannel.RemoveData<Object> evaluateRemoval(List<Object> oldValues, List<?> newValues) {
-
-		final var result = new AppenderChannel.RemoveData<>(oldValues, newValues);
-
-		newValues.stream().filter(value -> value instanceof AppenderChannel.RemoveIdentifier<?>).forEach(value -> {
-			result.newValues().remove(value);
-			var removeIdentifier = (AppenderChannel.RemoveIdentifier<Object>) value;
-			removeFromList(result.oldValues(), removeIdentifier);
-
-<<<<<<< HEAD
-		});
-		return result;
-
-	}
-
-	@Test
-	void testWithAppenderOneRemove() throws Exception {
-		OverAllState overAllState = getOverAllState();
-		StateGraph workflow = new StateGraph(overAllState).addNode("agent_1", node_async(state -> {
-			log.info("agent_1");
-			return Map.of("messages", "message1");
-		})).addNode("agent_2", node_async(state -> {
-			log.info("agent_2");
-			return Map.of("messages", new String[] { "message2" });
-		})).addNode("agent_3", node_async(state -> {
-			System.out.println("agent_3");
-			List<String> messages = Optional.ofNullable(state.value("messages").get())
-				.filter(List.class::isInstance)
-				.map(List.class::cast)
-				.orElse(new ArrayList<>());
-
-			int steps = messages.size() + 1;
-			return Map.of("messages", RemoveByHash.of("message2"), "steps", steps);
-		}))
-			.addEdge("agent_1", "agent_2")
-			.addEdge("agent_2", "agent_3")
-			.addEdge(START, "agent_1")
-			.addEdge("agent_3", END);
-
-		CompiledGraph app = workflow.compile();
-
-		Optional<OverAllState> result = app.invoke(Map.of());
-
-		assertTrue(result.isPresent());
-		log.info("{}", result.get().data());
-		List<String> messages = (List<String>) result.get().value("messages").get();
-		assertEquals(3, result.get().value("steps").get());
-		assertEquals(1, messages.size());
-		assertIterableEquals(List.of("message1"), messages);
-
-	}
-
-	@Test
-	void testWithAppenderOneAppendOneRemove() throws Exception {
-		OverAllState overAllState = getOverAllState();
-		StateGraph workflow = new StateGraph(overAllState)
-			.addNode("agent_1", node_async(state -> Map.of("messages", "message1")))
-			.addNode("agent_2", node_async(state -> Map.of("messages", new String[] { "message2" })))
-			.addNode("agent_3",
-					node_async(state -> Map.of("messages", List.of("message3", RemoveByHash.of("message2")))))
-			.addNode("agent_4", node_async(state -> {
-				System.out.println("agent_3");
-				List<String> messages = Optional.ofNullable(state.value("messages").get())
-					.filter(List.class::isInstance)
-					.map(List.class::cast)
-					.orElse(new ArrayList<>());
-
-				int steps = messages.size() + 1;
-				return Map.of("messages", List.of("message4"), "steps", steps);
-
-			}))
-			.addEdge("agent_1", "agent_2")
-			.addEdge("agent_2", "agent_3")
-			.addEdge("agent_3", "agent_4")
-			.addEdge(START, "agent_1")
-			.addEdge("agent_4", END);
-
-		CompiledGraph app = workflow.compile();
-
-		Optional<OverAllState> result = app.invoke(Map.of());
-
-		assertTrue(result.isPresent());
-
-		System.out.println(result.get().data());
-		List<String> messages = (List<String>) result.get().value("messages").get();
-		assertEquals(3, result.get().value("steps").get());
-		assertEquals(3, messages.size());
-		assertIterableEquals(List.of("message1", "message3", "message4"), messages);
-
-	}
-
-	@NotNull
-	private static OverAllState getOverAllState() {
-		return new OverAllState().registerKeyAndStrategy("steps", (o, o2) -> o2)
-			.registerKeyAndStrategy("messages", (oldValue, newValue) -> {
-				if (newValue == null) {
-					return oldValue;
-				}
-
-				boolean oldValueIsList = oldValue instanceof List<?>;
-
-				if (oldValueIsList && newValue instanceof AppenderChannel.RemoveIdentifier<?>) {
-					var result = new ArrayList<>((List<Object>) oldValue);
-					removeFromList(result, (AppenderChannel.RemoveIdentifier) newValue);
-					return unmodifiableList(result);
-				}
-
-				List<Object> list = null;
-				if (newValue instanceof List) {
-					list = new ArrayList<>((List<?>) newValue);
-				}
-				else if (newValue.getClass().isArray()) {
-					list = new ArrayList<>(Arrays.asList((Object[]) newValue));
-				}
-				else if (newValue instanceof Collection) {
-					list = new ArrayList<>((Collection<?>) newValue);
-				}
-
-				if (oldValueIsList) {
-					List<Object> oldList = (List<Object>) oldValue;
-					if (list != null) {
-						if (list.isEmpty()) {
-							return oldValue;
-						}
-						if (oldValueIsList) {
-							var result = evaluateRemoval((List<Object>) oldValue, list);
-							List<Object> mergedList = Stream
-								.concat(result.oldValues().stream(), result.newValues().stream())
-								.distinct()
-								.collect(Collectors.toList());
-							return mergedList;
-						}
-						oldList.addAll(list);
-					}
-					else {
-						oldList.add(newValue);
-					}
-					return oldList;
-				}
-				else {
-					ArrayList<Object> arrayResult = new ArrayList<>();
-					arrayResult.add(newValue);
-					return arrayResult;
-				}
-			});
-	}
-
-	@Test
-	public void testWithSubgraph() throws Exception {
-		// todo: invoke 传入 inputs 内容
-		OverAllState overAllState = getOverAllState();
-		var childStep1 = node_async((OverAllState state) -> Map.of("messages", "child:step1"));
-
-		var childStep2 = node_async((OverAllState state) -> Map.of("messages", "child:step2"));
-
-		var childStep3 = node_async((OverAllState state) -> Map.of("messages", "child:step3"));
-
-		var workflowChild = new StateGraph().addNode("child:step_1", childStep1)
-			.addNode("child:step_2", childStep2)
-			.addNode("child:step_3", childStep3)
-			.addEdge(START, "child:step_1")
-			.addEdge("child:step_1", "child:step_2")
-			.addEdge("child:step_2", "child:step_3")
-			.addEdge("child:step_3", END)
-		// .compile()
-		;
-		var step1 = node_async((OverAllState state) -> Map.of("messages", "step1"));
-
-		var step2 = node_async((OverAllState state) -> Map.of("messages", "step2"));
-
-		var step3 = node_async((OverAllState state) -> Map.of("messages", "step3"));
-
-		var workflowParent = new StateGraph(overAllState).addNode("step_1", step1)
-			.addNode("step_2", step2)
-			.addNode("step_3", step3)
-			.addSubgraph("subgraph", workflowChild)
-			.addEdge(START, "step_1")
-			.addEdge("step_1", "step_2")
-			.addEdge("step_2", "subgraph")
-			.addEdge("subgraph", "step_3")
-			.addEdge("step_3", END)
-			.compile();
-		// todo：
-		var result = workflowParent.stream(Map.of())
-			.stream()
-			.peek(nodeOutput -> System.out.println(
-					"node = " + nodeOutput.node() + "     message = " + nodeOutput.state().value("messages").get()))
-			.reduce((a, b) -> b)
-			.map(NodeOutput::state);
-
-		assertTrue(result.isPresent());
-=======
+
+    public static <T> List<Map.Entry<String, T>> sortMap(Map<String, T> map) {
+        return map.entrySet().stream().sorted(Map.Entry.comparingByKey()).collect(Collectors.toList());
+    }
+
+    @Test
+    void testValidation() throws Exception {
+
+        StateGraph workflow = new StateGraph(new OverAllState());
+        GraphStateException exception = assertThrows(GraphStateException.class, workflow::compile);
+        System.out.println(exception.getMessage());
+        assertEquals("missing Entry Point", exception.getMessage());
+
+        workflow.addEdge(START, "agent_1");
+
+        exception = assertThrows(GraphStateException.class, workflow::compile);
+        assertEquals("edge sourceId 'agent_1' refers to undefined node!", exception.getMessage());
+
+        workflow.addNode("agent_1", node_async((state) -> {
+            log.info("agent_1\n{}", state);
+            return Map.of("prop1", "test");
+        }));
+
+        assertNotNull(workflow.compile());
+
+        workflow.addEdge("agent_1", END);
+
+        assertNotNull(workflow.compile());
+
+        exception = assertThrows(GraphStateException.class, () -> workflow.addEdge(END, "agent_1"));
+        log.info("{}", exception.getMessage());
+
+        // exception = assertThrows(GraphStateException.class, () ->
+        // workflow.addEdge("agent_1", "agent_2"));
+        // System.out.println(exception.getMessage());
+
+        workflow.addNode("agent_2", node_async(state -> {
+            log.info("agent_2\n{}", state);
+            return Map.of("prop2", "test");
+        }));
+
+        workflow.addEdge("agent_2", "agent_3");
+
+        exception = assertThrows(GraphStateException.class, workflow::compile);
+        log.info("{}", exception.getMessage());
+
+        exception = assertThrows(GraphStateException.class,
+                () -> workflow.addConditionalEdges("agent_1", edge_async(state -> "agent_3"), Map.of()));
+        log.info("{}", exception.getMessage());
+
+    }
+
     @Test
     public void testRunningOneNode() throws Exception {
         OverAllState overAllState = new OverAllState()
@@ -603,23 +345,23 @@
                 .map(NodeOutput::state);
 
         assertTrue(result.isPresent());
->>>>>>> 24f53d6b
 		assertIterableEquals(List.of("step1", "step2", "child:step1", "child:step2", "child:step3", "step3"),
-				(List<Object>) result.get().value("messages").get());
-
-	}
-
-	private AsyncNodeAction makeNode(String id) {
-		return node_async(state -> {
-			log.info("call node {}", id);
-			return Map.of("messages", id);
-		});
-	}
+                (List<Object>)result.get().value("messages").get());
+
+    }
+
+    private AsyncNodeAction makeNode(String id) {
+        return node_async(state -> {
+            log.info("call node {}", id);
+            return Map.of("messages", id);
+        });
+    }
 
 	@Test
 	void testWithParallelBranch() throws Exception {
-		OverAllState overAllState = getOverAllState();
-		var workflow = new StateGraph(overAllState).addNode("A", makeNode("A"))
+        OverAllState overAllState = getOverAllState();
+        var workflow = new StateGraph(overAllState)
+            .addNode("A", makeNode("A"))
 			.addNode("A1", makeNode("A1"))
 			.addNode("A2", makeNode("A2"))
 			.addNode("A3", makeNode("A3"))
@@ -637,15 +379,9 @@
 
 		var app = workflow.compile();
 
-		var result = app.stream()
-			.stream()
-			.peek(nodeOutput -> System.out.println(
-					"node = " + nodeOutput.node() + "     message = " + nodeOutput.state().value("messages").get()))
-			.reduce((a, b) -> b)
-			.map(NodeOutput::state);
+		var result = app.stream().stream().peek(nodeOutput -> System.out.println("node = " + nodeOutput.node() + "     message = " + nodeOutput.state().value("messages").get())).reduce((a, b) -> b).map(NodeOutput::state);
 		assertTrue(result.isPresent());
-		assertIterableEquals(List.of("A", "A1", "A2", "A3", "B", "C"),
-				(List<String>) result.get().value("messages").get());
+		assertIterableEquals(List.of("A", "A1", "A2", "A3", "B", "C"), (List<String>)result.get().value("messages").get());
 
 		workflow = new StateGraph(overAllState)
 			// .addNode("A", makeNode("A"))
@@ -665,15 +401,10 @@
 
 		app = workflow.compile();
 
-		result = app.stream()
-			.stream()
-			.peek(nodeOutput -> System.out.println(
-					"node = " + nodeOutput.node() + "     message = " + nodeOutput.state().value("messages").get()))
-			.reduce((a, b) -> b)
-			.map(NodeOutput::state);
+		result = app.stream().stream().peek(nodeOutput -> System.out.println("node = " + nodeOutput.node() + "     message = " + nodeOutput.state().value("messages").get())).reduce((a, b) -> b).map(NodeOutput::state);
 
 		assertTrue(result.isPresent());
-		assertIterableEquals(List.of("A1", "A2", "A3", "B", "C"), (List<String>) result.get().value("messages").get());
+		assertIterableEquals(List.of("A1", "A2", "A3", "B", "C"), (List<String>)result.get().value("messages").get());
 
 	}
 
