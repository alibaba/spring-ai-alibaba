/*
 * Copyright 2024-2026 the original author or authors.
 *
 * Licensed under the Apache License, Version 2.0 (the "License");
 * you may not use this file except in compliance with the License.
 * You may obtain a copy of the License at
 *
 *     https://www.apache.org/licenses/LICENSE-2.0
 *
 * Unless required by applicable law or agreed to in writing, software
 * distributed under the License is distributed on an "AS IS" BASIS,
 * WITHOUT WARRANTIES OR CONDITIONS OF ANY KIND, either express or implied.
 * See the License for the specific language governing permissions and
 * limitations under the License.
 */

package com.alibaba.cloud.ai.graph;

import java.io.IOException;
import java.util.*;
import java.util.logging.LogManager;
import java.util.stream.Collectors;
import java.util.stream.Stream;

import com.alibaba.cloud.ai.graph.checkpoint.config.SaverConfig;
import com.alibaba.cloud.ai.graph.checkpoint.constant.SaverConstant;
import com.alibaba.cloud.ai.graph.state.AppenderChannel;
import lombok.extern.slf4j.Slf4j;
import com.alibaba.cloud.ai.graph.action.AsyncNodeAction;
import com.alibaba.cloud.ai.graph.checkpoint.savers.MemorySaver;
import org.junit.jupiter.api.BeforeAll;
import org.junit.jupiter.api.Test;

import static com.alibaba.cloud.ai.graph.StateGraph.END;
import static com.alibaba.cloud.ai.graph.StateGraph.START;
import static com.alibaba.cloud.ai.graph.action.AsyncEdgeAction.edge_async;
import static com.alibaba.cloud.ai.graph.action.AsyncNodeAction.node_async;
import static java.util.Collections.unmodifiableList;
import static org.junit.jupiter.api.Assertions.assertEquals;
import static org.junit.jupiter.api.Assertions.assertIterableEquals;
import static org.junit.jupiter.api.Assertions.assertThrows;
import static org.junit.jupiter.api.Assertions.assertTrue;

@Slf4j
public class SubGraphTest {

	@BeforeAll
	public static void initLogging() throws IOException {
		try (var is = SubGraphTest.class.getResourceAsStream("/logging.properties")) {
			LogManager.getLogManager().readConfiguration(is);
		}
	}

	public static AsyncNodeAction _makeNode(String id) {
		return node_async(state -> Map.of("messages", id));
	}

	public static List<String> _execute(CompiledGraph workflow, Map<String, Object> input) throws Exception {
		return workflow.stream().stream().peek(System.out::println).map(NodeOutput::node).toList();
	}

	private static void removeFromList(List<Object> result, AppenderChannel.RemoveIdentifier<Object> removeIdentifier) {
		for (int i = 0; i < result.size(); i++) {
			if (removeIdentifier.compareTo(result.get(i), i) == 0) {
				result.remove(i);
				break;
			}
		}
	}

	private static AppenderChannel.RemoveData<Object> evaluateRemoval(List<Object> oldValues, List<?> newValues) {

		final var result = new AppenderChannel.RemoveData<>(oldValues, newValues);

		newValues.stream().filter(value -> value instanceof AppenderChannel.RemoveIdentifier<?>).forEach(value -> {
			result.newValues().remove(value);
			var removeIdentifier = (AppenderChannel.RemoveIdentifier<Object>) value;
			removeFromList(result.oldValues(), removeIdentifier);

		});
		return result;

	}

<<<<<<< HEAD
	@NotNull
	public static OverAllState getOverAllState() {
=======
	private static OverAllState getOverAllState() {
>>>>>>> f83cd3ce
		return new OverAllState().input(Map.of())
			.registerKeyAndStrategy("a", (o, o2) -> o2)
			.registerKeyAndStrategy("b", (o, o2) -> o2)
			.registerKeyAndStrategy("c", (o, o2) -> o2)
			.registerKeyAndStrategy("steps", (o, o2) -> o2)
			.registerKeyAndStrategy("messages", (oldValue, newValue) -> {
				if (newValue == null) {
					return oldValue;
				}

				boolean oldValueIsList = oldValue instanceof List<?>;

				if (oldValueIsList && newValue instanceof AppenderChannel.RemoveIdentifier<?>) {
					var result = new ArrayList<>((List<Object>) oldValue);
					removeFromList(result, (AppenderChannel.RemoveIdentifier) newValue);
					return unmodifiableList(result);
				}

				List<Object> list = null;
				if (newValue instanceof List) {
					list = new ArrayList<>((List<?>) newValue);
				}
				else if (newValue.getClass().isArray()) {
					list = new ArrayList<>(Arrays.asList((Object[]) newValue));
				}
				else if (newValue instanceof Collection) {
					list = new ArrayList<>((Collection<?>) newValue);
				}

				if (oldValueIsList) {
					List<Object> oldList = (List<Object>) oldValue;
					if (list != null) {
						if (list.isEmpty()) {
							return oldValue;
						}
						if (oldValueIsList) {
							var result = evaluateRemoval((List<Object>) oldValue, list);
							List<Object> mergedList = Stream
								.concat(result.oldValues().stream(), result.newValues().stream())
								.distinct()
								.collect(Collectors.toList());
							return mergedList;
						}
						oldList.addAll(list);
					}
					else {
						oldList.add(newValue);
					}
					return oldList;
				}
				else {
					ArrayList<Object> arrayResult = new ArrayList<>();
					arrayResult.add(newValue);
					return arrayResult;
				}
			});
	}

	@Test
	public void testMergeSubgraph01() throws Exception {

		var workflowChild = new StateGraph().addNode("B1", _makeNode("B1"))
			.addNode("B2", _makeNode("B2"))
			.addEdge(START, "B1")
			.addEdge("B1", "B2")
			.addEdge("B2", END);

		var workflowParent = new StateGraph(getOverAllState()).addNode("A", _makeNode("A"))
			.addSubgraph("B", workflowChild)
			.addNode("C", _makeNode("C"))
			.addEdge(START, "A")
			.addEdge("A", "B")
			.addEdge("B", "C")
			.addEdge("C", END);

		var B_B1 = SubGraphNode.formatId("B", "B1");
		var B_B2 = SubGraphNode.formatId("B", "B2");

		var app = workflowParent.compile();

		assertIterableEquals(List.of(START, "A", B_B1, B_B2, "C", END), _execute(app, Map.of()));

	}

	@Test
	public void testMergeSubgraph02() throws Exception {

		var workflowChild = new StateGraph().addNode("B1", _makeNode("B1"))
			.addNode("B2", _makeNode("B2"))
			.addEdge(START, "B1")
			.addEdge("B1", "B2")
			.addEdge("B2", END);

		var workflowParent = new StateGraph(getOverAllState()).addNode("A", _makeNode("A"))
			.addSubgraph("B", workflowChild)
			.addNode("C", _makeNode("C"))
			.addConditionalEdges(START, edge_async(state -> "a"), Map.of("a", "A", "b", "B"))
			.addEdge("A", "B")
			.addEdge("B", "C")
			.addEdge("C", END)
		// .compile(compileConfig)
		;

		var processed = ProcessedNodesEdgesAndConfig.process(workflowParent, CompileConfig.builder().build());
		processed.nodes().elements.forEach(System.out::println);
		processed.edges().elements.forEach(System.out::println);

		assertEquals(4, processed.nodes().elements.size());
		assertEquals(5, processed.edges().elements.size());

		var B_B1 = SubGraphNode.formatId("B", "B1");
		var B_B2 = SubGraphNode.formatId("B", "B2");

		var app = workflowParent.compile();

		assertIterableEquals(List.of(START, "A", B_B1, B_B2, "C", END), _execute(app, Map.of()));

	}

	@Test
	public void testMergeSubgraph03() throws Exception {

		var workflowChild = new StateGraph().addNode("B1", _makeNode("B1"))
			.addNode("B2", _makeNode("B2"))
			.addNode("C", _makeNode("subgraph(C)"))
			.addEdge(START, "B1")
			.addEdge("B1", "B2")
			.addConditionalEdges("B2", edge_async(state -> "c"), Map.of(END, END, "c", "C"))
			.addEdge("C", END);

		var workflowParent = new StateGraph(getOverAllState()).addNode("A", _makeNode("A"))
			.addSubgraph("B", workflowChild)
			.addNode("C", _makeNode("C"))
			.addConditionalEdges(START, edge_async(state -> "a"), Map.of("a", "A", "b", "B"))
			.addEdge("A", "B")
			.addEdge("B", "C")
			.addEdge("C", END)
		// .compile(compileConfig)
		;

		var processed = ProcessedNodesEdgesAndConfig.process(workflowParent, CompileConfig.builder().build());
		processed.nodes().elements.forEach(System.out::println);
		processed.edges().elements.forEach(System.out::println);

		assertEquals(5, processed.nodes().elements.size());
		assertEquals(6, processed.edges().elements.size());

		var B_B1 = SubGraphNode.formatId("B", "B1");
		var B_B2 = SubGraphNode.formatId("B", "B2");
		var B_C = SubGraphNode.formatId("B", "C");

		var app = workflowParent.compile();

		assertIterableEquals(List.of(START, "A", B_B1, B_B2, B_C, "C", END), _execute(app, Map.of()));

	}

	@Test
	public void testMergeSubgraph03WithInterruption() throws Exception {
		OverAllState overAllState = getOverAllState();
		var workflowChild = new StateGraph().addNode("B1", _makeNode("B1"))
			.addNode("B2", _makeNode("B2"))
			.addNode("C", _makeNode("subgraph(C)"))
			.addEdge(START, "B1")
			.addEdge("B1", "B2")
			.addConditionalEdges("B2", edge_async(state -> "c"), Map.of(END, END, "c", "C"))
			.addEdge("C", END);

		var workflowParent = new StateGraph(overAllState).addNode("A", _makeNode("A"))
			.addSubgraph("B", workflowChild)
			.addNode("C", _makeNode("C"))
			.addConditionalEdges(START, edge_async(state -> "a"), Map.of("a", "A", "b", "B"))
			.addEdge("A", "B")
			.addEdge("B", "C")
			.addEdge("C", END)
		// .compile(compileConfig)
		;

		var B_B1 = SubGraphNode.formatId("B", "B1");
		var B_B2 = SubGraphNode.formatId("B", "B2");
		var B_C = SubGraphNode.formatId("B", "C");

		SaverConfig saver = SaverConfig.builder().register(SaverConstant.MEMORY, new MemorySaver()).build();

		var withSaver = workflowParent.compile(CompileConfig.builder().saverConfig(saver).build());

		assertIterableEquals(List.of(START, "A", B_B1, B_B2, B_C, "C", END), _execute(withSaver, Map.of()));

		// INTERRUPT AFTER B1
		CompileConfig compileConfig = CompileConfig.builder().saverConfig(saver).interruptAfter(B_B1).build();
		var interruptAfterB1 = workflowParent.compile(compileConfig);
		assertIterableEquals(List.of(START, "A", B_B1), _execute(interruptAfterB1, Map.of()));

		// RESUME AFTER B1
		overAllState.withResume();
		assertIterableEquals(List.of(B_B2, B_C, "C", END), _execute(interruptAfterB1, Map.of()));

		// INTERRUPT AFTER B2
		OverAllState overAllState1 = getOverAllState();
		workflowParent.setOverAllState(overAllState1);
		var interruptAfterB2 = workflowParent
			.compile(CompileConfig.builder().saverConfig(saver).interruptAfter(B_B2).build());

		assertIterableEquals(List.of(START, "A", B_B1, B_B2), _execute(interruptAfterB2, Map.of()));

		// RESUME AFTER B2
		overAllState1.withResume();
		assertIterableEquals(List.of(B_C, "C", END), _execute(interruptAfterB2, null));

		// INTERRUPT BEFORE C
		OverAllState overAllState2 = getOverAllState();
		workflowParent.setOverAllState(overAllState2);
		var interruptBeforeC = workflowParent
			.compile(CompileConfig.builder().saverConfig(saver).interruptBefore("C").build());

		assertIterableEquals(List.of(START, "A", B_B1, B_B2, B_C), _execute(interruptBeforeC, Map.of()));

		// RESUME AFTER B2
		overAllState2.withResume();
		assertIterableEquals(List.of("C", END), _execute(interruptBeforeC, null));

		// INTERRUPT BEFORE SUBGRAPH B
		OverAllState overAllState3 = getOverAllState();
		workflowParent.setOverAllState(overAllState3);
		var interruptBeforeSubgraphB = workflowParent
			.compile(CompileConfig.builder().saverConfig(saver).interruptBefore("B").build());
		assertIterableEquals(List.of(START, "A"), _execute(interruptBeforeSubgraphB, Map.of()));

		// RESUME AFTER SUBGRAPH B
		overAllState3.withResume();
		assertIterableEquals(List.of(B_B1, B_B2, B_C, "C", END), _execute(interruptBeforeSubgraphB, null));

		// INTERRUPT AFTER SUBGRAPH B
		OverAllState overAllState4 = getOverAllState();
		workflowParent.setOverAllState(overAllState4);
		var exception = assertThrows(GraphStateException.class,
				() -> workflowParent.compile(CompileConfig.builder().saverConfig(saver).interruptAfter("B").build()));

		assertEquals(
				"'interruption after' on subgraph is not supported yet! consider to use 'interruption before' node: 'C'",
				exception.getMessage());

	}

	@Test
	public void testMergeSubgraph04() throws Exception {
		OverAllState overAllState = getOverAllState();
		var workflowChild = new StateGraph().addNode("B1", _makeNode("B1"))
			.addNode("B2", _makeNode("B2"))
			.addNode("C", _makeNode("subgraph(C)"))
			.addEdge(START, "B1")
			.addEdge("B1", "B2")
			.addConditionalEdges("B2", edge_async(state -> "c"), Map.of(END, END, "c", "C"))
			.addEdge("C", END);

		var workflowParent = new StateGraph(overAllState).addNode("A", _makeNode("A"))
			.addSubgraph("B", workflowChild)
			.addNode("C", _makeNode("C"))
			.addConditionalEdges(START, edge_async(state -> "a"), Map.of("a", "A", "b", "B"))
			.addEdge("A", "B")
			.addConditionalEdges("B", edge_async(state -> "c"), Map.of("c", "C", "a", "A"/*
																							 * END,
																							 * END
																							 */))
			.addEdge("C", END);

		var processed = ProcessedNodesEdgesAndConfig.process(workflowParent, CompileConfig.builder().build());
		processed.nodes().elements.forEach(System.out::println);
		processed.edges().elements.forEach(System.out::println);

		assertEquals(5, processed.nodes().elements.size());
		assertEquals(6, processed.edges().elements.size());

		var B_B1 = SubGraphNode.formatId("B", "B1");
		var B_B2 = SubGraphNode.formatId("B", "B2");
		var B_C = SubGraphNode.formatId("B", "C");

		var app = workflowParent.compile();

		assertIterableEquals(List.of(START, "A", B_B1, B_B2, B_C, "C", END), _execute(app, Map.of()));

	}

	@Test
	public void testMergeSubgraph04WithInterruption() throws Exception {
		OverAllState overAllState = getOverAllState();
		var workflowChild = new StateGraph().addNode("B1", _makeNode("B1"))
			.addNode("B2", _makeNode("B2"))
			.addNode("C", _makeNode("subgraph(C)"))
			.addEdge(START, "B1")
			.addEdge("B1", "B2")
			.addConditionalEdges("B2", edge_async(state -> "c"), Map.of(END, END, "c", "C"))
			.addEdge("C", END);

		var workflowParent = new StateGraph(overAllState).addNode("A", _makeNode("A"))
			.addSubgraph("B", workflowChild)
			.addNode("C", _makeNode("C"))
			.addNode("C1", _makeNode("C1"))
			.addConditionalEdges(START, edge_async(state -> "a"), Map.of("a", "A", "b", "B"))
			.addEdge("A", "B")
			.addConditionalEdges("B", edge_async(state -> "c"), Map.of("c", "C1", "a", "A" /*
																							 * END,
																							 * END
																							 */))
			.addEdge("C1", "C")
			.addEdge("C", END);

		var B_B1 = SubGraphNode.formatId("B", "B1");
		var B_B2 = SubGraphNode.formatId("B", "B2");
		var B_C = SubGraphNode.formatId("B", "C");

		SaverConfig saver = SaverConfig.builder().register(SaverConstant.MEMORY, new MemorySaver()).build();

		var withSaver = workflowParent.compile(CompileConfig.builder().saverConfig(saver).build());

		assertIterableEquals(List.of(START, "A", B_B1, B_B2, B_C, "C1", "C", END), _execute(withSaver, Map.of()));

		// INTERRUPT AFTER B1
		OverAllState overAllState0 = getOverAllState();
		workflowParent.setOverAllState(overAllState0);
		var interruptAfterB1 = workflowParent
			.compile(CompileConfig.builder().saverConfig(saver).interruptAfter(B_B1).build());
		assertIterableEquals(List.of(START, "A", B_B1), _execute(interruptAfterB1, Map.of()));

		// RESUME AFTER B1
		overAllState0.withResume();
		assertIterableEquals(List.of(B_B2, B_C, "C1", "C", END), _execute(interruptAfterB1, null));

		// INTERRUPT AFTER B2
		OverAllState overAllState1 = getOverAllState();
		workflowParent.setOverAllState(overAllState1);
		var interruptAfterB2 = workflowParent
			.compile(CompileConfig.builder().saverConfig(saver).interruptAfter(B_B2).build());

		assertIterableEquals(List.of(START, "A", B_B1, B_B2), _execute(interruptAfterB2, Map.of()));

		// RESUME AFTER B2
		overAllState1.withResume();
		assertIterableEquals(List.of(B_C, "C1", "C", END), _execute(interruptAfterB2, null));

		// INTERRUPT BEFORE C
		OverAllState overAllState2 = getOverAllState();
		workflowParent.setOverAllState(overAllState2);
		var interruptBeforeC = workflowParent
			.compile(CompileConfig.builder().saverConfig(saver).interruptBefore("C").build());

		assertIterableEquals(List.of(START, "A", B_B1, B_B2, B_C, "C1"), _execute(interruptBeforeC, Map.of()));

		// RESUME BEFORE C
		overAllState2.withResume();
		assertIterableEquals(List.of("C", END), _execute(interruptBeforeC, null));

		// INTERRUPT BEFORE SUBGRAPH B
		OverAllState overAllState3 = getOverAllState();
		workflowParent.setOverAllState(overAllState3);
		var interruptBeforeB = workflowParent
			.compile(CompileConfig.builder().saverConfig(saver).interruptBefore("B").build());
		assertIterableEquals(List.of(START, "A"), _execute(interruptBeforeB, Map.of()));

		// RESUME BEFORE SUBGRAPH B
		overAllState3.withResume();
		assertIterableEquals(List.of(B_B1, B_B2, B_C, "C1", "C", END), _execute(interruptBeforeB, null));

		//
		// INTERRUPT AFTER SUBGRAPH B
		//
		OverAllState overAllState4 = getOverAllState();
		workflowParent.setOverAllState(overAllState4);
		var exception = assertThrows(GraphStateException.class,
				() -> workflowParent.compile(CompileConfig.builder().saverConfig(saver).interruptAfter("B").build()));

		assertEquals("'interruption after' on subgraph is not supported yet!", exception.getMessage());

	}

	@Test
	public void testCheckpointWithSubgraph() throws Exception {

		SaverConfig saver = SaverConfig.builder().register(SaverConstant.MEMORY, new MemorySaver()).build();

		var compileConfig = CompileConfig.builder().saverConfig(saver).build();
		OverAllState overAllState = getOverAllState();
		var workflowChild = new StateGraph().addNode("step_1", _makeNode("child:step1"))
			.addNode("step_2", _makeNode("child:step2"))
			.addNode("step_3", _makeNode("child:step3"))
			.addEdge(START, "step_1")
			.addEdge("step_1", "step_2")
			.addEdge("step_2", "step_3")
			.addEdge("step_3", END)
		// .compile(compileConfig)
		;

		var workflowParent = new StateGraph(overAllState).addNode("step_1", _makeNode("step1"))
			.addNode("step_2", _makeNode("step2"))
			.addNode("step_3", _makeNode("step3"))
			.addSubgraph("subgraph", workflowChild)
			.addEdge(START, "step_1")
			.addEdge("step_1", "step_2")
			.addEdge("step_2", "subgraph")
			.addEdge("subgraph", "step_3")
			.addEdge("step_3", END)
			.compile(compileConfig);

		var result = workflowParent.stream()
			.stream()
			.peek(n -> log.info("{}", n))
			.reduce((a, b) -> b)
			.map(NodeOutput::state);

		assertTrue(result.isPresent());
		assertIterableEquals(List.of("step1", "step2", "child:step1", "child:step2", "child:step3", "step3"),
				(List<String>) result.get().value("messages").get());

	}

}<|MERGE_RESOLUTION|>--- conflicted
+++ resolved
@@ -82,12 +82,9 @@
 
 	}
 
-<<<<<<< HEAD
+
 	@NotNull
 	public static OverAllState getOverAllState() {
-=======
-	private static OverAllState getOverAllState() {
->>>>>>> f83cd3ce
 		return new OverAllState().input(Map.of())
 			.registerKeyAndStrategy("a", (o, o2) -> o2)
 			.registerKeyAndStrategy("b", (o, o2) -> o2)
