package com.alibaba.cloud.ai.graph;

import lombok.ToString;
import org.springframework.util.CollectionUtils;

import java.io.Serializable;
import java.util.*;
import java.util.stream.Collectors;
import java.util.stream.Stream;

import static java.util.Collections.unmodifiableMap;
import static java.util.Optional.ofNullable;

/**
 * The type Over all state.
 */
@ToString
public final class OverAllState implements Serializable {
<<<<<<< HEAD

	private final Map<String, Object> data;

	private final Map<String, KeyStrategy> keyStrategies;

	private Boolean isResume;

	/**
	 * The constant DEFAULT_INPUT_KEY.
	 */
	public static final String DEFAULT_INPUT_KEY = "input";

	public void reset() {
		this.data.clear();
	}

	public Optional<OverAllState> snapShot() {
		return Optional
			.of(new OverAllState(new HashMap<>(this.data), new HashMap<>(this.keyStrategies), this.isResume));
	}

	/**
	 * Instantiates a new Over all state.
	 * @param isResume the is resume
	 */
	public OverAllState(boolean isResume) {
		this.data = new HashMap<>();
		this.keyStrategies = new HashMap<>();
		this.isResume = isResume;
	}

	/**
	 * Instantiates a new Over all state.
	 * @param data the data
	 */
	public OverAllState(Map<String, Object> data) {
		this.data = data;
		this.keyStrategies = new HashMap<>();
		this.isResume = false;
	}

	/**
	 * Instantiates a new Over all state.
	 */
	public OverAllState() {
		this.data = new HashMap<>();
		this.keyStrategies = new HashMap<>();
		this.registerKeyAndStrategy(OverAllState.DEFAULT_INPUT_KEY, (o, o2) -> o2);
		this.isResume = false;
	}

	private OverAllState(Map<String, Object> data, Map<String, KeyStrategy> keyStrategies, Boolean isResume) {
		this.data = data;
		this.keyStrategies = keyStrategies;
		this.registerKeyAndStrategy(OverAllState.DEFAULT_INPUT_KEY, (o, o2) -> o2);
		this.isResume = isResume;
	}

	/**
	 * Copy with resume over all state.
	 * @return the over all state
	 */
	public OverAllState copyWithResume() {
		return new OverAllState(this.data, this.keyStrategies, true);
	}

	public void withResume() {
		this.isResume = true;
	}

	public void withOutResume() {
		this.isResume = false;
	}

	/**
	 * Is resume boolean.
	 * @return the boolean
	 */
	public boolean isResume() {
		return this.isResume;
	}

	/**
	 * Inputs over all state.
	 * @param input the input
	 * @return the over all state
	 */
	public OverAllState input(Map<String, Object> input) {
		if (CollectionUtils.isEmpty(input))
			return this;
		this.data.putAll(input);
		for (Map.Entry<String, Object> entry : input.entrySet()) {
			String key = entry.getKey();
			registerKeyAndStrategy(key, (o, o2) -> o2);
		}
		return this;
	}

	/**
	 * Add key and strategy over all state.
	 * @param key the key
	 * @param strategy the strategy
	 * @return the over all state
	 */
	public OverAllState registerKeyAndStrategy(String key, KeyStrategy strategy) {
		this.keyStrategies.put(key, strategy);
		return this;
	}

	/**
	 * Update state map.
	 * @param partialState the partial state
	 * @return the map
	 */
	public Map<String, Object> updateState(Map<String, Object> partialState) {
		Map<String, KeyStrategy> keyStrategies = keyStrategies();
		partialState.keySet().stream().filter(key -> keyStrategies.containsKey(key)).forEach(key -> {
			this.data.put(key, keyStrategies.get(key).apply(value(key, null), partialState.get(key)));
		});
		return data();
	}

	/**
	 * Key verify boolean.
	 * @return the boolean
	 */
	protected boolean keyVerify() {
		return hasCommonKey(this.data, getKeyStrategies());
	}

	private Map<?, ?> getKeyStrategies() {
		return this.keyStrategies;
	}

	private boolean hasCommonKey(Map<?, ?> map1, Map<?, ?> map2) {
		Set<?> keys1 = map1.keySet();
		for (Object key : map2.keySet()) {
			if (keys1.contains(key)) {
				return true;
			}
		}
		return false;
	}

	/**
	 * Updates a state with the provided partial state. The merge function is used to
	 * merge the current state value with the new value.
	 * @param state the current state
	 * @param partialState the partial state to update from
	 * @return the updated state
	 * @throws NullPointerException if state is null
	 */
	public static Map<String, Object> updateState(Map<String, Object> state, Map<String, Object> partialState) {
		Objects.requireNonNull(state, "state cannot be null");
		if (partialState == null || partialState.isEmpty()) {
			return state;
		}

		return Stream.concat(state.entrySet().stream(), partialState.entrySet().stream())
			.collect(Collectors.toMap(Map.Entry::getKey, Map.Entry::getValue, OverAllState::mergeFunction));
	}

	public static Map<String, Object> updateState(Map<String, Object> state, Map<String, Object> partialState,
			Map<String, KeyStrategy> keyStrategies) {
		Objects.requireNonNull(state, "state cannot be null");
		if (partialState == null || partialState.isEmpty()) {
			return state;
		}

		return Stream.concat(state.entrySet().stream(), partialState.entrySet().stream())
			.collect(Collectors.toMap(Map.Entry::getKey, Map.Entry::getValue, (oldValue, newValue) -> {
				String key = (Stream.of(state.entrySet(), partialState.entrySet())
					.flatMap(Set::stream)
					.filter(entry -> entry.getValue() == oldValue || entry.getValue() == newValue)
					.findFirst()
					.orElseThrow()).getKey();
				KeyStrategy strategy = keyStrategies.getOrDefault(key, OverAllState::mergeFunction);
				return strategy.apply(oldValue, newValue);
			}));
	}

	/**
	 * Merges the current value with the new value using the appropriate merge function.
	 * @param currentValue the current value
	 * @param newValue the new value
	 * @return the merged value
	 */
	private static Object mergeFunction(Object currentValue, Object newValue) {
		return newValue;
	}

	/**
	 * Key strategies map.
	 * @return the map
	 */
	public final Map<String, KeyStrategy> keyStrategies() {
		return unmodifiableMap(keyStrategies);
	}

	/**
	 * Data map.
	 * @return the map
	 */
	public final Map<String, Object> data() {
		return unmodifiableMap(data);
	}

	/**
	 * Value optional.
	 * @param <T> the type parameter
	 * @param key the key
	 * @return the optional
	 */
	public final <T> Optional<T> value(String key) {
		return ofNullable((T) data().get(key));
	}

	/**
	 * Value t.
	 * @param <T> the type parameter
	 * @param key the key
	 * @param defaultValue the default value
	 * @return the t
	 */
	public final <T> T value(String key, T defaultValue) {
		return (T) value(key).orElse(defaultValue);
	}

}
=======
    private final Map<String, Object> data;
    private final Map<String, KeyStrategy> keyStrategies;
    private  Boolean isResume;
    /**
     * The constant DEFAULT_INPUT_KEY.
     */
    public static final String DEFAULT_INPUT_KEY = "input";

    public void reset(){
        this.data.clear();
    }

    public Optional<OverAllState> snapShot(){
        return Optional.of(new OverAllState(new HashMap<>(this.data), new HashMap<>(this.keyStrategies), this.isResume));
    }

    /**
     * Instantiates a new Over all state.
     *
     * @param isResume the is resume
     */
    public OverAllState(boolean isResume) {
        this.data = new HashMap<>();
        this.keyStrategies = new HashMap<>();
        this.isResume = isResume;
    }

    /**
     * Instantiates a new Over all state.
     *
     * @param data the data
     */
    public OverAllState(Map<String, Object> data) {
        this.data = data;
        this.keyStrategies = new HashMap<>();
        this.isResume = false;
    }

    /**
     * Instantiates a new Over all state.
     */
    public OverAllState() {
        this.data = new HashMap<>();
        this.keyStrategies = new HashMap<>();
        this.registerKeyAndStrategy(OverAllState.DEFAULT_INPUT_KEY, (o, o2) -> o2);
        this.isResume = false;
    }

    private OverAllState(Map<String, Object> data, Map<String, KeyStrategy> keyStrategies, Boolean isResume) {
        this.data = data;
        this.keyStrategies = keyStrategies;
        this.registerKeyAndStrategy(OverAllState.DEFAULT_INPUT_KEY, (o, o2) -> o2);
        this.isResume = isResume;
    }


    /**
     * Copy with resume over all state.
     *
     * @return the over all state
     */
    public OverAllState copyWithResume() {
        return new OverAllState(this.data, this.keyStrategies, true);
    }


    public void withResume(){
        this.isResume = true;
    }


    public void withOutResume(){
        this.isResume = false;
    }


    /**
     * Is resume boolean.
     *
     * @return the boolean
     */
    public boolean isResume() {
        return this.isResume;
    }


    /**
     * Inputs over all state.
     *
     * @param input the input
     * @return the over all state
     */
    public OverAllState input(Map<String, Object> input) {
        if (CollectionUtils.isEmpty(input)) return this;
        this.data.putAll(input);
        return this;
    }



    /**
     * Add key and strategy over all state.
     *
     * @param key      the key
     * @param strategy the strategy
     * @return the over all state
     */
    public OverAllState registerKeyAndStrategy(String key, KeyStrategy strategy) {
        this.keyStrategies.put(key, strategy);
        return this;
    }


    /**
     * Is contain strategy boolean.
     *
     * @param key the key
     * @return the boolean
     */
    public boolean containStrategy(String key) {
        return this.keyStrategies.containsKey(key);
    }


    /**
     * Update state map.
     *
     * @param partialState the partial state
     * @return the map
     */
    public Map<String, Object> updateState(Map<String, Object> partialState) {
        Map<String, KeyStrategy> keyStrategies = keyStrategies();
        partialState.keySet()
                .stream()
                .filter(key -> keyStrategies.containsKey(key))
                .forEach(key -> {
                    this.data.put(
                            key,
                            keyStrategies.get(key).apply(value(key, null), partialState.get(key))
                    );
                });
        return data();
    }

    /**
     * Key verify boolean.
     *
     * @return the boolean
     */
    protected boolean keyVerify() {
        return hasCommonKey(this.data, getKeyStrategies());
    }

    private Map<?,?> getKeyStrategies() {
        return this.keyStrategies;
    }

    private boolean hasCommonKey(Map<?, ?> map1, Map<?, ?> map2) {
        Set<?> keys1 = map1.keySet();
        for (Object key : map2.keySet()) {
            if (keys1.contains(key)) {
                return true;
            }
        }
        return false;
    }

    /**
     * Updates a state with the provided partial state. The merge function is used to
     * merge the current state value with the new value.
     *
     * @param state        the current state
     * @param partialState the partial state to update from
     * @return the updated state
     * @throws NullPointerException if state is null
     */
    public static Map<String, Object> updateState(Map<String, Object> state, Map<String, Object> partialState) {
        Objects.requireNonNull(state, "state cannot be null");
        if (partialState == null || partialState.isEmpty()) {
            return state;
        }

        return Stream.concat(state.entrySet().stream(), partialState.entrySet().stream())
                .collect(Collectors.toMap(Map.Entry::getKey, Map.Entry::getValue, OverAllState::mergeFunction));
    }


    public static Map<String, Object> updateState(Map<String, Object> state, Map<String, Object> partialState, Map<String, KeyStrategy> keyStrategies) {
        Objects.requireNonNull(state, "state cannot be null");
        if (partialState == null || partialState.isEmpty()) {
            return state;
        }

        return Stream.concat(state.entrySet().stream(), partialState.entrySet().stream())
                .collect(Collectors.toMap(Map.Entry::getKey, Map.Entry::getValue, (oldValue, newValue) -> {
                    String key = (Stream.of(state.entrySet(), partialState.entrySet())
                            .flatMap(Set::stream)
                            .filter(entry -> entry.getValue() == oldValue || entry.getValue() == newValue)
                            .findFirst()
                            .orElseThrow()).getKey();
                    KeyStrategy strategy = keyStrategies.getOrDefault(key, OverAllState::mergeFunction);
                    return strategy.apply(oldValue, newValue);
                }));
    }

    /**
     * Merges the current value with the new value using the appropriate merge function.
     *
     * @param currentValue the current value
     * @param newValue     the new value
     * @return the merged value
     */
    private static Object mergeFunction(Object currentValue, Object newValue) {
        return newValue;
    }


    /**
     * Key strategies map.
     *
     * @return the map
     */
    public final Map<String, KeyStrategy> keyStrategies() {
        return unmodifiableMap(keyStrategies);
    }

    /**
     * Data map.
     *
     * @return the map
     */
    public final Map<String, Object> data() {
        return unmodifiableMap(data);
    }

    /**
     * Value optional.
     *
     * @param <T> the type parameter
     * @param key the key
     * @return the optional
     */
    public final <T> Optional<T> value(String key) {
        return ofNullable((T) data().get(key));
    }

    /**
     * Value t.
     *
     * @param <T>          the type parameter
     * @param key          the key
     * @param defaultValue the default value
     * @return the t
     */
    public final <T> T value(String key, T defaultValue) {
        return (T) value(key).orElse(defaultValue);
    }


}
>>>>>>> 24f53d6b
<|MERGE_RESOLUTION|>--- conflicted
+++ resolved
@@ -10,243 +10,13 @@
 
 import static java.util.Collections.unmodifiableMap;
 import static java.util.Optional.ofNullable;
+
 
 /**
  * The type Over all state.
  */
 @ToString
 public final class OverAllState implements Serializable {
-<<<<<<< HEAD
-
-	private final Map<String, Object> data;
-
-	private final Map<String, KeyStrategy> keyStrategies;
-
-	private Boolean isResume;
-
-	/**
-	 * The constant DEFAULT_INPUT_KEY.
-	 */
-	public static final String DEFAULT_INPUT_KEY = "input";
-
-	public void reset() {
-		this.data.clear();
-	}
-
-	public Optional<OverAllState> snapShot() {
-		return Optional
-			.of(new OverAllState(new HashMap<>(this.data), new HashMap<>(this.keyStrategies), this.isResume));
-	}
-
-	/**
-	 * Instantiates a new Over all state.
-	 * @param isResume the is resume
-	 */
-	public OverAllState(boolean isResume) {
-		this.data = new HashMap<>();
-		this.keyStrategies = new HashMap<>();
-		this.isResume = isResume;
-	}
-
-	/**
-	 * Instantiates a new Over all state.
-	 * @param data the data
-	 */
-	public OverAllState(Map<String, Object> data) {
-		this.data = data;
-		this.keyStrategies = new HashMap<>();
-		this.isResume = false;
-	}
-
-	/**
-	 * Instantiates a new Over all state.
-	 */
-	public OverAllState() {
-		this.data = new HashMap<>();
-		this.keyStrategies = new HashMap<>();
-		this.registerKeyAndStrategy(OverAllState.DEFAULT_INPUT_KEY, (o, o2) -> o2);
-		this.isResume = false;
-	}
-
-	private OverAllState(Map<String, Object> data, Map<String, KeyStrategy> keyStrategies, Boolean isResume) {
-		this.data = data;
-		this.keyStrategies = keyStrategies;
-		this.registerKeyAndStrategy(OverAllState.DEFAULT_INPUT_KEY, (o, o2) -> o2);
-		this.isResume = isResume;
-	}
-
-	/**
-	 * Copy with resume over all state.
-	 * @return the over all state
-	 */
-	public OverAllState copyWithResume() {
-		return new OverAllState(this.data, this.keyStrategies, true);
-	}
-
-	public void withResume() {
-		this.isResume = true;
-	}
-
-	public void withOutResume() {
-		this.isResume = false;
-	}
-
-	/**
-	 * Is resume boolean.
-	 * @return the boolean
-	 */
-	public boolean isResume() {
-		return this.isResume;
-	}
-
-	/**
-	 * Inputs over all state.
-	 * @param input the input
-	 * @return the over all state
-	 */
-	public OverAllState input(Map<String, Object> input) {
-		if (CollectionUtils.isEmpty(input))
-			return this;
-		this.data.putAll(input);
-		for (Map.Entry<String, Object> entry : input.entrySet()) {
-			String key = entry.getKey();
-			registerKeyAndStrategy(key, (o, o2) -> o2);
-		}
-		return this;
-	}
-
-	/**
-	 * Add key and strategy over all state.
-	 * @param key the key
-	 * @param strategy the strategy
-	 * @return the over all state
-	 */
-	public OverAllState registerKeyAndStrategy(String key, KeyStrategy strategy) {
-		this.keyStrategies.put(key, strategy);
-		return this;
-	}
-
-	/**
-	 * Update state map.
-	 * @param partialState the partial state
-	 * @return the map
-	 */
-	public Map<String, Object> updateState(Map<String, Object> partialState) {
-		Map<String, KeyStrategy> keyStrategies = keyStrategies();
-		partialState.keySet().stream().filter(key -> keyStrategies.containsKey(key)).forEach(key -> {
-			this.data.put(key, keyStrategies.get(key).apply(value(key, null), partialState.get(key)));
-		});
-		return data();
-	}
-
-	/**
-	 * Key verify boolean.
-	 * @return the boolean
-	 */
-	protected boolean keyVerify() {
-		return hasCommonKey(this.data, getKeyStrategies());
-	}
-
-	private Map<?, ?> getKeyStrategies() {
-		return this.keyStrategies;
-	}
-
-	private boolean hasCommonKey(Map<?, ?> map1, Map<?, ?> map2) {
-		Set<?> keys1 = map1.keySet();
-		for (Object key : map2.keySet()) {
-			if (keys1.contains(key)) {
-				return true;
-			}
-		}
-		return false;
-	}
-
-	/**
-	 * Updates a state with the provided partial state. The merge function is used to
-	 * merge the current state value with the new value.
-	 * @param state the current state
-	 * @param partialState the partial state to update from
-	 * @return the updated state
-	 * @throws NullPointerException if state is null
-	 */
-	public static Map<String, Object> updateState(Map<String, Object> state, Map<String, Object> partialState) {
-		Objects.requireNonNull(state, "state cannot be null");
-		if (partialState == null || partialState.isEmpty()) {
-			return state;
-		}
-
-		return Stream.concat(state.entrySet().stream(), partialState.entrySet().stream())
-			.collect(Collectors.toMap(Map.Entry::getKey, Map.Entry::getValue, OverAllState::mergeFunction));
-	}
-
-	public static Map<String, Object> updateState(Map<String, Object> state, Map<String, Object> partialState,
-			Map<String, KeyStrategy> keyStrategies) {
-		Objects.requireNonNull(state, "state cannot be null");
-		if (partialState == null || partialState.isEmpty()) {
-			return state;
-		}
-
-		return Stream.concat(state.entrySet().stream(), partialState.entrySet().stream())
-			.collect(Collectors.toMap(Map.Entry::getKey, Map.Entry::getValue, (oldValue, newValue) -> {
-				String key = (Stream.of(state.entrySet(), partialState.entrySet())
-					.flatMap(Set::stream)
-					.filter(entry -> entry.getValue() == oldValue || entry.getValue() == newValue)
-					.findFirst()
-					.orElseThrow()).getKey();
-				KeyStrategy strategy = keyStrategies.getOrDefault(key, OverAllState::mergeFunction);
-				return strategy.apply(oldValue, newValue);
-			}));
-	}
-
-	/**
-	 * Merges the current value with the new value using the appropriate merge function.
-	 * @param currentValue the current value
-	 * @param newValue the new value
-	 * @return the merged value
-	 */
-	private static Object mergeFunction(Object currentValue, Object newValue) {
-		return newValue;
-	}
-
-	/**
-	 * Key strategies map.
-	 * @return the map
-	 */
-	public final Map<String, KeyStrategy> keyStrategies() {
-		return unmodifiableMap(keyStrategies);
-	}
-
-	/**
-	 * Data map.
-	 * @return the map
-	 */
-	public final Map<String, Object> data() {
-		return unmodifiableMap(data);
-	}
-
-	/**
-	 * Value optional.
-	 * @param <T> the type parameter
-	 * @param key the key
-	 * @return the optional
-	 */
-	public final <T> Optional<T> value(String key) {
-		return ofNullable((T) data().get(key));
-	}
-
-	/**
-	 * Value t.
-	 * @param <T> the type parameter
-	 * @param key the key
-	 * @param defaultValue the default value
-	 * @return the t
-	 */
-	public final <T> T value(String key, T defaultValue) {
-		return (T) value(key).orElse(defaultValue);
-	}
-
-}
-=======
     private final Map<String, Object> data;
     private final Map<String, KeyStrategy> keyStrategies;
     private  Boolean isResume;
@@ -507,4 +277,3 @@
 
 
 }
->>>>>>> 24f53d6b
