/*
 * Copyright 2024-2025 the original author or authors.
 *
 * Licensed under the Apache License, Version 2.0 (the "License");
 * you may not use this file except in compliance with the License.
 * You may obtain a copy of the License at
 *
 *      https://www.apache.org/licenses/LICENSE-2.0
 *
 * Unless required by applicable law or agreed to in writing, software
 * distributed under the License is distributed on an "AS IS" BASIS,
 * WITHOUT WARRANTIES OR CONDITIONS OF ANY KIND, either express or implied.
 * See the License for the specific language governing permissions and
 * limitations under the License.
 */
package com.alibaba.cloud.ai.graph.streaming;

import com.alibaba.cloud.ai.graph.NodeOutput;
import com.alibaba.cloud.ai.graph.OverAllState;
import org.springframework.ai.chat.model.ChatResponse;

import static java.lang.String.format;

public class StreamingOutput extends NodeOutput {

	private final String chunk; // null

	private final ChatResponse chatResponse;

<<<<<<< HEAD
	public StreamingOutput(String chunk, String node, OverAllState state) {
=======
	public StreamingOutput(ChatResponse chatResponse, String node, OverAllState state) {
>>>>>>> 28dda289
		super(node, state);
		this.chatResponse = chatResponse;
		this.chunk = null;
	}

	public StreamingOutput(String chunk, String node, OverAllState state) {
		super(node, state);
		this.chunk = chunk;
		this.chatResponse = null;
<<<<<<< HEAD
	}

	public StreamingOutput(String chunk, String node, OverAllState state, ChatResponse chatResponse) {
		super(node, state);

		this.chunk = chunk;
		this.chatResponse = chatResponse;
=======
>>>>>>> 28dda289
	}

	public String chunk() {
		return chunk;
	}

	public ChatResponse chatResponse() {
		return chatResponse;
	}

	@Override
	public String toString() {
		if (node() == null) {
			return format("StreamingOutput{chunk=%s}", chunk());
		}
		return format("StreamingOutput{node=%s, state=%s, chunk=%s}", node(), state(), chunk());
	}

}<|MERGE_RESOLUTION|>--- conflicted
+++ resolved
@@ -27,11 +27,7 @@
 
 	private final ChatResponse chatResponse;
 
-<<<<<<< HEAD
-	public StreamingOutput(String chunk, String node, OverAllState state) {
-=======
 	public StreamingOutput(ChatResponse chatResponse, String node, OverAllState state) {
->>>>>>> 28dda289
 		super(node, state);
 		this.chatResponse = chatResponse;
 		this.chunk = null;
@@ -41,16 +37,6 @@
 		super(node, state);
 		this.chunk = chunk;
 		this.chatResponse = null;
-<<<<<<< HEAD
-	}
-
-	public StreamingOutput(String chunk, String node, OverAllState state, ChatResponse chatResponse) {
-		super(node, state);
-
-		this.chunk = chunk;
-		this.chatResponse = chatResponse;
-=======
->>>>>>> 28dda289
 	}
 
 	public String chunk() {
