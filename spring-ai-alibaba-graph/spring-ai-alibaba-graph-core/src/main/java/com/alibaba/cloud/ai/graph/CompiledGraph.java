/*
 * Copyright 2024-2025 the original author or authors.
 *
 * Licensed under the Apache License, Version 2.0 (the "License");
 * you may not use this file except in compliance with the License.
 * You may obtain a copy of the License at
 *
 *      https://www.apache.org/licenses/LICENSE-2.0
 *
 * Unless required by applicable law or agreed to in writing, software
 * distributed under the License is distributed on an "AS IS" BASIS,
 * WITHOUT WARRANTIES OR CONDITIONS OF ANY KIND, either express or implied.
 * See the License for the specific language governing permissions and
 * limitations under the License.
 */
package com.alibaba.cloud.ai.graph;

<<<<<<< HEAD
import com.alibaba.cloud.ai.graph.action.AsyncNodeAction;
import com.alibaba.cloud.ai.graph.action.AsyncNodeActionWithConfig;
import com.alibaba.cloud.ai.graph.action.Command;
import com.alibaba.cloud.ai.graph.async.AsyncGenerator;
=======
import static com.alibaba.cloud.ai.graph.StateGraph.*;
import static java.lang.String.format;
import static java.util.concurrent.CompletableFuture.completedFuture;
import static java.util.stream.Collectors.toList;

import com.alibaba.cloud.ai.graph.action.*;
>>>>>>> 597e4df4
import com.alibaba.cloud.ai.graph.checkpoint.BaseCheckpointSaver;
import com.alibaba.cloud.ai.graph.checkpoint.Checkpoint;
import com.alibaba.cloud.ai.graph.exception.Errors;
import com.alibaba.cloud.ai.graph.exception.GraphRunnerException;
import com.alibaba.cloud.ai.graph.exception.GraphStateException;
import com.alibaba.cloud.ai.graph.exception.RunnableErrors;
import com.alibaba.cloud.ai.graph.internal.edge.Edge;
import com.alibaba.cloud.ai.graph.internal.edge.EdgeValue;
import com.alibaba.cloud.ai.graph.internal.node.CommandNode;
import com.alibaba.cloud.ai.graph.internal.node.ParallelNode;
import com.alibaba.cloud.ai.graph.state.StateSnapshot;
<<<<<<< HEAD
import com.alibaba.cloud.ai.graph.streaming.AsyncGeneratorUtils;
import org.slf4j.Logger;
import org.slf4j.LoggerFactory;
import org.springframework.util.CollectionUtils;

=======
>>>>>>> 597e4df4
import java.io.IOException;
import java.util.ArrayList;
import java.util.Arrays;
import java.util.Collection;
import java.util.Deque;
import java.util.HashMap;
import java.util.LinkedHashMap;
import java.util.List;
import java.util.Map;
import java.util.Objects;
import java.util.Optional;
import java.util.Set;
import java.util.concurrent.CompletableFuture;
import java.util.concurrent.CompletionException;
import java.util.concurrent.LinkedBlockingDeque;
import java.util.function.Function;
import java.util.function.Supplier;
import java.util.stream.Collectors;
import java.util.stream.Stream;
import org.bsc.async.AsyncGenerator;
import org.slf4j.Logger;
import org.slf4j.LoggerFactory;
import org.springframework.util.CollectionUtils;

<<<<<<< HEAD
import static com.alibaba.cloud.ai.graph.StateGraph.END;
import static com.alibaba.cloud.ai.graph.StateGraph.ERROR;
import static com.alibaba.cloud.ai.graph.StateGraph.START;
import static java.lang.String.format;
import static java.util.concurrent.CompletableFuture.completedFuture;
import static java.util.stream.Collectors.toList;

/**
 * The type Compiled graph.
 */
=======
/** The type Compiled graph. */
>>>>>>> 597e4df4
public class CompiledGraph {

	private static final Logger log = LoggerFactory.getLogger(CompiledGraph.class);

	/** The State graph. */
	public final StateGraph stateGraph;

	/** The Compile config. */
	public final CompileConfig compileConfig;

	/** The Nodes. */
	final Map<String, AsyncNodeActionWithConfig> nodes = new LinkedHashMap<>();

	/** The Edges. */
	final Map<String, EdgeValue> edges = new LinkedHashMap<>();

	private final Map<String, KeyStrategy> keyStrategyMap;

	private final ProcessedNodesEdgesAndConfig processedData;

	private int maxIterations = 25;

	/**
	 * Constructs a CompiledGraph with the given StateGraph.
	 * @param stateGraph the StateGraph to be used in this CompiledGraph
	 * @param compileConfig the compile config
	 * @throws GraphStateException the graph state exception
	 */
	protected CompiledGraph(StateGraph stateGraph, CompileConfig compileConfig) throws GraphStateException {
		this.stateGraph = stateGraph;
		this.keyStrategyMap = Objects.isNull(stateGraph.getOverAllStateFactory())
				? stateGraph.getKeyStrategyFactory().apply()
				: stateGraph.getOverAllStateFactory().create().keyStrategies();

		this.processedData = ProcessedNodesEdgesAndConfig.process(stateGraph, compileConfig);

		// CHECK INTERRUPTIONS
		for (String interruption : processedData.interruptsBefore()) {
			if (!processedData.nodes().anyMatchById(interruption)) {
				throw Errors.interruptionNodeNotExist.exception(interruption);
			}
		}
		for (String interruption : processedData.interruptsBefore()) {
			if (!processedData.nodes().anyMatchById(interruption)) {
				throw Errors.interruptionNodeNotExist.exception(interruption);
			}
		}

		// RE-CREATE THE EVENTUALLY UPDATED COMPILE CONFIG
		this.compileConfig = CompileConfig.builder(compileConfig)
			.interruptsBefore(processedData.interruptsBefore())
			.interruptsAfter(processedData.interruptsAfter())
			.build();

		// EVALUATES NODES
		for (var n : processedData.nodes().elements) {
			var factory = n.actionFactory();
			Objects.requireNonNull(factory, format("action factory for node id '%s' is null!", n.id()));
			nodes.put(n.id(), factory.apply(compileConfig));
		}

		// EVALUATE EDGES
		for (var e : processedData.edges().elements) {
			var targets = e.targets();
			if (targets.size() == 1) {
				edges.put(e.sourceId(), targets.get(0));
			}
			else {
				Supplier<Stream<EdgeValue>> parallelNodeStream = () -> targets.stream()
					.filter(target -> nodes.containsKey(target.id()));

				var parallelNodeEdges = parallelNodeStream.get()
					.map(target -> new Edge(target.id()))
					.filter(ee -> processedData.edges().elements.contains(ee))
					.map(ee -> processedData.edges().elements.indexOf(ee))
					.map(index -> processedData.edges().elements.get(index))
					.toList();

				var parallelNodeTargets = parallelNodeEdges.stream()
					.map(ee -> ee.target().id())
					.collect(Collectors.toSet());

				if (parallelNodeTargets.size() > 1) {

					var conditionalEdges = parallelNodeEdges.stream()
						.filter(ee -> ee.target().value() != null)
						.toList();
					if (!conditionalEdges.isEmpty()) {
						throw Errors.unsupportedConditionalEdgeOnParallelNode.exception(e.sourceId(),
								conditionalEdges.stream().map(Edge::sourceId).toList());
					}
					throw Errors.illegalMultipleTargetsOnParallelNode.exception(e.sourceId(), parallelNodeTargets);
				}

				var actions = parallelNodeStream.get()
					// .map( target -> nodes.remove(target.id()) )
					.map(target -> nodes.get(target.id()))
					.toList();

				var parallelNode = new ParallelNode(e.sourceId(), actions, keyStrategyMap);

				nodes.put(parallelNode.id(), parallelNode.actionFactory().apply(compileConfig));

				edges.put(e.sourceId(), new EdgeValue(parallelNode.id()));

				edges.put(parallelNode.id(), new EdgeValue(parallelNodeTargets.iterator().next()));
			}
		}
	}

	public Collection<StateSnapshot> getStateHistory(RunnableConfig config) {
		BaseCheckpointSaver saver = compileConfig.checkpointSaver()
			.orElseThrow(() -> (new IllegalStateException("Missing CheckpointSaver!")));

		return saver.list(config)
			.stream()
			.map(checkpoint -> StateSnapshot.of(keyStrategyMap, checkpoint, config, stateGraph.getStateFactory()))
			.collect(toList());
	}

	/**
	 * Same of {@link #stateOf(RunnableConfig)} but throws an IllegalStateException if
	 * checkpoint is not found.
	 * @param config the RunnableConfig
	 * @return the StateSnapshot of the given RunnableConfig
	 * @throws IllegalStateException if the saver is not defined, or no checkpoint is
	 * found
	 */
	public StateSnapshot getState(RunnableConfig config) {
		return stateOf(config).orElseThrow(() -> (new IllegalStateException("Missing Checkpoint!")));
	}

	/**
	 * Get the StateSnapshot of the given RunnableConfig.
	 * @param config the RunnableConfig
	 * @return an Optional of StateSnapshot of the given RunnableConfig
	 * @throws IllegalStateException if the saver is not defined
	 */
	public Optional<StateSnapshot> stateOf(RunnableConfig config) {
		BaseCheckpointSaver saver = compileConfig.checkpointSaver()
			.orElseThrow(() -> (new IllegalStateException("Missing CheckpointSaver!")));

		return saver.get(config)
			.map(checkpoint -> StateSnapshot.of(keyStrategyMap, checkpoint, config, stateGraph.getStateFactory()));
	}

	/**
	 * Update the state of the graph with the given values. If asNode is given, it will be
	 * used to determine the next node to run. If not given, the next node will be
	 * determined by the state graph.
	 * @param config the RunnableConfig containg the graph state
	 * @param values the values to be updated
	 * @param asNode the node id to be used for the next node. can be null
	 * @return the updated RunnableConfig
	 * @throws Exception when something goes wrong
	 */
	public RunnableConfig updateState(RunnableConfig config, Map<String, Object> values, String asNode)
			throws Exception {
		BaseCheckpointSaver saver = compileConfig.checkpointSaver()
			.orElseThrow(() -> (new IllegalStateException("Missing CheckpointSaver!")));

		// merge values with checkpoint values
		Checkpoint branchCheckpoint = saver.get(config)
			.map(Checkpoint::new)
			.map(cp -> cp.updateState(values, keyStrategyMap))
			.orElseThrow(() -> (new IllegalStateException("Missing Checkpoint!")));

		String nextNodeId = null;
		if (asNode != null) {
			var nextNodeCommand = nextNodeId(asNode, branchCheckpoint.getState(), config);

			nextNodeId = nextNodeCommand.gotoNode();
			branchCheckpoint = branchCheckpoint.updateState(nextNodeCommand.update(), keyStrategyMap);
		}
		// update checkpoint in saver
		RunnableConfig newConfig = saver.put(config, branchCheckpoint);

		return RunnableConfig.builder(newConfig).checkPointId(branchCheckpoint.getId()).nextNode(nextNodeId).build();
	}

	/***
	 * Update the state of the graph with the given values.
	 * @param config the RunnableConfig containg the graph state
	 * @param values the values to be updated
	 * @return the updated RunnableConfig
	 * @throws Exception when something goes wrong
	 */
	public RunnableConfig updateState(RunnableConfig config, Map<String, Object> values) throws Exception {
		return updateState(config, values, null);
	}

	/**
	 * Sets the maximum number of iterations for the graph execution.
	 * @param maxIterations the maximum number of iterations
	 * @throws IllegalArgumentException if maxIterations is less than or equal to 0
	 */
	public void setMaxIterations(int maxIterations) {
		if (maxIterations <= 0) {
			throw new IllegalArgumentException("maxIterations must be > 0!");
		}
		this.maxIterations = maxIterations;
	}

	private Command nextNodeId(EdgeValue route, Map<String, Object> state, String nodeId, RunnableConfig config)
			throws Exception {

		if (route == null) {
			throw RunnableErrors.missingEdge.exception(nodeId);
		}
		if (route.id() != null) {
			return new Command(route.id(), state);
		}
		if (route.value() != null) {
			OverAllState derefState = stateGraph.getStateFactory().apply(state);

			var command = route.value().action().apply(derefState, config).get();

			var newRoute = command.gotoNode();

			String result = route.value().mappings().get(newRoute);
			if (result == null) {
				throw RunnableErrors.missingNodeInEdgeMapping.exception(nodeId, newRoute);
			}

			var currentState = OverAllState.updateState(state, command.update(), keyStrategyMap);

			return new Command(result, currentState);
		}
		throw RunnableErrors.executionError.exception(format("invalid edge value for nodeId: [%s] !", nodeId));
	}

	/**
	 * Determines the next node ID based on the current node ID and state.
	 * @param nodeId the current node ID
	 * @param state the current state
	 * @return the next node command
	 * @throws Exception if there is an error determining the next node ID
	 */
	private Command nextNodeId(String nodeId, Map<String, Object> state, RunnableConfig config) throws Exception {
		return nextNodeId(edges.get(nodeId), state, nodeId, config);
	}

	private Command getEntryPoint(Map<String, Object> state, RunnableConfig config) throws Exception {
		var entryPoint = this.edges.get(START);
		return nextNodeId(entryPoint, state, "entryPoint", config);
	}

	private boolean shouldInterruptBefore(String nodeId, String previousNodeId) {
		if (previousNodeId == null) { // FIX RESUME ERROR
			return false;
		}
		return compileConfig.interruptsBefore().contains(nodeId);
	}

	private boolean shouldInterruptAfter(String nodeId, String previousNodeId) {
		if (nodeId == null) { // FIX RESUME ERROR
			return false;
		}
		return compileConfig.interruptsAfter().contains(nodeId);
	}

	private Optional<Checkpoint> addCheckpoint(RunnableConfig config, String nodeId, Map<String, Object> state,
			String nextNodeId) throws Exception {
		if (compileConfig.checkpointSaver().isPresent()) {
			var cp = Checkpoint.builder().nodeId(nodeId).state(cloneState(state)).nextNodeId(nextNodeId).build();
			compileConfig.checkpointSaver().get().put(config, cp);
			return Optional.of(cp);
		}
		return Optional.empty();
	}

	/**
	 * Gets initial state.
	 * @param inputs the inputs
	 * @param config the config
	 * @return the initial state
	 */
	Map<String, Object> getInitialState(Map<String, Object> inputs, RunnableConfig config) {

		return compileConfig.checkpointSaver()
			.flatMap(saver -> saver.get(config))
			.map(cp -> OverAllState.updateState(cp.getState(), inputs, keyStrategyMap))
			.orElseGet(() -> OverAllState.updateState(new HashMap<>(), inputs, keyStrategyMap));
	}

	/**
	 * Clone state over all state.
	 * @param data the data
	 * @return the over all state
	 */
	OverAllState cloneState(Map<String, Object> data) throws IOException, ClassNotFoundException {
		return stateGraph.getStateSerializer().cloneObject(data);
	}

	/**
	 * Creates an AsyncGenerator stream of NodeOutput based on the provided inputs.
	 * @param inputs the input map
	 * @param config the invoke configuration
	 * @return an AsyncGenerator stream of NodeOutput
	 */
	public AsyncGenerator<NodeOutput> stream(Map<String, Object> inputs, RunnableConfig config)
			throws GraphRunnerException {
		Objects.requireNonNull(config, "config cannot be null");
		final AsyncNodeGenerator<NodeOutput> generator = new AsyncNodeGenerator<>(stateCreate(inputs), config);

		return new AsyncGenerator.WithEmbed<>(generator);
	}

	/**
	 * Stream async generator.
	 * @param overAllState the over all state
	 * @param config the config
	 * @return the async generator
	 */
	public AsyncGenerator<NodeOutput> streamFromInitialNode(OverAllState overAllState, RunnableConfig config)
			throws GraphRunnerException {
		Objects.requireNonNull(config, "config cannot be null");
		final AsyncNodeGenerator<NodeOutput> generator = new AsyncNodeGenerator<>(overAllState, config);

		return new AsyncGenerator.WithEmbed<>(generator);
	}

	/**
	 * Creates an AsyncGenerator stream of NodeOutput based on the provided inputs.
	 * @param inputs the input map
	 * @return an AsyncGenerator stream of NodeOutput
	 */
	public AsyncGenerator<NodeOutput> stream(Map<String, Object> inputs) throws GraphRunnerException {
		return this.streamFromInitialNode(stateCreate(inputs), RunnableConfig.builder().build());
	}

	/**
	 * Stream async generator.
	 * @return the async generator
	 */
	public AsyncGenerator<NodeOutput> stream() throws GraphRunnerException {
		return this.stream(Map.of(), RunnableConfig.builder().build());
	}

	/**
	 * Invokes the graph execution with the provided inputs and returns the final state.
	 * @param inputs the input map
	 * @param config the invoke configuration
	 * @return an Optional containing the final state if present, otherwise an empty
	 * Optional
	 */
	public Optional<OverAllState> invoke(Map<String, Object> inputs, RunnableConfig config)
			throws GraphRunnerException {
		return stream(inputs, config).stream().reduce((a, b) -> b).map(NodeOutput::state);
	}

	/**
	 * Invoke optional.
	 * @param overAllState the over all state
	 * @param config the config
	 * @return the optional
	 */
	public Optional<OverAllState> invoke(OverAllState overAllState, RunnableConfig config) throws GraphRunnerException {
		return streamFromInitialNode(overAllState, config).stream().reduce((a, b) -> b).map(NodeOutput::state);
	}

	/**
	 * Invokes the graph execution with the provided inputs and returns the final state.
	 * @param inputs the input map
	 * @return an Optional containing the final state if present, otherwise an empty
	 * Optional
	 */
	public Optional<OverAllState> invoke(Map<String, Object> inputs) throws GraphRunnerException {
		return this.invoke(stateCreate(inputs), RunnableConfig.builder().build());
	}

	private OverAllState stateCreate(Map<String, Object> inputs) {
		// Creates a new OverAllState instance based on the presence of an
		// OverAllStateFactory in the stateGraph.
		// If no factory is present, constructs a new state using key strategies from the
		// graph and provided input data.
		// If a factory exists, uses it to create the state and applies the input data.
		return Objects.isNull(stateGraph.getOverAllStateFactory()) ? OverAllStateBuilder.builder()
			.withKeyStrategies(stateGraph.getKeyStrategyFactory().apply())
			.withData(inputs)
			.build() : stateGraph.getOverAllStateFactory().create().input(inputs);
	}

	/**
	 * Experimental API
	 * @param feedback the feedback
	 * @param config the config
	 * @return the optional
	 */
	public Optional<OverAllState> resume(OverAllState.HumanFeedback feedback, RunnableConfig config)
			throws GraphRunnerException {
		StateSnapshot stateSnapshot = this.getState(config);
		OverAllState resumeState = stateCreate(stateSnapshot.state().data());
		resumeState.withResume();
		resumeState.withHumanFeedback(feedback);

		return this.invoke(resumeState, config);
	}

	/**
	 * Creates an AsyncGenerator stream of NodeOutput based on the provided inputs.
	 * @param inputs the input map
	 * @param config the invoke configuration
	 * @return an AsyncGenerator stream of NodeOutput
	 */
	public AsyncGenerator<NodeOutput> streamSnapshots(Map<String, Object> inputs, RunnableConfig config)
			throws GraphRunnerException {
		Objects.requireNonNull(config, "config cannot be null");

		final AsyncNodeGenerator<NodeOutput> generator = new AsyncNodeGenerator<>(stateCreate(inputs),
				config.withStreamMode(StreamMode.SNAPSHOTS));

		return new AsyncGenerator.WithEmbed<>(generator);
	}

	/**
	 * Generates a drawable graph representation of the state graph.
	 * @param type the type of graph representation to generate
	 * @param title the title of the graph
	 * @param printConditionalEdges whether to print conditional edges
	 * @return a diagram code of the state graph
	 */
	public GraphRepresentation getGraph(GraphRepresentation.Type type, String title, boolean printConditionalEdges) {

		String content = type.generator.generate(processedData.nodes(), processedData.edges(), title,
				printConditionalEdges);

		return new GraphRepresentation(type, content);
	}

	/**
	 * Get the last StateSnapshot of the given RunnableConfig.
	 * @param config - the RunnableConfig
	 * @return the last StateSnapshot of the given RunnableConfig if any
	 */
	Optional<StateSnapshot> lastStateOf(RunnableConfig config) {
		return getStateHistory(config).stream().findFirst();
	}

	/**
	 * Generates a drawable graph representation of the state graph.
	 * @param type the type of graph representation to generate
	 * @param title the title of the graph
	 * @return a diagram code of the state graph
	 */
	public GraphRepresentation getGraph(GraphRepresentation.Type type, String title) {

		String content = type.generator.generate(processedData.nodes(), processedData.edges(), title, true);

		return new GraphRepresentation(type, content);
	}

	/**
	 * Generates a drawable graph representation of the state graph with default title.
	 * @param type the type of graph representation to generate
	 * @return a diagram code of the state graph
	 */
	public GraphRepresentation getGraph(GraphRepresentation.Type type) {
		return getGraph(type, "Graph Diagram", true);
	}

	/** The enum Stream mode. */
	public enum StreamMode {

		/** Values stream mode. */
		VALUES,
		/** Snapshots stream mode. */
		SNAPSHOTS

	}

	/**
	 * Async Generator for streaming outputs.
	 *
	 * @param <Output> the type of the output
	 */
	public class AsyncNodeGenerator<Output extends NodeOutput> implements AsyncGenerator<Output> {

		/** The Current state. */
		Map<String, Object> currentState;

		/** The Current node id. */
		String currentNodeId;

		/** The Next node id. */
		String nextNodeId;

		/** The Over all state. */
		OverAllState overAllState;

		/** The Iteration. */
		int iteration = 0;

		/** The Config. */
		RunnableConfig config;

		/** The Resumed from embed. */
		boolean resumedFromEmbed = false;

		/**
		 * Instantiates a new Async node generator.
		 * @param overAllState the over all state
		 * @param config the config
		 */
		protected AsyncNodeGenerator(OverAllState overAllState, RunnableConfig config) throws GraphRunnerException {

			if (overAllState.isResume()) {

				log.trace("RESUME REQUEST");

				BaseCheckpointSaver saver = compileConfig.checkpointSaver()
					.orElseThrow(() -> (new IllegalStateException(
							"inputs cannot be null (ie. resume request) if no checkpoint saver is configured")));
				Checkpoint startCheckpoint = saver.get(config)
					.orElseThrow(() -> (new IllegalStateException("Resume request without a saved checkpoint!")));

				this.currentState = startCheckpoint.getState();

				// Reset checkpoint id
				this.config = config.withCheckPointId(null);
				this.overAllState = overAllState.input(this.currentState);
				this.nextNodeId = startCheckpoint.getNextNodeId();
				this.currentNodeId = null;
				log.trace("RESUME FROM {}", startCheckpoint.getNodeId());
			}
			else {

				log.trace("START");
				Map<String, Object> inputs = overAllState.data();
				boolean verify = overAllState.keyVerify();
				if (!CollectionUtils.isEmpty(inputs) && !verify) {
					throw RunnableErrors.initializationError.exception(Arrays.toString(inputs.keySet().toArray()));
				}
				// patch for backward support of AppendableValue
				this.currentState = getInitialState(inputs, config);
				this.overAllState = overAllState.input(currentState);
				this.nextNodeId = null;
				this.currentNodeId = START;
				this.config = config;
			}
		}

		private Optional<BaseCheckpointSaver.Tag> releaseThread() throws Exception {
			if (compileConfig.releaseThread() && compileConfig.checkpointSaver().isPresent()) {
				return Optional.of(compileConfig.checkpointSaver().get().release(config));
			}
			return Optional.empty();
		}

		/**
		 * Build node output output.
		 * @param nodeId the node id
		 * @return the output
		 */
		@SuppressWarnings("unchecked")
		protected Output buildNodeOutput(String nodeId) {
			return (Output) NodeOutput.of(nodeId, cloneState(currentState));
		}

		/**
		 * Clone state over all state.
		 * @param data the data
		 * @return the over all state
		 */
		OverAllState cloneState(Map<String, Object> data) {
			return new OverAllState(data, keyStrategyMap, overAllState.isResume());
		}

		/**
		 * Build state snapshot output.
		 * @param checkpoint the checkpoint
		 * @return the output
		 */
		@SuppressWarnings("unchecked")
		protected Output buildStateSnapshot(Checkpoint checkpoint) {
			return (Output) StateSnapshot.of(keyStrategyMap, checkpoint, config,
					stateGraph.getStateSerializer().stateFactory());
		}

		/**
		 * Gets embed generator from partial state.
		 * @param partialState the partial state containing generator instances
		 * @return an Optional containing Data with the generator if found, empty
		 * otherwise
		 */
		private Optional<Data<Output>> getEmbedGenerator(Map<String, Object> partialState) {
<<<<<<< HEAD
			// Extract all AsyncGenerator instances
			List<AsyncGenerator<Output>> asyncNodeGenerators = new ArrayList<>();
			var generatorEntries = partialState.entrySet().stream().filter(e -> {
				// Fixed when parallel nodes return asynchronous generating the same key
				Object value = e.getValue();
				if (value instanceof AsyncGenerator) {
					return true;
				}
				if (value instanceof Collection collection) {
					collection.forEach(o -> {
						if (o instanceof AsyncGenerator<?>) {
							asyncNodeGenerators.add((AsyncGenerator<Output>) o);
=======
			return partialState.entrySet()
				.stream()
				.filter(e -> e.getValue() instanceof AsyncGenerator)
				.findFirst()
				.map(generatorEntry -> {
					final var generator = (AsyncGenerator<Output>) generatorEntry.getValue();
					return Data.composeWith(generator.map(n -> {
						n.setSubGraph(true);
						return n;
					}), data -> {
						if (data != null) {

							if (data instanceof Map<?, ?>) {
								// FIX
								// Assume that the whatever used appender channel doesn't
								// accept duplicates
								// FIX : remove generator
								var partialStateWithoutGenerator = partialState.entrySet()
									.stream()
									.filter(e -> !Objects.equals(e.getKey(), generatorEntry.getKey()))
									.collect(Collectors.toMap(Map.Entry::getKey, Map.Entry::getValue));

								var intermediateState = OverAllState.updateState(currentState,
										partialStateWithoutGenerator, keyStrategyMap);

								currentState = OverAllState.updateState(intermediateState, (Map<String, Object>) data,
										keyStrategyMap);

								// update for overallstate
								overAllState.updateState(partialStateWithoutGenerator);
								overAllState.updateState((Map<String, Object>) data);
							}
							else {
								throw new IllegalArgumentException("Embedded generator must return a Map");
							}
>>>>>>> 597e4df4
						}
					});
				}
				return false;
			}).collect(Collectors.toList());

			if (generatorEntries.isEmpty() && asyncNodeGenerators.isEmpty()) {
				return Optional.empty();
			}

			// Log information about found generators
			if (generatorEntries.size() > 1) {
				log.debug("Multiple generators found: {} - keys: {}", generatorEntries.size(),
						generatorEntries.stream().map(Map.Entry::getKey).collect(Collectors.joining(", ")));
			}

			// Create appropriate generator (single or merged)
			AsyncGenerator<Output> generator = AsyncGeneratorUtils.createAppropriateGenerator(generatorEntries,
					asyncNodeGenerators, keyStrategyMap);

			// Create data processing logic for the generator
			return Optional.of(Data.composeWith(generator.map(n -> {
				n.setSubGraph(true);
				return n;
			}), data -> processGeneratorOutput(data, partialState, generatorEntries)));
		}

		/**
		 * Processes output data from generator.
		 * @param data output data from generator
		 * @param partialState partial state
		 * @param generatorEntries generator entries list
		 * @throws Exception if an error occurs during processing
		 */
		@SuppressWarnings("unchecked")
		private void processGeneratorOutput(Object data, Map<String, Object> partialState,
				List<Map.Entry<String, Object>> generatorEntries) throws Exception {
			// Remove all generators
			Map<String, Object> partialStateWithoutGenerators = new HashMap<>();
			for (Map.Entry<String, Object> entry : partialState.entrySet()) {
				if (entry.getValue() instanceof AsyncGenerator) {
					continue; // Skip top-level AsyncGenerator values
				}

				if (entry.getValue() instanceof Collection<?>) {
					Collection<?> collection = (Collection<?>) entry.getValue();
					ArrayList<Object> filteredCollection = new ArrayList<>();

					for (Object item : collection) {
						if (!(item instanceof AsyncGenerator)) {
							filteredCollection.add(item);
						}
					}

					if (!filteredCollection.isEmpty()) {
						partialStateWithoutGenerators.put(entry.getKey(), filteredCollection);
					}
				}
				else {
					// Keep the entry if it's not an AsyncGenerator and not a collection
					// containing it
					partialStateWithoutGenerators.put(entry.getKey(), entry.getValue());
				}
			}

			// Update state with partial state without generators
			var intermediateState = OverAllState.updateState(currentState, partialStateWithoutGenerators,
					keyStrategyMap);
			currentState = intermediateState;
			overAllState.updateState(partialStateWithoutGenerators);

			// If data is not null and is a Map, update state with it
			if (data != null) {
				if (data instanceof Map<?, ?>) {
					currentState = OverAllState.updateState(intermediateState, (Map<String, Object>) data,
							keyStrategyMap);
					overAllState.updateState((Map<String, Object>) data);

					if (log.isDebugEnabled() && generatorEntries.size() > 1) {
						log.debug("Updated state with data keys: {}",
								((Map<String, Object>) data).keySet().stream().collect(Collectors.joining(", ")));
					}
				}
				else {
					throw new IllegalArgumentException("Embedded generator must return a Map");
				}
			}

			// Get next node command
			var nextNodeCommand = nextNodeId(currentNodeId, overAllState, currentState, config);
			nextNodeId = nextNodeCommand.gotoNode();
			currentState = nextNodeCommand.update();
			resumedFromEmbed = true;
		}

		private CompletableFuture<Data<Output>> evaluateAction(AsyncNodeActionWithConfig action,
				OverAllState withState) {

			return action.apply(withState, config).thenApply(updateState -> {
				try {
					if (action instanceof CommandNode.AsyncCommandNodeActionWithConfig) {
						Command command = (Command) updateState.get("command");

						this.currentState = OverAllState.updateState(currentState, command.update(), keyStrategyMap);
						this.overAllState.updateState(command.update());
						nextNodeId = command.gotoNode();
						return Data.of(getNodeOutput());
					}

					Optional<Data<Output>> embed = getEmbedGenerator(updateState);
					if (embed.isPresent()) {
						return embed.get();
					}

					this.currentState = OverAllState.updateState(currentState, updateState, keyStrategyMap);
					this.overAllState.updateState(updateState);
					var nextNodeCommand = nextNodeId(currentNodeId, overAllState, currentState, config);
					nextNodeId = nextNodeCommand.gotoNode();
					this.currentState = nextNodeCommand.update();

					return Data.of(getNodeOutput());
				}
				catch (Exception e) {
					throw new CompletionException(e);
				}
			});
		}

		private Command nextNodeId(String nodeId, OverAllState overAllState, Map<String, Object> state,
				RunnableConfig config) throws Exception {
			EdgeValue route = edges.get(nodeId);

			if (route == null) {
				throw RunnableErrors.missingEdge.exception(nodeId);
			}
			if (route.id() != null) {
				return new Command(route.id(), state);
			}
			if (route.value() != null) {
				var command = route.value().action().apply(overAllState, config).get();

				var newRoute = command.gotoNode();

				String result = route.value().mappings().get(newRoute);
				if (result == null) {
					throw RunnableErrors.missingNodeInEdgeMapping.exception(nodeId, newRoute);
				}

				var currentState = OverAllState.updateState(state, command.update(), keyStrategyMap);

				overAllState.updateState(command.update());

				return new Command(result, currentState);
			}
			throw RunnableErrors.executionError.exception(format("invalid edge value for nodeId: [%s] !", nodeId));
		}

		/** evaluate Action without nested support */
		private CompletableFuture<Output> evaluateActionWithoutNested(AsyncNodeAction action, OverAllState withState) {

			return action.apply(withState).thenApply(partialState -> {
				try {
					currentState = OverAllState.updateState(currentState, partialState, keyStrategyMap);

					var nextNodeCommand = nextNodeId(currentNodeId, overAllState, currentState, config);
					nextNodeId = nextNodeCommand.gotoNode();
					currentState = nextNodeCommand.update();

					Optional<Checkpoint> cp = addCheckpoint(config, currentNodeId, currentState, nextNodeId);
					return (cp.isPresent() && config.streamMode() == StreamMode.SNAPSHOTS)
							? buildStateSnapshot(cp.get()) : buildNodeOutput(currentNodeId);

				}
				catch (Exception e) {
					throw new CompletionException(e);
				}
			});
		}

		private CompletableFuture<Output> getNodeOutput() throws Exception {
			Optional<Checkpoint> cp = addCheckpoint(config, currentNodeId, currentState, nextNodeId);
			return completedFuture((cp.isPresent() && config.streamMode() == StreamMode.SNAPSHOTS)
					? buildStateSnapshot(cp.get()) : buildNodeOutput(currentNodeId));
		}

		@Override
		public Data<Output> next() {
			try {
				// GUARD: CHECK MAX ITERATION REACHED
				if (++iteration > maxIterations) {
					// log.warn( "Maximum number of iterations ({}) reached!",
					// maxIterations);
					return Data.error(new IllegalStateException(
							format("Maximum number of iterations (%d) reached!", maxIterations)));
				}

				// GUARD: CHECK IF IT IS END
				if (nextNodeId == null && currentNodeId == null) {
					return releaseThread().map(Data::<Output>done).orElseGet(() -> Data.done(currentState));
				}

				// IS IT A RESUME FROM EMBED ?
				if (resumedFromEmbed) {
					final CompletableFuture<Output> future = getNodeOutput();
					resumedFromEmbed = false;
					return Data.of(future);
				}

				if (START.equals(currentNodeId)) {
					doListeners(START, null);
					var nextNodeCommand = getEntryPoint(currentState, config);
					nextNodeId = nextNodeCommand.gotoNode();
					currentState = nextNodeCommand.update();

					var cp = addCheckpoint(config, START, currentState, nextNodeId);

					var output = (cp.isPresent() && config.streamMode() == StreamMode.SNAPSHOTS)
							? buildStateSnapshot(cp.get()) : buildNodeOutput(currentNodeId);

					currentNodeId = nextNodeId;

					return Data.of(output);
				}

				if (END.equals(nextNodeId)) {
					nextNodeId = null;
					currentNodeId = null;
					doListeners(END, null);
					return Data.of(buildNodeOutput(END));
				}

				// check on previous node
				if (shouldInterruptAfter(currentNodeId, nextNodeId)) {
					return Data.done(currentNodeId);
				}

				if (shouldInterruptBefore(nextNodeId, currentNodeId)) {
					return Data.done(currentNodeId);
				}

				currentNodeId = nextNodeId;

				var action = nodes.get(currentNodeId);

				if (action == null)
					throw RunnableErrors.missingNode.exception(currentNodeId);

				return evaluateAction(action, this.overAllState).get();
			}
			catch (Exception e) {
				doListeners(ERROR, e);
				log.error(e.getMessage(), e);
				return Data.error(e);
			}
		}

		private void doListeners(String scene, Exception e) {
			Deque<GraphLifecycleListener> listeners = new LinkedBlockingDeque<>(compileConfig.lifecycleListeners());

			processListenersLIFO(listeners, scene, e);
		}

		private void processListenersLIFO(Deque<GraphLifecycleListener> listeners, String scene, Exception e) {
			if (listeners.isEmpty()) {
				return;
			}

			GraphLifecycleListener listener = listeners.pollLast();

			try {
				if (START.equals(scene)) {
					listener.onStart(START, this.currentState);
				}
				else if (END.equals(scene)) {
					listener.onComplete(END, this.currentState);
				}
				else if (ERROR.equals(scene)) {
					listener.onError(this.currentNodeId, this.currentState, e);
				}

				processListenersLIFO(listeners, scene, e);
			}
			catch (Exception ex) {
				log.debug("Error occurred during listener processing: {}", ex.getMessage());
			}
		}

	}

}

/** The type Processed nodes edges and config. */
record ProcessedNodesEdgesAndConfig(StateGraph.Nodes nodes, StateGraph.Edges edges, Set<String> interruptsBefore,
		Set<String> interruptsAfter) {

	/**
	 * Instantiates a new Processed nodes edges and config.
	 * @param stateGraph the state graph
	 * @param config the config
	 */
	ProcessedNodesEdgesAndConfig(StateGraph stateGraph, CompileConfig config) {
		this(stateGraph.nodes, stateGraph.edges, config.interruptsBefore(), config.interruptsAfter());
	}

	/**
	 * Process processed nodes edges and config.
	 * @param stateGraph the state graph
	 * @param config the config
	 * @return the processed nodes edges and config
	 * @throws GraphStateException the graph state exception
	 */
	static ProcessedNodesEdgesAndConfig process(StateGraph stateGraph, CompileConfig config)
			throws GraphStateException {

		var subgraphNodes = stateGraph.nodes.onlySubStateGraphNodes();

		if (subgraphNodes.isEmpty()) {
			return new ProcessedNodesEdgesAndConfig(stateGraph, config);
		}

		var interruptsBefore = config.interruptsBefore();
		var interruptsAfter = config.interruptsAfter();
		var nodes = new StateGraph.Nodes(stateGraph.nodes.exceptSubStateGraphNodes());
		var edges = new StateGraph.Edges(stateGraph.edges.elements);

		for (var subgraphNode : subgraphNodes) {

			var sgWorkflow = subgraphNode.subGraph();

			//
			// Process START Node
			//
			var sgEdgeStart = sgWorkflow.edges.edgeBySourceId(START).orElseThrow();

			if (sgEdgeStart.isParallel()) {
				throw new GraphStateException("subgraph not support start with parallel branches yet!");
			}

			var sgEdgeStartTarget = sgEdgeStart.target();

			if (sgEdgeStartTarget.id() == null) {
				throw new GraphStateException(format("the target for node '%s' is null!", subgraphNode.id()));
			}

			var sgEdgeStartRealTargetId = subgraphNode.formatId(sgEdgeStartTarget.id());

			// Process Interruption (Before) Subgraph(s)
			interruptsBefore = interruptsBefore.stream()
				.map(interrupt -> Objects.equals(subgraphNode.id(), interrupt) ? sgEdgeStartRealTargetId : interrupt)
				.collect(Collectors.toUnmodifiableSet());

			var edgesWithSubgraphTargetId = edges.edgesByTargetId(subgraphNode.id());

			if (edgesWithSubgraphTargetId.isEmpty()) {
				throw new GraphStateException(
						format("the node '%s' is not present as target in graph!", subgraphNode.id()));
			}

			for (var edgeWithSubgraphTargetId : edgesWithSubgraphTargetId) {

				var newEdge = edgeWithSubgraphTargetId.withSourceAndTargetIdsUpdated(subgraphNode, Function.identity(),
						id -> new EdgeValue((Objects.equals(id, subgraphNode.id())
								? subgraphNode.formatId(sgEdgeStartTarget.id()) : id)));
				edges.elements.remove(edgeWithSubgraphTargetId);
				edges.elements.add(newEdge);
			}
			//
			// Process END Nodes
			//
			var sgEdgesEnd = sgWorkflow.edges.edgesByTargetId(END);

			var edgeWithSubgraphSourceId = edges.edgeBySourceId(subgraphNode.id()).orElseThrow();

			if (edgeWithSubgraphSourceId.isParallel()) {
				throw new GraphStateException("subgraph not support routes to parallel branches yet!");
			}

			// Process Interruption (After) Subgraph(s)
			if (interruptsAfter.contains(subgraphNode.id())) {

				var exceptionMessage = (edgeWithSubgraphSourceId.target()
					.id() == null) ? "'interruption after' on subgraph is not supported yet!" : format(
							"'interruption after' on subgraph is not supported yet! consider to use 'interruption before' node: '%s'",
							edgeWithSubgraphSourceId.target().id());
				throw new GraphStateException(exceptionMessage);
			}

			sgEdgesEnd.stream()
				.map(e -> e.withSourceAndTargetIdsUpdated(subgraphNode, subgraphNode::formatId,
						id -> (Objects.equals(id, END) ? edgeWithSubgraphSourceId.target()
								: new EdgeValue(subgraphNode.formatId(id)))))
				.forEach(edges.elements::add);
			edges.elements.remove(edgeWithSubgraphSourceId);

			//
			// Process edges
			//
			sgWorkflow.edges.elements.stream()
				.filter(e -> !Objects.equals(e.sourceId(), START))
				.filter(e -> !e.anyMatchByTargetId(END))
				.map(e -> e.withSourceAndTargetIdsUpdated(subgraphNode, subgraphNode::formatId,
						id -> new EdgeValue(subgraphNode.formatId(id))))
				.forEach(edges.elements::add);

			//
			// Process nodes
			//
			sgWorkflow.nodes.elements.stream().map(n -> {
				if (n instanceof CommandNode commandNode) {
					Map<String, String> mappings = commandNode.getMappings();
					HashMap<String, String> newMappings = new HashMap<>();
					mappings.forEach((key, value) -> {
						newMappings.put(key, subgraphNode.formatId(value));
					});
					return new CommandNode(subgraphNode.formatId(n.id()),
							AsyncCommandAction.node_async((state, config1) -> {
								Command command = commandNode.getAction().apply(state, config1).join();
								String NewGoToNode = subgraphNode.formatId(command.gotoNode());
								return new Command(NewGoToNode, command.update());
							}), newMappings);
				}
				return n.withIdUpdated(subgraphNode::formatId);
			}).forEach(nodes.elements::add);
		}

		return new ProcessedNodesEdgesAndConfig(nodes, edges, interruptsBefore, interruptsAfter);
	}
}<|MERGE_RESOLUTION|>--- conflicted
+++ resolved
@@ -15,19 +15,10 @@
  */
 package com.alibaba.cloud.ai.graph;
 
-<<<<<<< HEAD
 import com.alibaba.cloud.ai.graph.action.AsyncNodeAction;
 import com.alibaba.cloud.ai.graph.action.AsyncNodeActionWithConfig;
 import com.alibaba.cloud.ai.graph.action.Command;
 import com.alibaba.cloud.ai.graph.async.AsyncGenerator;
-=======
-import static com.alibaba.cloud.ai.graph.StateGraph.*;
-import static java.lang.String.format;
-import static java.util.concurrent.CompletableFuture.completedFuture;
-import static java.util.stream.Collectors.toList;
-
-import com.alibaba.cloud.ai.graph.action.*;
->>>>>>> 597e4df4
 import com.alibaba.cloud.ai.graph.checkpoint.BaseCheckpointSaver;
 import com.alibaba.cloud.ai.graph.checkpoint.Checkpoint;
 import com.alibaba.cloud.ai.graph.exception.Errors;
@@ -36,17 +27,13 @@
 import com.alibaba.cloud.ai.graph.exception.RunnableErrors;
 import com.alibaba.cloud.ai.graph.internal.edge.Edge;
 import com.alibaba.cloud.ai.graph.internal.edge.EdgeValue;
-import com.alibaba.cloud.ai.graph.internal.node.CommandNode;
 import com.alibaba.cloud.ai.graph.internal.node.ParallelNode;
 import com.alibaba.cloud.ai.graph.state.StateSnapshot;
-<<<<<<< HEAD
 import com.alibaba.cloud.ai.graph.streaming.AsyncGeneratorUtils;
 import org.slf4j.Logger;
 import org.slf4j.LoggerFactory;
 import org.springframework.util.CollectionUtils;
 
-=======
->>>>>>> 597e4df4
 import java.io.IOException;
 import java.util.ArrayList;
 import java.util.Arrays;
@@ -66,12 +53,7 @@
 import java.util.function.Supplier;
 import java.util.stream.Collectors;
 import java.util.stream.Stream;
-import org.bsc.async.AsyncGenerator;
-import org.slf4j.Logger;
-import org.slf4j.LoggerFactory;
-import org.springframework.util.CollectionUtils;
-
-<<<<<<< HEAD
+
 import static com.alibaba.cloud.ai.graph.StateGraph.END;
 import static com.alibaba.cloud.ai.graph.StateGraph.ERROR;
 import static com.alibaba.cloud.ai.graph.StateGraph.START;
@@ -82,30 +64,51 @@
 /**
  * The type Compiled graph.
  */
-=======
-/** The type Compiled graph. */
->>>>>>> 597e4df4
 public class CompiledGraph {
 
 	private static final Logger log = LoggerFactory.getLogger(CompiledGraph.class);
 
-	/** The State graph. */
+	/**
+	 * The enum Stream mode.
+	 */
+	public enum StreamMode {
+
+		/**
+		 * Values stream mode.
+		 */
+		VALUES,
+		/**
+		 * Snapshots stream mode.
+		 */
+		SNAPSHOTS
+
+	}
+
+	/**
+	 * The State graph.
+	 */
 	public final StateGraph stateGraph;
 
-	/** The Compile config. */
+	private final Map<String, KeyStrategy> keyStrategyMap;
+
+	/**
+	 * The Nodes.
+	 */
+	final Map<String, AsyncNodeActionWithConfig> nodes = new LinkedHashMap<>();
+
+	/**
+	 * The Edges.
+	 */
+	final Map<String, EdgeValue> edges = new LinkedHashMap<>();
+
+	private final ProcessedNodesEdgesAndConfig processedData;
+
+	private int maxIterations = 25;
+
+	/**
+	 * The Compile config.
+	 */
 	public final CompileConfig compileConfig;
-
-	/** The Nodes. */
-	final Map<String, AsyncNodeActionWithConfig> nodes = new LinkedHashMap<>();
-
-	/** The Edges. */
-	final Map<String, EdgeValue> edges = new LinkedHashMap<>();
-
-	private final Map<String, KeyStrategy> keyStrategyMap;
-
-	private final ProcessedNodesEdgesAndConfig processedData;
-
-	private int maxIterations = 25;
 
 	/**
 	 * Constructs a CompiledGraph with the given StateGraph.
@@ -191,7 +194,9 @@
 				edges.put(e.sourceId(), new EdgeValue(parallelNode.id()));
 
 				edges.put(parallelNode.id(), new EdgeValue(parallelNodeTargets.iterator().next()));
-			}
+
+			}
+
 		}
 	}
 
@@ -229,6 +234,7 @@
 
 		return saver.get(config)
 			.map(checkpoint -> StateSnapshot.of(keyStrategyMap, checkpoint, config, stateGraph.getStateFactory()));
+
 	}
 
 	/**
@@ -258,6 +264,7 @@
 
 			nextNodeId = nextNodeCommand.gotoNode();
 			branchCheckpoint = branchCheckpoint.updateState(nextNodeCommand.update(), keyStrategyMap);
+
 		}
 		// update checkpoint in saver
 		RunnableConfig newConfig = saver.put(config, branchCheckpoint);
@@ -325,6 +332,7 @@
 	 */
 	private Command nextNodeId(String nodeId, Map<String, Object> state, RunnableConfig config) throws Exception {
 		return nextNodeId(edges.get(nodeId), state, nodeId, config);
+
 	}
 
 	private Command getEntryPoint(Map<String, Object> state, RunnableConfig config) throws Exception {
@@ -354,6 +362,7 @@
 			return Optional.of(cp);
 		}
 		return Optional.empty();
+
 	}
 
 	/**
@@ -546,16 +555,6 @@
 		return getGraph(type, "Graph Diagram", true);
 	}
 
-	/** The enum Stream mode. */
-	public enum StreamMode {
-
-		/** Values stream mode. */
-		VALUES,
-		/** Snapshots stream mode. */
-		SNAPSHOTS
-
-	}
-
 	/**
 	 * Async Generator for streaming outputs.
 	 *
@@ -563,25 +562,39 @@
 	 */
 	public class AsyncNodeGenerator<Output extends NodeOutput> implements AsyncGenerator<Output> {
 
-		/** The Current state. */
+		/**
+		 * The Current state.
+		 */
 		Map<String, Object> currentState;
 
-		/** The Current node id. */
+		/**
+		 * The Current node id.
+		 */
 		String currentNodeId;
 
-		/** The Next node id. */
+		/**
+		 * The Next node id.
+		 */
 		String nextNodeId;
 
-		/** The Over all state. */
+		/**
+		 * The Over all state.
+		 */
 		OverAllState overAllState;
 
-		/** The Iteration. */
+		/**
+		 * The Iteration.
+		 */
 		int iteration = 0;
 
-		/** The Config. */
+		/**
+		 * The Config.
+		 */
 		RunnableConfig config;
 
-		/** The Resumed from embed. */
+		/**
+		 * The Resumed from embed.
+		 */
 		boolean resumedFromEmbed = false;
 
 		/**
@@ -671,7 +684,6 @@
 		 * otherwise
 		 */
 		private Optional<Data<Output>> getEmbedGenerator(Map<String, Object> partialState) {
-<<<<<<< HEAD
 			// Extract all AsyncGenerator instances
 			List<AsyncGenerator<Output>> asyncNodeGenerators = new ArrayList<>();
 			var generatorEntries = partialState.entrySet().stream().filter(e -> {
@@ -684,43 +696,6 @@
 					collection.forEach(o -> {
 						if (o instanceof AsyncGenerator<?>) {
 							asyncNodeGenerators.add((AsyncGenerator<Output>) o);
-=======
-			return partialState.entrySet()
-				.stream()
-				.filter(e -> e.getValue() instanceof AsyncGenerator)
-				.findFirst()
-				.map(generatorEntry -> {
-					final var generator = (AsyncGenerator<Output>) generatorEntry.getValue();
-					return Data.composeWith(generator.map(n -> {
-						n.setSubGraph(true);
-						return n;
-					}), data -> {
-						if (data != null) {
-
-							if (data instanceof Map<?, ?>) {
-								// FIX
-								// Assume that the whatever used appender channel doesn't
-								// accept duplicates
-								// FIX : remove generator
-								var partialStateWithoutGenerator = partialState.entrySet()
-									.stream()
-									.filter(e -> !Objects.equals(e.getKey(), generatorEntry.getKey()))
-									.collect(Collectors.toMap(Map.Entry::getKey, Map.Entry::getValue));
-
-								var intermediateState = OverAllState.updateState(currentState,
-										partialStateWithoutGenerator, keyStrategyMap);
-
-								currentState = OverAllState.updateState(intermediateState, (Map<String, Object>) data,
-										keyStrategyMap);
-
-								// update for overallstate
-								overAllState.updateState(partialStateWithoutGenerator);
-								overAllState.updateState((Map<String, Object>) data);
-							}
-							else {
-								throw new IllegalArgumentException("Embedded generator must return a Map");
-							}
->>>>>>> 597e4df4
 						}
 					});
 				}
