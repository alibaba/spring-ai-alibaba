/*
 * Copyright 2024-2025 the original author or authors.
 *
 * Licensed under the Apache License, Version 2.0 (the "License");
 * you may not use this file except in compliance with the License.
 * You may obtain a copy of the License at
 *
 *      https://www.apache.org/licenses/LICENSE-2.0
 *
 * Unless required by applicable law or agreed to in writing, software
 * distributed under the License is distributed on an "AS IS" BASIS,
 * WITHOUT WARRANTIES OR CONDITIONS OF ANY KIND, either express or implied.
 * See the License for the specific language governing permissions and
 * limitations under the License.
 */
package com.alibaba.cloud.ai.graph;

import com.alibaba.cloud.ai.graph.action.AsyncCommandAction;
import com.alibaba.cloud.ai.graph.action.AsyncEdgeAction;
import com.alibaba.cloud.ai.graph.action.AsyncNodeAction;
import com.alibaba.cloud.ai.graph.action.AsyncNodeActionWithConfig;
import com.alibaba.cloud.ai.graph.checkpoint.config.SaverConfig;
import com.alibaba.cloud.ai.graph.checkpoint.constant.SaverConstant;
import com.alibaba.cloud.ai.graph.checkpoint.savers.MemorySaver;
import com.alibaba.cloud.ai.graph.exception.Errors;
import com.alibaba.cloud.ai.graph.exception.GraphStateException;
import com.alibaba.cloud.ai.graph.internal.edge.Edge;
import com.alibaba.cloud.ai.graph.internal.edge.EdgeCondition;
import com.alibaba.cloud.ai.graph.internal.edge.EdgeValue;
import com.alibaba.cloud.ai.graph.internal.node.CommandNode;
import com.alibaba.cloud.ai.graph.internal.node.Node;
import com.alibaba.cloud.ai.graph.internal.node.SubCompiledGraphNode;
import com.alibaba.cloud.ai.graph.internal.node.SubStateGraphNode;
import com.alibaba.cloud.ai.graph.serializer.StateSerializer;
import com.alibaba.cloud.ai.graph.serializer.plain_text.PlainTextStateSerializer;
import com.alibaba.cloud.ai.graph.serializer.plain_text.jackson.JacksonStateSerializer;
import com.alibaba.cloud.ai.graph.state.AgentStateFactory;
import com.fasterxml.jackson.databind.ObjectMapper;
<<<<<<< HEAD

import java.util.ArrayList;
import java.util.Collection;
import java.util.HashMap;
=======
import com.google.gson.Gson;
import com.google.gson.GsonBuilder;
import com.google.gson.JsonDeserializer;
import java.util.ArrayList;
import java.util.Collection;
import java.util.LinkedHashSet;
>>>>>>> 597e4df4
import java.util.LinkedList;
import java.util.List;
import java.util.Map;
import java.util.Objects;
import java.util.Optional;
import java.util.Set;
<<<<<<< HEAD
import java.util.LinkedHashSet;

/**
 * Represents a state graph with nodes and edges.
 */
public class StateGraph {

	/**
	 * Constant representing the END of the graph.
	 */
=======

/** Represents a state graph with nodes and edges. */
public class StateGraph {

	/** Constant representing the END of the graph. */
>>>>>>> 597e4df4
	public static final String END = "__END__";

	/** Constant representing the START of the graph. */
	public static final String START = "__START__";

	/** Constant representing the ERROR of the graph. */
	public static final String ERROR = "__ERROR__";

	/** Collection of nodes in the graph. */
	final Nodes nodes = new Nodes();

	/** Collection of edges in the graph. */
	final Edges edges = new Edges();

	/** Serializer for the state. */
	private final PlainTextStateSerializer stateSerializer;

	/** Factory for creating overall state instances. */
	private OverAllStateFactory overAllStateFactory;

	/** Factory for providing key strategies. */
	private KeyStrategyFactory keyStrategyFactory;

	/** Name of the graph. */
	private String name;

	/**
<<<<<<< HEAD
	 * Serializer for the state.
	 */
	private final PlainTextStateSerializer stateSerializer;

	/**
	 * Jackson-based serializer for state.
	 */
	static class JacksonSerializer extends JacksonStateSerializer {

		/**
		 * Instantiates a new Jackson serializer.
		 */
		public JacksonSerializer() {
			super(OverAllState::new);
		}

		/**
		 * Gets object mapper.
		 * @return the object mapper
		 */
		ObjectMapper getObjectMapper() {
			return objectMapper;
		}

	}

	/**
=======
>>>>>>> 597e4df4
	 * Constructs a StateGraph with the specified name, key strategy factory, and state
	 * serializer.
	 * @param name the name of the graph
	 * @param keyStrategyFactory the factory for providing key strategies
	 * @param stateSerializer the plain text state serializer to use
	 */
	public StateGraph(String name, KeyStrategyFactory keyStrategyFactory, PlainTextStateSerializer stateSerializer) {
		this.name = name;
		this.keyStrategyFactory = keyStrategyFactory;
		this.stateSerializer = stateSerializer;
	}

	/**
	 * Constructs a StateGraph with the given key strategy factory and name.
	 * @param keyStrategyFactory the factory for providing key strategies
	 * @param name the name of the graph
	 */
	public StateGraph(String name, KeyStrategyFactory keyStrategyFactory) {
		this.keyStrategyFactory = keyStrategyFactory;
		this.name = name;
		this.stateSerializer = new JacksonSerializer();
	}

	/**
	 * Constructs a StateGraph with the provided key strategy factory.
	 * @param keyStrategyFactory the factory for providing key strategies
	 */
	public StateGraph(KeyStrategyFactory keyStrategyFactory) {
		this.keyStrategyFactory = keyStrategyFactory;
		this.stateSerializer = new JacksonSerializer();
	}

	/**
	 * Deprecated constructor that initializes a StateGraph with the specified name,
	 * overall state factory, and state serializer.
	 * @param name the name of the graph
	 * @param overAllStateFactory the factory for creating overall state instances
	 * @param plainTextStateSerializer the plain text state serializer to use
	 */
	@Deprecated
	public StateGraph(String name, OverAllStateFactory overAllStateFactory,
			PlainTextStateSerializer plainTextStateSerializer) {
		this.name = name;
		this.overAllStateFactory = overAllStateFactory;
		this.stateSerializer = plainTextStateSerializer;
	}

	/**
	 * Deprecated constructor that initializes a StateGraph with the specified name and
	 * overall state factory.
	 * @param name the name of the graph
	 * @param overAllStateFactory the factory for creating overall state instances
	 */
	@Deprecated
	public StateGraph(String name, OverAllStateFactory overAllStateFactory) {
		this.name = name;
		this.overAllStateFactory = overAllStateFactory;
		this.stateSerializer = new JacksonSerializer();
	}

	/**
	 * Deprecated constructor that initializes a StateGraph with the provided overall
	 * state factory.
	 * @param overAllStateFactory the factory for creating overall state instances
	 */
	@Deprecated
	public StateGraph(OverAllStateFactory overAllStateFactory) {
		this.overAllStateFactory = overAllStateFactory;
		this.stateSerializer = new JacksonSerializer();
	}

	/**
	 * Deprecated constructor that initializes a StateGraph with the provided overall
	 * state factory and state serializer.
	 * @param overAllStateFactory the factory for creating overall state instances
	 * @param plainTextStateSerializer the plain text state serializer to use
	 */
	@Deprecated
	public StateGraph(OverAllStateFactory overAllStateFactory, PlainTextStateSerializer plainTextStateSerializer) {
		this.overAllStateFactory = overAllStateFactory;
		this.stateSerializer = plainTextStateSerializer;
	}

	/**
	 * Default constructor that initializes a StateGraph with a Gson-based state
	 * serializer.
	 */
	public StateGraph() {
<<<<<<< HEAD
		this.stateSerializer = new JacksonSerializer();
		this.keyStrategyFactory = HashMap::new;
=======
		this.stateSerializer = new GsonSerializer();
>>>>>>> 597e4df4
	}

	/**
	 * Gets the name of the graph.
	 * @return the name
	 */
	public String getName() {
		return name;
	}

	/**
	 * Gets the state serializer used by this graph.
	 * @return the state serializer
	 */
	public StateSerializer<OverAllState> getStateSerializer() {
		return stateSerializer;
	}

	/**
	 * Gets the state factory associated with this graph's state serializer.
	 * @return the state factory
	 */
	public final AgentStateFactory<OverAllState> getStateFactory() {
		return stateSerializer.stateFactory();
	}

	/**
	 * Gets the overall state factory.
	 * @return the overall state factory
	 */
	@Deprecated
	public final OverAllStateFactory getOverAllStateFactory() {
		return overAllStateFactory;
	}

	/**
	 * Gets the key strategy factory.
	 * @return the key strategy factory
	 */
	public final KeyStrategyFactory getKeyStrategyFactory() {
		return keyStrategyFactory;
	}

	/**
	 * Adds a node to the graph.
	 * @param id the identifier of the node
	 * @param action the asynchronous node action to be performed by the node
	 * @return this state graph instance
	 * @throws GraphStateException if the node identifier is invalid or the node already
	 * exists
	 */
	public StateGraph addNode(String id, AsyncNodeAction action) throws GraphStateException {
		return addNode(id, AsyncNodeActionWithConfig.of(action));
	}

	/**
	 * Adds a node to the graph with the specified action and configuration.
	 * @param id the identifier of the node
	 * @param actionWithConfig the action to be performed by the node
	 * @return this state graph instance
	 * @throws GraphStateException if the node identifier is invalid or the node already
	 * exists
	 */
	public StateGraph addNode(String id, AsyncNodeActionWithConfig actionWithConfig) throws GraphStateException {
		Node node = new Node(id, (config) -> actionWithConfig);
		return addNode(id, node);
	}

	/**
	 * Adds a node to the graph with the specified identifier and node instance.
	 * @param id the identifier of the node
	 * @param node the node to be added
	 * @return this state graph instance
	 * @throws GraphStateException if the node identifier is invalid or the node already
	 * exists
	 */
	public StateGraph addNode(String id, Node node) throws GraphStateException {
		if (Objects.equals(node.id(), END)) {
			throw Errors.invalidNodeIdentifier.exception(END);
		}
		if (!Objects.equals(node.id(), id)) {
			throw Errors.invalidNodeIdentifier.exception(node.id(), id);
		}

		if (nodes.elements.contains(node)) {
			throw Errors.duplicateNodeError.exception(id);
		}

		nodes.elements.add(node);
		return this;
	}

	/**
	 * Adds a subgraph to the state graph by creating a node with the specified
	 * identifier. This implies that the subgraph shares the same state with the parent
	 * graph.
	 * @param id the identifier of the node representing the subgraph
	 * @param subGraph the compiled subgraph to be added
	 * @return this state graph instance
	 * @throws GraphStateException if the node identifier is invalid or the node already
	 * exists
	 */
	public StateGraph addNode(String id, CompiledGraph subGraph) throws GraphStateException {
		if (Objects.equals(id, END)) {
			throw Errors.invalidNodeIdentifier.exception(END);
		}

		var node = new SubCompiledGraphNode(id, subGraph);

		if (nodes.elements.contains(node)) {
			throw Errors.duplicateNodeError.exception(id);
		}

		nodes.elements.add(node);
		return this;
	}

	/**
	 * Adds a subgraph to the state graph by creating a node with the specified
	 * identifier. This implies that the subgraph will share the same state with the
	 * parent graph and will be compiled when the parent is compiled.
	 * @param id the identifier of the node representing the subgraph
	 * @param subGraph the subgraph to be added; it will be compiled during compilation of
	 * the parent
	 * @return this state graph instance
	 * @throws GraphStateException if the node identifier is invalid or the node already
	 * exists
	 */
	public StateGraph addNode(String id, StateGraph subGraph) throws GraphStateException {
		if (Objects.equals(id, END)) {
			throw Errors.invalidNodeIdentifier.exception(END);
		}

		subGraph.validateGraph();

		var node = new SubStateGraphNode(id, subGraph);

		if (nodes.elements.contains(node)) {
			throw Errors.duplicateNodeError.exception(id);
		}

		nodes.elements.add(node);
		return this;
	}

	/**
	 * Adds an edge to the graph between the specified source and target nodes.
	 * @param sourceId the identifier of the source node
	 * @param targetId the identifier of the target node
	 * @return this state graph instance
	 * @throws GraphStateException if the edge identifier is invalid or the edge already
	 * exists
	 */
	public StateGraph addEdge(String sourceId, String targetId) throws GraphStateException {
		if (Objects.equals(sourceId, END)) {
			throw Errors.invalidEdgeIdentifier.exception(END);
		}

		var newEdge = new Edge(sourceId, new EdgeValue(targetId));

		int index = edges.elements.indexOf(newEdge);
		if (index >= 0) {
			var newTargets = new ArrayList<>(edges.elements.get(index).targets());
			newTargets.add(newEdge.target());
			edges.elements.set(index, new Edge(sourceId, newTargets));
		}
		else {
			edges.elements.add(newEdge);
		}

		return this;
	}

	/**
	 * Adds conditional edges to the graph based on the provided condition and mappings.
	 * @param sourceId the identifier of the source node
	 * @param condition the command action used to determine the target node
	 * @param mappings the mappings of conditions to target nodes
	 * @return this state graph instance
	 * @throws GraphStateException if the edge identifier is invalid, the mappings are
	 * empty, or the edge already exists
	 */
	public StateGraph addConditionalEdges(String sourceId, AsyncCommandAction condition, Map<String, String> mappings)
			throws GraphStateException {
		if (Objects.equals(sourceId, END)) {
			throw Errors.invalidEdgeIdentifier.exception(END);
		}
		if (mappings == null || mappings.isEmpty()) {
			throw Errors.edgeMappingIsEmpty.exception(sourceId);
		}

		var newEdge = new Edge(sourceId, new EdgeValue(new EdgeCondition(condition, mappings)));

		if (edges.elements.contains(newEdge)) {
			throw Errors.duplicateConditionalEdgeError.exception(sourceId);
		}
		else {
			edges.elements.add(newEdge);
		}
		return this;
	}

	/**
	 * Adds conditional edges to the graph based on the provided edge action condition and
	 * mappings.
	 * @param sourceId the identifier of the source node
	 * @param condition the edge action used to determine the target node
	 * @param mappings the mappings of conditions to target nodes
	 * @return this state graph instance
	 * @throws GraphStateException if the edge identifier is invalid, the mappings are
	 * empty, or the edge already exists
	 */
	public StateGraph addConditionalEdges(String sourceId, AsyncEdgeAction condition, Map<String, String> mappings)
			throws GraphStateException {
		return addConditionalEdges(sourceId, AsyncCommandAction.of(condition), mappings);
	}

	/**
	 * Validates the structure of the graph ensuring all connections are valid.
	 * @throws GraphStateException if there are errors related to the graph state
	 */
	void validateGraph() throws GraphStateException {
		var edgeStart = edges.edgeBySourceId(START).orElseThrow(Errors.missingEntryPoint::exception);
		edgeStart.validate(nodes);

		validateNode(nodes);

		for (Edge edge : edges.elements) {
			edge.validate(nodes);
		}
	}

	private void validateNode(Nodes nodes) throws GraphStateException {
		List<CommandNode> commandNodeList = nodes.elements.stream().filter(node -> {
			return node instanceof CommandNode commandNode;
		}).map(node -> (CommandNode) node).toList();
		for (CommandNode commandNode : commandNodeList) {
			for (String key : commandNode.getMappings().keySet()) {
				if (!nodes.anyMatchById(key)) {
					throw Errors.missingNodeInEdgeMapping.exception(commandNode.id(), key);
				}
			}
		}
	}

	/**
	 * Compiles the state graph into a compiled graph using the provided configuration.
	 * @param config the compile configuration
	 * @return a compiled graph
	 * @throws GraphStateException if there are errors related to the graph state
	 */
	public CompiledGraph compile(CompileConfig config) throws GraphStateException {
		Objects.requireNonNull(config, "config cannot be null");

		validateGraph();

		return new CompiledGraph(this, config);
	}

	/**
	 * Compiles the state graph into a compiled graph using a default configuration with
	 * memory saver.
	 * @return a compiled graph
	 * @throws GraphStateException if there are errors related to the graph state
	 */
	public CompiledGraph compile() throws GraphStateException {
		SaverConfig saverConfig = SaverConfig.builder().register(SaverConstant.MEMORY, new MemorySaver()).build();
		return compile(CompileConfig.builder().saverConfig(saverConfig).build());
	}

	/**
	 * Generates a drawable graph representation of the state graph.
	 * @param type the type of graph representation to generate
	 * @param title the title of the graph
	 * @param printConditionalEdges whether to include conditional edges in the output
	 * @return a diagram code of the state graph
	 */
	public GraphRepresentation getGraph(GraphRepresentation.Type type, String title, boolean printConditionalEdges) {
		String content = type.generator.generate(nodes, edges, title, printConditionalEdges);

		return new GraphRepresentation(type, content);
	}

	/**
	 * Generates a drawable graph representation of the state graph with conditional edges
	 * included.
	 * @param type the type of graph representation to generate
	 * @param title the title of the graph
	 * @return a diagram code of the state graph
	 */
	public GraphRepresentation getGraph(GraphRepresentation.Type type, String title) {
		String content = type.generator.generate(nodes, edges, title, true);

		return new GraphRepresentation(type, content);
	}

	/**
	 * Generates a drawable graph representation of the state graph using the graph's name
	 * as title.
	 * @param type the type of graph representation to generate
	 * @return a diagram code of the state graph
	 */
	public GraphRepresentation getGraph(GraphRepresentation.Type type) {
		String content = type.generator.generate(nodes, edges, name, true);

		return new GraphRepresentation(type, content);
	}

	public StateGraph addNode(String id, AsyncCommandAction asyncCommandAction, Map<String, String> mappings)
			throws GraphStateException {

		return addNode(id, new CommandNode(id, asyncCommandAction, mappings));
	}

	/** Enum representing various error messages related to graph state. */
	public enum Errors {

		/** Invalid node identifier. */
		invalidNodeIdentifier("END is not a valid node id!"),
		/** Invalid edge identifier. */
		invalidEdgeIdentifier("END is not a valid edge sourceId!"),
		/** Duplicate node error. */
		duplicateNodeError("node with id: %s already exists!"),
		/** Duplicate edge error. */
		duplicateEdgeError("edge with id: %s already exists!"),
		/** Duplicate conditional edge error. */
		duplicateConditionalEdgeError("conditional edge from '%s' already exists!"),
		/** Edge mapping is empty. */
		edgeMappingIsEmpty("edge mapping is empty!"),
		/** Missing entry point. */
		missingEntryPoint("missing Entry Point"),
		/** Entry point does not exist. */
		entryPointNotExist("entryPoint: %s does not exist!"),
		/** Finish point does not exist. */
		finishPointNotExist("finishPoint: %s does not exist!"),
		/** Missing node referenced by edge. */
		missingNodeReferencedByEdge("edge sourceId '%s' refers to undefined node!"),
		/** Missing node in edge mapping. */
		missingNodeInEdgeMapping("edge mapping for sourceId: %s contains a non-existent nodeId %s!"),
		/** Invalid edge target. */
		invalidEdgeTarget("edge sourceId: %s has an initialized target value!"),
		/** Duplicate edge target error. */
		duplicateEdgeTargetError("edge [%s] has duplicate targets %s!"),
		/** Unsupported conditional edge on parallel node. */
		unsupportedConditionalEdgeOnParallelNode(
				"parallel node does not support conditional branch, but on [%s] a conditional branch on %s has been found!"),
		/** Illegal multiple targets on parallel node. */
		illegalMultipleTargetsOnParallelNode("parallel node [%s] must have only one target, but %s have been found!"),
		/** Interruption node does not exist. */
		interruptionNodeNotExist("node '%s' configured as interruption does not exist!");

		private final String errorMessage;

		Errors(String errorMessage) {
			this.errorMessage = errorMessage;
		}

		/**
		 * Creates a new GraphStateException with the formatted error message.
		 * @param args the arguments to format the error message
		 * @return a new GraphStateException
		 */
		public GraphStateException exception(Object... args) {
			return new GraphStateException(String.format(errorMessage, args));
		}

	}

	/** Enum representing various error messages related to graph runner. */
	enum RunnableErrors {

		/** Missing node in edge mapping. */
		missingNodeInEdgeMapping("cannot find edge mapping for id: '%s' in conditional edge with sourceId: '%s' "),
		/** Missing node. */
		missingNode("node with id: '%s' does not exist!"),
		/** Missing edge. */
		missingEdge("edge with sourceId: '%s' does not exist!"),
		/** Execution error. */
		executionError("%s");

		private final String errorMessage;

		RunnableErrors(String errorMessage) {
			this.errorMessage = errorMessage;
		}

		/**
		 * Creates a new GraphRunnerException with the formatted error message.
		 * @param args the arguments to format the error message
		 * @return a new GraphRunnerException
		 */
		GraphRunnerException exception(String... args) {
			return new GraphRunnerException(String.format(errorMessage, args));
		}

	}

	/** Jackson-based serializer for state. */
	static class JacksonSerializer extends JacksonStateSerializer {

		/** Instantiates a new Jackson serializer. */
		public JacksonSerializer() {
			super(OverAllState::new);
		}

		/**
		 * Gets object mapper.
		 * @return the object mapper
		 */
		ObjectMapper getObjectMapper() {
			return objectMapper;
		}

	}

	/** Gson-based serializer for state. */
	static class GsonSerializer extends GsonStateSerializer {

		/** Instantiates a new Gson serializer. */
		public GsonSerializer() {
			super(OverAllState::new,
					new GsonBuilder().enableComplexMapKeySerialization()
						.setLenient()
						.registerTypeAdapter(Double.TYPE,
								(JsonDeserializer<Double>) (json, typeOfT, context) -> json.getAsDouble())
						.serializeNulls()
						.create());
		}

		/**
		 * Gets gson.
		 * @return the gson
		 */
		Gson getGson() {
			return gson;
		}

	}

	/** Alternative Gson-based serializer for state. */
	static class GsonSerializer2 extends GsonStateSerializer {

		/**
		 * Instantiates a new Gson serializer 2.
		 * @param stateFactory the state factory
		 */
		public GsonSerializer2(AgentStateFactory<OverAllState> stateFactory) {
			super(stateFactory,
					new GsonBuilder().enableComplexMapKeySerialization()
						.registerTypeAdapter(Double.TYPE,
								(JsonDeserializer<Double>) (json, typeOfT, context) -> json.getAsDouble())
						.setLenient()
						.serializeNulls()
						.create());
		}

		/**
		 * Gets gson.
		 * @return the gson
		 */
		Gson getGson() {
			return gson;
		}

	}

	/** Container for nodes in the graph. */
	public static class Nodes {

		/** The collection of nodes. */
		public final Set<Node> elements;

		/**
		 * Instantiates a new Nodes container with the provided elements.
		 * @param elements the elements to initialize
		 */
		public Nodes(Collection<Node> elements) {
			this.elements = new LinkedHashSet<>(elements);
		}

		/** Instantiates a new empty Nodes container. */
		public Nodes() {
			this.elements = new LinkedHashSet<>();
		}

		/**
		 * Checks if any node matches the given identifier.
		 * @param id the identifier to match
		 * @return true if a matching node is found, false otherwise
		 */
		public boolean anyMatchById(String id) {
			return elements.stream().anyMatch(n -> Objects.equals(n.id(), id));
		}

		/**
		 * Returns a list of sub-state graph nodes.
		 * @return a list of sub-state graph nodes
		 */
		public List<SubStateGraphNode> onlySubStateGraphNodes() {
			return elements.stream()
				.filter(n -> n instanceof SubStateGraphNode)
				.map(n -> (SubStateGraphNode) n)
				.toList();
		}

		/**
		 * Returns a list of nodes excluding sub-state graph nodes.
		 * @return a list of nodes excluding sub-state graph nodes
		 */
		public List<Node> exceptSubStateGraphNodes() {
			return elements.stream().filter(n -> !(n instanceof SubStateGraphNode)).toList();
		}

	}

	/** Container for edges in the graph. */
	public static class Edges {

		/** The collection of edges. */
		public final List<Edge> elements;

		/**
		 * Instantiates a new Edges container with the provided elements.
		 * @param elements the elements to initialize
		 */
		public Edges(Collection<Edge> elements) {
			this.elements = new LinkedList<>(elements);
		}

		/** Instantiates a new empty Edges container. */
		public Edges() {
			this.elements = new LinkedList<>();
		}

		/**
		 * Retrieves the first edge matching the specified source identifier.
		 * @param sourceId the source identifier to match
		 * @return an optional containing the matched edge, or empty if none found
		 */
		public Optional<Edge> edgeBySourceId(String sourceId) {
			return elements.stream().filter(e -> Objects.equals(e.sourceId(), sourceId)).findFirst();
		}

		/**
		 * Retrieves a list of edges targeting the specified node identifier.
		 * @param targetId the target identifier to match
		 * @return a list of edges targeting the specified identifier
		 */
		public List<Edge> edgesByTargetId(String targetId) {
			return elements.stream().filter(e -> e.anyMatchByTargetId(targetId)).toList();
		}

	}

}<|MERGE_RESOLUTION|>--- conflicted
+++ resolved
@@ -36,26 +36,16 @@
 import com.alibaba.cloud.ai.graph.serializer.plain_text.jackson.JacksonStateSerializer;
 import com.alibaba.cloud.ai.graph.state.AgentStateFactory;
 import com.fasterxml.jackson.databind.ObjectMapper;
-<<<<<<< HEAD
 
 import java.util.ArrayList;
 import java.util.Collection;
 import java.util.HashMap;
-=======
-import com.google.gson.Gson;
-import com.google.gson.GsonBuilder;
-import com.google.gson.JsonDeserializer;
-import java.util.ArrayList;
-import java.util.Collection;
-import java.util.LinkedHashSet;
->>>>>>> 597e4df4
 import java.util.LinkedList;
 import java.util.List;
 import java.util.Map;
 import java.util.Objects;
 import java.util.Optional;
 import java.util.Set;
-<<<<<<< HEAD
 import java.util.LinkedHashSet;
 
 /**
@@ -66,41 +56,44 @@
 	/**
 	 * Constant representing the END of the graph.
 	 */
-=======
-
-/** Represents a state graph with nodes and edges. */
-public class StateGraph {
-
-	/** Constant representing the END of the graph. */
->>>>>>> 597e4df4
 	public static final String END = "__END__";
 
-	/** Constant representing the START of the graph. */
+	/**
+	 * Constant representing the START of the graph.
+	 */
 	public static final String START = "__START__";
 
-	/** Constant representing the ERROR of the graph. */
+	/**
+	 * Constant representing the ERROR of the graph.
+	 */
 	public static final String ERROR = "__ERROR__";
 
-	/** Collection of nodes in the graph. */
+	/**
+	 * Collection of nodes in the graph.
+	 */
 	final Nodes nodes = new Nodes();
 
-	/** Collection of edges in the graph. */
+	/**
+	 * Collection of edges in the graph.
+	 */
 	final Edges edges = new Edges();
 
-	/** Serializer for the state. */
-	private final PlainTextStateSerializer stateSerializer;
-
-	/** Factory for creating overall state instances. */
+	/**
+	 * Factory for creating overall state instances.
+	 */
 	private OverAllStateFactory overAllStateFactory;
 
-	/** Factory for providing key strategies. */
+	/**
+	 * Factory for providing key strategies.
+	 */
 	private KeyStrategyFactory keyStrategyFactory;
 
-	/** Name of the graph. */
+	/**
+	 * Name of the graph.
+	 */
 	private String name;
 
 	/**
-<<<<<<< HEAD
 	 * Serializer for the state.
 	 */
 	private final PlainTextStateSerializer stateSerializer;
@@ -128,8 +121,6 @@
 	}
 
 	/**
-=======
->>>>>>> 597e4df4
 	 * Constructs a StateGraph with the specified name, key strategy factory, and state
 	 * serializer.
 	 * @param name the name of the graph
@@ -138,6 +129,11 @@
 	 */
 	public StateGraph(String name, KeyStrategyFactory keyStrategyFactory, PlainTextStateSerializer stateSerializer) {
 		this.name = name;
+		this.keyStrategyFactory = keyStrategyFactory;
+		this.stateSerializer = stateSerializer;
+	}
+
+	public StateGraph(KeyStrategyFactory keyStrategyFactory, PlainTextStateSerializer stateSerializer) {
 		this.keyStrategyFactory = keyStrategyFactory;
 		this.stateSerializer = stateSerializer;
 	}
@@ -218,12 +214,8 @@
 	 * serializer.
 	 */
 	public StateGraph() {
-<<<<<<< HEAD
 		this.stateSerializer = new JacksonSerializer();
 		this.keyStrategyFactory = HashMap::new;
-=======
-		this.stateSerializer = new GsonSerializer();
->>>>>>> 597e4df4
 	}
 
 	/**
@@ -447,6 +439,7 @@
 	 */
 	void validateGraph() throws GraphStateException {
 		var edgeStart = edges.edgeBySourceId(START).orElseThrow(Errors.missingEntryPoint::exception);
+
 		edgeStart.validate(nodes);
 
 		validateNode(nodes);
@@ -693,7 +686,9 @@
 	/** Container for nodes in the graph. */
 	public static class Nodes {
 
-		/** The collection of nodes. */
+		/**
+		 * The collection of nodes.
+		 */
 		public final Set<Node> elements;
 
 		/**
@@ -704,7 +699,9 @@
 			this.elements = new LinkedHashSet<>(elements);
 		}
 
-		/** Instantiates a new empty Nodes container. */
+		/**
+		 * Instantiates a new empty Nodes container.
+		 */
 		public Nodes() {
 			this.elements = new LinkedHashSet<>();
 		}
@@ -739,10 +736,14 @@
 
 	}
 
-	/** Container for edges in the graph. */
+	/**
+	 * Container for edges in the graph.
+	 */
 	public static class Edges {
 
-		/** The collection of edges. */
+		/**
+		 * The collection of edges.
+		 */
 		public final List<Edge> elements;
 
 		/**
@@ -753,7 +754,9 @@
 			this.elements = new LinkedList<>(elements);
 		}
 
-		/** Instantiates a new empty Edges container. */
+		/**
+		 * Instantiates a new empty Edges container.
+		 */
 		public Edges() {
 			this.elements = new LinkedList<>();
 		}
