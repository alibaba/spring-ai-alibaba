package com.alibaba.cloud.ai.graph;

import java.util.ArrayList;
import java.util.Collection;
import java.util.LinkedHashSet;
import java.util.LinkedList;
import java.util.List;
import java.util.Map;
import java.util.Objects;
import java.util.Optional;
import java.util.Set;

import com.alibaba.cloud.ai.graph.checkpoint.config.SaverConfig;
import com.alibaba.cloud.ai.graph.checkpoint.constant.SaverConstant;
import com.alibaba.cloud.ai.graph.checkpoint.savers.MemorySaver;
import com.alibaba.cloud.ai.graph.serializer.plain_text.PlainTextStateSerializer;
import com.alibaba.cloud.ai.graph.serializer.plain_text.gson.GsonStateSerializer;
import com.alibaba.cloud.ai.graph.serializer.plain_text.jackson.JacksonStateSerializer;
import com.alibaba.cloud.ai.graph.serializer.state.OverAllStateSerializer;
import com.fasterxml.jackson.databind.ObjectMapper;
import com.google.gson.Gson;
import com.google.gson.GsonBuilder;
import lombok.Getter;
import lombok.NonNull;
import com.alibaba.cloud.ai.graph.action.AsyncEdgeAction;
import com.alibaba.cloud.ai.graph.action.AsyncNodeAction;
import com.alibaba.cloud.ai.graph.action.AsyncNodeActionWithConfig;
import com.alibaba.cloud.ai.graph.internal.edge.Edge;
import com.alibaba.cloud.ai.graph.internal.edge.EdgeCondition;
import com.alibaba.cloud.ai.graph.internal.edge.EdgeValue;
import com.alibaba.cloud.ai.graph.internal.node.Node;
import com.alibaba.cloud.ai.graph.internal.node.SubCompiledGraphNode;
import com.alibaba.cloud.ai.graph.internal.node.SubStateGraphNode;
import com.alibaba.cloud.ai.graph.serializer.StateSerializer;
import com.alibaba.cloud.ai.graph.serializer.std.ObjectStreamStateSerializer;
import com.alibaba.cloud.ai.graph.state.AgentState;
import com.alibaba.cloud.ai.graph.state.AgentStateFactory;
import com.alibaba.cloud.ai.graph.state.Channel;
import lombok.Setter;

import static java.lang.String.format;
import static java.util.Collections.unmodifiableMap;

/**
 * Represents a state graph with nodes and edges.
 *
 */
public class StateGraph {

	/**
	 * Enum representing various error messages related to graph state.
	 */
	public enum Errors {

		invalidNodeIdentifier("END is not a valid node id!"),
		invalidEdgeIdentifier("END is not a valid edge sourceId!"),
		duplicateNodeError("node with id: %s already exist!"), duplicateEdgeError("edge with id: %s already exist!"),
		duplicateConditionalEdgeError("conditional edge from '%s' already exist!"),
		edgeMappingIsEmpty("edge mapping is empty!"), missingEntryPoint("missing Entry Point"),
		entryPointNotExist("entryPoint: %s doesn't exist!"), finishPointNotExist("finishPoint: %s doesn't exist!"),
		missingNodeReferencedByEdge("edge sourceId '%s' refers to undefined node!"),
		missingNodeInEdgeMapping("edge mapping for sourceId: %s contains a not existent nodeId %s!"),
		invalidEdgeTarget("edge sourceId: %s has an initialized target value!"),
		duplicateEdgeTargetError("edge [%s] has duplicate targets %s!"),
		unsupportedConditionalEdgeOnParallelNode(
				"parallel node doesn't support conditional branch, but on [%s] a conditional branch on %s have been found!"),
		illegalMultipleTargetsOnParallelNode("parallel node [%s] must have only one target, but %s have been found!"),
		interruptionNodeNotExist("node '%s' configured as interruption doesn't exist!");

		private final String errorMessage;

		Errors(String errorMessage) {
			this.errorMessage = errorMessage;
		}

		/**
		 * Creates a new GraphStateException with the formatted error message.
		 * @param args the arguments to format the error message
		 * @return a new GraphStateException
		 */
		public GraphStateException exception(Object... args) {
			return new GraphStateException(format(errorMessage, (Object[]) args));
		}

	}

	/**
	 * Enum representing various error messages related to graph runner.
	 */
	enum RunnableErrors {

		missingNodeInEdgeMapping("cannot find edge mapping for id: '%s' in conditional edge with sourceId: '%s' "),
		missingNode("node with id: '%s' doesn't exist!"), missingEdge("edge with sourceId: '%s' doesn't exist!"),
		executionError("%s");

		private final String errorMessage;

		RunnableErrors(String errorMessage) {
			this.errorMessage = errorMessage;
		}

		/**
		 * Creates a new GraphRunnerException with the formatted error message.
		 * @param args the arguments to format the error message
		 * @return a new GraphRunnerException
		 */
		GraphRunnerException exception(String... args) {
			return new GraphRunnerException(format(errorMessage, (Object[]) args));
		}

	}

	public static String END = "__END__";

	public static String START = "__START__";

	final Nodes nodes = new Nodes();

	final Edges edges = new Edges();

	private EdgeValue entryPoint;

	@Deprecated(forRemoval = true)
	private String finishPoint;

	@Getter
	@Setter
	private OverAllState overAllState;

	private final PlainTextStateSerializer stateSerializer;

<<<<<<< HEAD
=======

	/**
	 * The type Jackson serializer.
	 */
>>>>>>> 8a511826
	static class JacksonSerializer extends JacksonStateSerializer {

		public JacksonSerializer() {
			super(OverAllState::new);
		}

		ObjectMapper getObjectMapper() {
			return objectMapper;
		}

	}

	/**
	 * The type Gson serializer.
	 */
	static class GsonSerializer extends GsonStateSerializer {

		public GsonSerializer() {
			super(OverAllState::new, new GsonBuilder().serializeNulls().create());
		}

		Gson getGson() {
			return gson;
		}

	}

	/**
	 * Instantiates a new State graph.
	 *
	 * @param overAllState             the over all state
	 * @param plainTextStateSerializer the plain text state serializer
	 */
	public StateGraph(OverAllState overAllState, PlainTextStateSerializer plainTextStateSerializer) {
		this.overAllState = overAllState;
		this.stateSerializer = plainTextStateSerializer;
	}

	/**
	 * Instantiates a new State graph.
	 *
	 * @param overAllState the over all state
	 */
	public StateGraph(OverAllState overAllState) {
		this.overAllState = overAllState;
		this.stateSerializer = new GsonSerializer();
	}

	/**
	 * Instantiates a new State graph.
	 */
	public StateGraph() {
		this.stateSerializer = new GsonSerializer();
	}

<<<<<<< HEAD
	public Map<String, KeyStrategy> keyStrategies() {
=======
	/**
	 * Key strategies map.
	 *
	 * @return the map
	 */
	public Map<String,KeyStrategy> keyStrategies() {
>>>>>>> 8a511826
		return overAllState.keyStrategies();
	}

	/**
	 * Gets state serializer.
	 *
	 * @return the state serializer
	 */
	public StateSerializer getStateSerializer() {
		return stateSerializer;
	}

	/**
	 * Gets state factory.
	 *
	 * @return the state factory
	 */
	public final AgentStateFactory<OverAllState> getStateFactory() {
		return stateSerializer.stateFactory();
	}

	@Deprecated(forRemoval = true)
	public EdgeValue getEntryPoint() {
		return edges.edgeBySourceId(START).map(Edge::target).orElse(null);
	}

	@Deprecated(forRemoval = true)
	public String getFinishPoint() {
		return finishPoint;
	}

	/**
	 * Sets the entry point of the graph.
	 * @param entryPoint the nodeId of the graph's entry-point
	 * @deprecated use addEdge(START, nodeId)
	 */
	@Deprecated(forRemoval = true)
	public void setEntryPoint(String entryPoint) {
		try {
			addEdge(START, entryPoint);
		}
		catch (GraphStateException e) {
			throw new RuntimeException(e);
		}
	}

	/**
	 * Sets a conditional entry point of the graph.
	 * @param condition the edge condition
	 * @param mappings the edge mappings
	 * @throws GraphStateException if the edge mappings is null or empty
	 * @deprecated use addConditionalEdge(START, consition, mappings)
	 */
	@Deprecated(forRemoval = true)
	public void setConditionalEntryPoint(AsyncEdgeAction condition, Map<String, String> mappings)
			throws GraphStateException {
		addConditionalEdges(START, condition, mappings);
	}

	/**
	 * Sets the identifier of the node that represents the end of the graph execution.
	 * @param finishPoint the identifier of the finish point node
	 * @deprecated use use addEdge(nodeId, END)
	 */
	@Deprecated
	public void setFinishPoint(String finishPoint) {
		this.finishPoint = finishPoint;
	}

	/**
	 * /** Adds a node to the graph.
	 * @param id the identifier of the node
	 * @param action the action to be performed by the node
	 * @throws GraphStateException if the node identifier is invalid or the node already
	 * exists
	 */
	public StateGraph addNode(String id, AsyncNodeAction action) throws GraphStateException {
		return addNode(id, AsyncNodeActionWithConfig.of(action));
	}

	/**
	 * @param id the identifier of the node
	 * @param actionWithConfig the action to be performed by the node
	 * @return this
	 * @throws GraphStateException if the node identifier is invalid or the node already
	 * exists
	 */
	public StateGraph addNode(String id, AsyncNodeActionWithConfig actionWithConfig) throws GraphStateException {
		if (Objects.equals(id, END)) {
			throw Errors.invalidNodeIdentifier.exception(END);
		}
		Node node = new Node(id, (config) -> actionWithConfig);

		if (nodes.elements.contains(node)) {
			throw Errors.duplicateNodeError.exception(id);
		}

		nodes.elements.add(node);
		return this;
	}

	/**
	 * Adds a subgraph to the state graph by creating a node with the specified
	 * identifier. This implies that Subgraph share the same state with parent graph
	 * @param id the identifier of the node representing the subgraph
	 * @param subGraph the compiled subgraph to be added
	 * @return this state graph instance
	 * @throws GraphStateException if the node identifier is invalid or the node already
	 * exists
	 */
	public StateGraph addSubgraph(String id, CompiledGraph subGraph) throws GraphStateException {
		if (Objects.equals(id, END)) {
			throw Errors.invalidNodeIdentifier.exception(END);
		}

		var node = new SubCompiledGraphNode(id, subGraph);

		if (nodes.elements.contains(node)) {
			throw Errors.duplicateNodeError.exception(id);
		}

		nodes.elements.add(node);
		return this;

	}

	/**
	 * Adds a subgraph to the state graph by creating a node with the specified
	 * identifier. This implies that Subgraph share the same state with parent graph
	 * @param id the identifier of the node representing the subgraph
	 * @param subGraph the subgraph to be added. it will be compiled on compilation of the
	 * parent
	 * @return this state graph instance
	 * @throws GraphStateException if the node identifier is invalid or the node already
	 * exists
	 */
	public StateGraph addSubgraph(String id, StateGraph subGraph) throws GraphStateException {
		if (Objects.equals(id, END)) {
			throw Errors.invalidNodeIdentifier.exception(END);
		}

		subGraph.validateGraph();
		OverAllState subGraphOverAllState = subGraph.getOverAllState();
		OverAllState superOverAllState = getOverAllState();
		if (subGraphOverAllState != null) {
			Map<String, KeyStrategy> strategies = subGraphOverAllState.keyStrategies();
			for (Map.Entry<String, KeyStrategy> strategyEntry : strategies.entrySet()) {
				if (!superOverAllState.containStrategy(strategyEntry.getKey())){
					superOverAllState.registerKeyAndStrategy(strategyEntry.getKey(), strategyEntry.getValue());
				}
			}
		}
		subGraph.setOverAllState(getOverAllState());


		var node = new SubStateGraphNode(id, subGraph);

		if (nodes.elements.contains(node)) {
			throw Errors.duplicateNodeError.exception(id);
		}

		nodes.elements.add(node);
		return this;
	}

	/**
	 * Adds an edge to the graph.
	 * @param sourceId the identifier of the source node
	 * @param targetId the identifier of the target node
	 * @throws GraphStateException if the edge identifier is invalid or the edge already
	 * exists
	 */
	public StateGraph addEdge(String sourceId, String targetId) throws GraphStateException {
		if (Objects.equals(sourceId, END)) {
			throw Errors.invalidEdgeIdentifier.exception(END);
		}

		// if (Objects.equals(sourceId, START)) {
		// this.entryPoint = new EdgeValue<>(targetId);
		// return this;
		// }

		var newEdge = new Edge(sourceId, new EdgeValue(targetId));

		int index = edges.elements.indexOf(newEdge);
		if (index >= 0) {
			var newTargets = new ArrayList<>(edges.elements.get(index).targets());
			newTargets.add(newEdge.target());
			edges.elements.set(index, new Edge(sourceId, newTargets));
		}
		else {
			edges.elements.add(newEdge);
		}

		return this;
	}

	/**
	 * Adds conditional edges to the graph.
	 * @param sourceId the identifier of the source node
	 * @param condition the condition to determine the target node
	 * @param mappings the mappings of conditions to target nodes
	 * @throws GraphStateException if the edge identifier is invalid, the mappings are
	 * empty, or the edge already exists
	 */
	public StateGraph addConditionalEdges(String sourceId, AsyncEdgeAction condition, Map<String, String> mappings)
			throws GraphStateException {
		if (Objects.equals(sourceId, END)) {
			throw Errors.invalidEdgeIdentifier.exception(END);
		}
		if (mappings == null || mappings.isEmpty()) {
			throw Errors.edgeMappingIsEmpty.exception(sourceId);
		}

		// if (Objects.equals(sourceId, START)) {
		// this.entryPoint = new EdgeValue<>(new EdgeCondition<>(condition, mappings));
		// return this;
		// }

		var newEdge = new Edge(sourceId, new EdgeValue(new EdgeCondition(condition, mappings)));

		if (edges.elements.contains(newEdge)) {
			throw Errors.duplicateConditionalEdgeError.exception(sourceId);
		}
		else {
			edges.elements.add(newEdge);
		}
		return this;
	}

	void validateGraph() throws GraphStateException {
		var edgeStart = edges.edgeBySourceId(START).orElseThrow(Errors.missingEntryPoint::exception);

		edgeStart.validate(nodes);

		for (Edge edge : edges.elements) {
			edge.validate(nodes);
		}

	}

	/**
	 * Compiles the state graph into a compiled graph.
	 * @param config the compile configuration
	 * @return a compiled graph
	 * @throws GraphStateException if there are errors related to the graph state
	 */
	public CompiledGraph compile(CompileConfig config) throws GraphStateException {
		Objects.requireNonNull(config, "config cannot be null");

		validateGraph();

		return new CompiledGraph(this, config);
	}

<<<<<<< HEAD
	public CompiledGraph compile(OverAllState overAllState, CompileConfig config) throws GraphStateException {
		Objects.requireNonNull(config, "config cannot be null");

		validateGraph();

		this.overAllState = overAllState;

		return new CompiledGraph(this, config);
	}
=======
>>>>>>> 8a511826

	/**
	 * Compiles the state graph into a compiled graph.
	 * @return a compiled graph
	 * @throws GraphStateException if there are errors related to the graph state
	 */
	public CompiledGraph compile() throws GraphStateException {
		SaverConfig saverConfig = SaverConfig.builder().register(SaverConstant.MEMORY, new MemorySaver()).build();
		return compile(CompileConfig.builder().plainTextStateSerializer(new JacksonSerializer()).saverConfig(saverConfig).build());
	}

	/**
	 * Generates a drawable graph representation of the state graph.
	 * @param type the type of graph representation to generate
	 * @param title the title of the graph
	 * @param printConditionalEdges whether to print conditional edges
	 * @return a diagram code of the state graph
	 */
	public GraphRepresentation getGraph(GraphRepresentation.Type type, String title, boolean printConditionalEdges) {

		String content = type.generator.generate(nodes, edges, title, printConditionalEdges);

		return new GraphRepresentation(type, content);
	}

	/**
	 * Generates a drawable graph representation of the state graph.
	 * @param type the type of graph representation to generate
	 * @param title the title of the graph
	 * @return a diagram code of the state graph
	 */
	public GraphRepresentation getGraph(GraphRepresentation.Type type, String title) {

		String content = type.generator.generate(nodes, edges, title, true);

		return new GraphRepresentation(type, content);
	}

	public static class Nodes {

		public final Set<Node> elements;

		public Nodes(Collection<Node> elements) {
			this.elements = new LinkedHashSet<>(elements);
		}

		public Nodes() {
			this.elements = new LinkedHashSet<>();
		}

		public boolean anyMatchById(String id) {
			return elements.stream().anyMatch(n -> Objects.equals(n.id(), id));
		}

		public List<SubStateGraphNode> onlySubStateGraphNodes() {
			return elements.stream()
				.filter(n -> n instanceof SubStateGraphNode)
				.map(n -> (SubStateGraphNode) n)
				.toList();
		}

		public List<Node> exceptSubStateGraphNodes() {
			return elements.stream().filter(n -> !(n instanceof SubStateGraphNode)).toList();
		}

	}

	public static class Edges {

		public final List<Edge> elements;

		public Edges(Collection<Edge> elements) {
			this.elements = new LinkedList<>(elements);
		}

		public Edges() {
			this.elements = new LinkedList<>();
		}

		public Optional<Edge> edgeBySourceId(String sourceId) {
			return elements.stream().filter(e -> Objects.equals(e.sourceId(), sourceId)).findFirst();
		}

		public List<Edge> edgesByTargetId(String targetId) {
			return elements.stream().filter(e -> e.anyMatchByTargetId(targetId)).toList();
		}

	}

}<|MERGE_RESOLUTION|>--- conflicted
+++ resolved
@@ -129,13 +129,10 @@
 
 	private final PlainTextStateSerializer stateSerializer;
 
-<<<<<<< HEAD
-=======
 
 	/**
 	 * The type Jackson serializer.
 	 */
->>>>>>> 8a511826
 	static class JacksonSerializer extends JacksonStateSerializer {
 
 		public JacksonSerializer() {
@@ -191,16 +188,12 @@
 		this.stateSerializer = new GsonSerializer();
 	}
 
-<<<<<<< HEAD
-	public Map<String, KeyStrategy> keyStrategies() {
-=======
 	/**
 	 * Key strategies map.
 	 *
 	 * @return the map
 	 */
 	public Map<String,KeyStrategy> keyStrategies() {
->>>>>>> 8a511826
 		return overAllState.keyStrategies();
 	}
 
@@ -221,6 +214,7 @@
 	public final AgentStateFactory<OverAllState> getStateFactory() {
 		return stateSerializer.stateFactory();
 	}
+
 
 	@Deprecated(forRemoval = true)
 	public EdgeValue getEntryPoint() {
@@ -288,7 +282,8 @@
 	 * @throws GraphStateException if the node identifier is invalid or the node already
 	 * exists
 	 */
-	public StateGraph addNode(String id, AsyncNodeActionWithConfig actionWithConfig) throws GraphStateException {
+	public StateGraph addNode(String id, AsyncNodeActionWithConfig actionWithConfig)
+			throws GraphStateException {
 		if (Objects.equals(id, END)) {
 			throw Errors.invalidNodeIdentifier.exception(END);
 		}
@@ -406,8 +401,8 @@
 	 * @throws GraphStateException if the edge identifier is invalid, the mappings are
 	 * empty, or the edge already exists
 	 */
-	public StateGraph addConditionalEdges(String sourceId, AsyncEdgeAction condition, Map<String, String> mappings)
-			throws GraphStateException {
+	public StateGraph addConditionalEdges(String sourceId, AsyncEdgeAction condition,
+			Map<String, String> mappings) throws GraphStateException {
 		if (Objects.equals(sourceId, END)) {
 			throw Errors.invalidEdgeIdentifier.exception(END);
 		}
@@ -456,18 +451,6 @@
 		return new CompiledGraph(this, config);
 	}
 
-<<<<<<< HEAD
-	public CompiledGraph compile(OverAllState overAllState, CompileConfig config) throws GraphStateException {
-		Objects.requireNonNull(config, "config cannot be null");
-
-		validateGraph();
-
-		this.overAllState = overAllState;
-
-		return new CompiledGraph(this, config);
-	}
-=======
->>>>>>> 8a511826
 
 	/**
 	 * Compiles the state graph into a compiled graph.
