/*
 * Copyright 2024-2025 the original author or authors.
 *
 * Licensed under the Apache License, Version 2.0 (the "License");
 * you may not use this file except in compliance with the License.
 * You may obtain a copy of the License at
 *
 *      https://www.apache.org/licenses/LICENSE-2.0
 *
 * Unless required by applicable law or agreed to in writing, software
 * distributed under the License is distributed on an "AS IS" BASIS,
 * WITHOUT WARRANTIES OR CONDITIONS OF ANY KIND, either express or implied.
 * See the License for the specific language governing permissions and
 * limitations under the License.
 */
package com.alibaba.cloud.ai.graph;

import com.alibaba.cloud.ai.graph.action.AsyncCommandAction;
import com.alibaba.cloud.ai.graph.action.AsyncEdgeAction;
import com.alibaba.cloud.ai.graph.action.AsyncNodeAction;
import com.alibaba.cloud.ai.graph.action.AsyncNodeActionWithConfig;
import com.alibaba.cloud.ai.graph.checkpoint.config.SaverConfig;
import com.alibaba.cloud.ai.graph.checkpoint.constant.SaverConstant;
import com.alibaba.cloud.ai.graph.checkpoint.savers.MemorySaver;
import com.alibaba.cloud.ai.graph.exception.GraphRunnerException;
import com.alibaba.cloud.ai.graph.exception.GraphStateException;
import com.alibaba.cloud.ai.graph.internal.edge.Edge;
import com.alibaba.cloud.ai.graph.internal.edge.EdgeCondition;
import com.alibaba.cloud.ai.graph.internal.edge.EdgeValue;
import com.alibaba.cloud.ai.graph.internal.node.Node;
import com.alibaba.cloud.ai.graph.internal.node.SubCompiledGraphNode;
import com.alibaba.cloud.ai.graph.internal.node.SubStateGraphNode;
import com.alibaba.cloud.ai.graph.serializer.StateSerializer;
import com.alibaba.cloud.ai.graph.serializer.plain_text.PlainTextStateSerializer;
import com.alibaba.cloud.ai.graph.serializer.plain_text.jackson.JacksonStateSerializer;
import com.alibaba.cloud.ai.graph.state.AgentStateFactory;
import com.fasterxml.jackson.databind.ObjectMapper;

import java.util.ArrayList;
import java.util.Collection;
import java.util.HashMap;
import java.util.LinkedList;
import java.util.List;
import java.util.Map;
import java.util.Objects;
import java.util.Optional;
import java.util.Set;
import java.util.LinkedHashSet;

/**
 * Represents a state graph with nodes and edges.
 */
public class StateGraph {

	/**
	 * Enum representing various error messages related to graph state.
	 */
	public enum Errors {

		/**
		 * Invalid node identifier.
		 */
		invalidNodeIdentifier("END is not a valid node id!"),
		/**
		 * Invalid edge identifier.
		 */
		invalidEdgeIdentifier("END is not a valid edge sourceId!"),
		/**
		 * Duplicate node error.
		 */
		duplicateNodeError("node with id: %s already exists!"),
		/**
		 * Duplicate edge error.
		 */
		duplicateEdgeError("edge with id: %s already exists!"),
		/**
		 * Duplicate conditional edge error.
		 */
		duplicateConditionalEdgeError("conditional edge from '%s' already exists!"),
		/**
		 * Edge mapping is empty.
		 */
		edgeMappingIsEmpty("edge mapping is empty!"),
		/**
		 * Missing entry point.
		 */
		missingEntryPoint("missing Entry Point"),
		/**
		 * Entry point does not exist.
		 */
		entryPointNotExist("entryPoint: %s does not exist!"),
		/**
		 * Finish point does not exist.
		 */
		finishPointNotExist("finishPoint: %s does not exist!"),
		/**
		 * Missing node referenced by edge.
		 */
		missingNodeReferencedByEdge("edge sourceId '%s' refers to undefined node!"),
		/**
		 * Missing node in edge mapping.
		 */
		missingNodeInEdgeMapping("edge mapping for sourceId: %s contains a non-existent nodeId %s!"),
		/**
		 * Invalid edge target.
		 */
		invalidEdgeTarget("edge sourceId: %s has an initialized target value!"),
		/**
		 * Duplicate edge target error.
		 */
		duplicateEdgeTargetError("edge [%s] has duplicate targets %s!"),
		/**
		 * Unsupported conditional edge on parallel node.
		 */
		unsupportedConditionalEdgeOnParallelNode(
				"parallel node does not support conditional branch, but on [%s] a conditional branch on %s has been found!"),
		/**
		 * Illegal multiple targets on parallel node.
		 */
		illegalMultipleTargetsOnParallelNode("parallel node [%s] must have only one target, but %s have been found!"),
		/**
		 * Interruption node does not exist.
		 */
		interruptionNodeNotExist("node '%s' configured as interruption does not exist!");

		private final String errorMessage;

		Errors(String errorMessage) {
			this.errorMessage = errorMessage;
		}

		/**
		 * Creates a new GraphStateException with the formatted error message.
		 * @param args the arguments to format the error message
		 * @return a new GraphStateException
		 */
		public GraphStateException exception(Object... args) {
			return new GraphStateException(String.format(errorMessage, args));
		}

	}

	/**
	 * Enum representing various error messages related to graph runner.
	 */
	enum RunnableErrors {

		/**
		 * Missing node in edge mapping.
		 */
		missingNodeInEdgeMapping("cannot find edge mapping for id: '%s' in conditional edge with sourceId: '%s' "),
		/**
		 * Missing node.
		 */
		missingNode("node with id: '%s' does not exist!"),
		/**
		 * Missing edge.
		 */
		missingEdge("edge with sourceId: '%s' does not exist!"),
		/**
		 * Execution error.
		 */
		executionError("%s");

		private final String errorMessage;

		RunnableErrors(String errorMessage) {
			this.errorMessage = errorMessage;
		}

		/**
		 * Creates a new GraphRunnerException with the formatted error message.
		 * @param args the arguments to format the error message
		 * @return a new GraphRunnerException
		 */
		GraphRunnerException exception(String... args) {
			return new GraphRunnerException(String.format(errorMessage, args));
		}

	}

	/**
	 * Constant representing the END of the graph.
	 */
	public static final String END = "__END__";

	/**
	 * Constant representing the START of the graph.
	 */
	public static final String START = "__START__";

	/**
	 * Constant representing the ERROR of the graph.
	 */
	public static final String ERROR = "__ERROR__";

	/**
	 * Collection of nodes in the graph.
	 */
	final Nodes nodes = new Nodes();

	/**
	 * Collection of edges in the graph.
	 */
	final Edges edges = new Edges();

	/**
	 * Factory for creating overall state instances.
	 */
	private OverAllStateFactory overAllStateFactory;

	/**
	 * Factory for providing key strategies.
	 */
	private KeyStrategyFactory keyStrategyFactory;

	/**
	 * Name of the graph.
	 */
	private String name;

	/**
	 * Serializer for the state.
	 */
	private final PlainTextStateSerializer stateSerializer;

	/**
	 * Jackson-based serializer for state.
	 */
	static class JacksonSerializer extends JacksonStateSerializer {

		/**
		 * Instantiates a new Jackson serializer.
		 */
		public JacksonSerializer() {
			super(OverAllState::new);
		}

		/**
		 * Gets object mapper.
		 * @return the object mapper
		 */
		ObjectMapper getObjectMapper() {
			return objectMapper;
		}

	}

	/**
	 * Constructs a StateGraph with the specified name, key strategy factory, and state
	 * serializer.
	 * @param name the name of the graph
	 * @param keyStrategyFactory the factory for providing key strategies
	 * @param stateSerializer the plain text state serializer to use
	 */
	public StateGraph(String name, KeyStrategyFactory keyStrategyFactory, PlainTextStateSerializer stateSerializer) {
		this.name = name;
		this.keyStrategyFactory = keyStrategyFactory;
		this.stateSerializer = stateSerializer;
	}

	public StateGraph(KeyStrategyFactory keyStrategyFactory, PlainTextStateSerializer stateSerializer) {
		this.keyStrategyFactory = keyStrategyFactory;
		this.stateSerializer = stateSerializer;
	}

	/**
	 * Constructs a StateGraph with the given key strategy factory and name.
	 * @param keyStrategyFactory the factory for providing key strategies
	 * @param name the name of the graph
	 */
	public StateGraph(KeyStrategyFactory keyStrategyFactory, String name) {
		this.keyStrategyFactory = keyStrategyFactory;
		this.name = name;
		this.stateSerializer = new JacksonSerializer();
	}

	/**
	 * Constructs a StateGraph with the provided key strategy factory.
	 * @param keyStrategyFactory the factory for providing key strategies
	 */
	public StateGraph(KeyStrategyFactory keyStrategyFactory) {
		this.keyStrategyFactory = keyStrategyFactory;
		this.stateSerializer = new JacksonSerializer();
	}

	/**
	 * Deprecated constructor that initializes a StateGraph with the specified name,
	 * overall state factory, and state serializer.
	 * @param name the name of the graph
	 * @param overAllStateFactory the factory for creating overall state instances
	 * @param plainTextStateSerializer the plain text state serializer to use
	 */
	@Deprecated
	public StateGraph(String name, OverAllStateFactory overAllStateFactory,
			PlainTextStateSerializer plainTextStateSerializer) {
		this.name = name;
		this.overAllStateFactory = overAllStateFactory;
		this.stateSerializer = plainTextStateSerializer;
	}

	/**
	 * Deprecated constructor that initializes a StateGraph with the specified name and
	 * overall state factory.
	 * @param name the name of the graph
	 * @param overAllStateFactory the factory for creating overall state instances
	 */
	@Deprecated
	public StateGraph(String name, OverAllStateFactory overAllStateFactory) {
		this.name = name;
		this.overAllStateFactory = overAllStateFactory;
		this.stateSerializer = new JacksonSerializer();
	}

	/**
	 * Deprecated constructor that initializes a StateGraph with the provided overall
	 * state factory.
	 * @param overAllStateFactory the factory for creating overall state instances
	 */
	@Deprecated
	public StateGraph(OverAllStateFactory overAllStateFactory) {
		this.overAllStateFactory = overAllStateFactory;
		this.stateSerializer = new JacksonSerializer();
	}

	/**
	 * Deprecated constructor that initializes a StateGraph with the provided overall
	 * state factory and state serializer.
	 * @param overAllStateFactory the factory for creating overall state instances
	 * @param plainTextStateSerializer the plain text state serializer to use
	 */
	@Deprecated
	public StateGraph(OverAllStateFactory overAllStateFactory, PlainTextStateSerializer plainTextStateSerializer) {
		this.overAllStateFactory = overAllStateFactory;
		this.stateSerializer = plainTextStateSerializer;
	}

	/**
	 * Default constructor that initializes a StateGraph with a Gson-based state
	 * serializer.
	 */
	public StateGraph() {
<<<<<<< HEAD
		this.stateSerializer = new GsonSerializer();
=======
		this.stateSerializer = new JacksonSerializer();
>>>>>>> d7ee3ba5
		this.keyStrategyFactory = HashMap::new;
	}

	/**
	 * Gets the name of the graph.
	 * @return the name
	 */
	public String getName() {
		return name;
	}

	/**
	 * Gets the state serializer used by this graph.
	 * @return the state serializer
	 */
	public StateSerializer<OverAllState> getStateSerializer() {
		return stateSerializer;
	}

	/**
	 * Gets the state factory associated with this graph's state serializer.
	 * @return the state factory
	 */
	public final AgentStateFactory<OverAllState> getStateFactory() {
		return stateSerializer.stateFactory();
	}

	/**
	 * Gets the overall state factory.
	 * @return the overall state factory
	 */
	@Deprecated
	public final OverAllStateFactory getOverAllStateFactory() {
		return overAllStateFactory;
	}

	/**
	 * Gets the key strategy factory.
	 * @return the key strategy factory
	 */
	public final KeyStrategyFactory getKeyStrategyFactory() {
		return keyStrategyFactory;
	}

	/**
	 * Adds a node to the graph.
	 * @param id the identifier of the node
	 * @param action the asynchronous node action to be performed by the node
	 * @return this state graph instance
	 * @throws GraphStateException if the node identifier is invalid or the node already
	 * exists
	 */
	public StateGraph addNode(String id, AsyncNodeAction action) throws GraphStateException {
		return addNode(id, AsyncNodeActionWithConfig.of(action));
	}

	/**
	 * Adds a node to the graph with the specified action and configuration.
	 * @param id the identifier of the node
	 * @param actionWithConfig the action to be performed by the node
	 * @return this state graph instance
	 * @throws GraphStateException if the node identifier is invalid or the node already
	 * exists
	 */
	public StateGraph addNode(String id, AsyncNodeActionWithConfig actionWithConfig) throws GraphStateException {
		Node node = new Node(id, (config) -> actionWithConfig);
		return addNode(id, node);
	}

	/**
	 * Adds a node to the graph with the specified identifier and node instance.
	 * @param id the identifier of the node
	 * @param node the node to be added
	 * @return this state graph instance
	 * @throws GraphStateException if the node identifier is invalid or the node already
	 * exists
	 */
	public StateGraph addNode(String id, Node node) throws GraphStateException {
		if (Objects.equals(node.id(), END)) {
			throw Errors.invalidNodeIdentifier.exception(END);
		}
		if (!Objects.equals(node.id(), id)) {
			throw Errors.invalidNodeIdentifier.exception(node.id(), id);
		}

		if (nodes.elements.contains(node)) {
			throw Errors.duplicateNodeError.exception(id);
		}

		nodes.elements.add(node);
		return this;
	}

	/**
	 * Adds a subgraph to the state graph by creating a node with the specified
	 * identifier. This implies that the subgraph shares the same state with the parent
	 * graph.
	 * @param id the identifier of the node representing the subgraph
	 * @param subGraph the compiled subgraph to be added
	 * @return this state graph instance
	 * @throws GraphStateException if the node identifier is invalid or the node already
	 * exists
	 */
	public StateGraph addNode(String id, CompiledGraph subGraph) throws GraphStateException {
		if (Objects.equals(id, END)) {
			throw Errors.invalidNodeIdentifier.exception(END);
		}

		var node = new SubCompiledGraphNode(id, subGraph);

		if (nodes.elements.contains(node)) {
			throw Errors.duplicateNodeError.exception(id);
		}

		nodes.elements.add(node);
		return this;
	}

	/**
	 * Adds a subgraph to the state graph by creating a node with the specified
	 * identifier. This implies that the subgraph will share the same state with the
	 * parent graph and will be compiled when the parent is compiled.
	 * @param id the identifier of the node representing the subgraph
	 * @param subGraph the subgraph to be added; it will be compiled during compilation of
	 * the parent
	 * @return this state graph instance
	 * @throws GraphStateException if the node identifier is invalid or the node already
	 * exists
	 */
	public StateGraph addNode(String id, StateGraph subGraph) throws GraphStateException {
		if (Objects.equals(id, END)) {
			throw Errors.invalidNodeIdentifier.exception(END);
		}

		subGraph.validateGraph();

		var node = new SubStateGraphNode(id, subGraph);

		if (nodes.elements.contains(node)) {
			throw Errors.duplicateNodeError.exception(id);
		}

		nodes.elements.add(node);
		return this;
	}

	/**
	 * Adds an edge to the graph between the specified source and target nodes.
	 * @param sourceId the identifier of the source node
	 * @param targetId the identifier of the target node
	 * @return this state graph instance
	 * @throws GraphStateException if the edge identifier is invalid or the edge already
	 * exists
	 */
	public StateGraph addEdge(String sourceId, String targetId) throws GraphStateException {
		if (Objects.equals(sourceId, END)) {
			throw Errors.invalidEdgeIdentifier.exception(END);
		}

		var newEdge = new Edge(sourceId, new EdgeValue(targetId));

		int index = edges.elements.indexOf(newEdge);
		if (index >= 0) {
			var newTargets = new ArrayList<>(edges.elements.get(index).targets());
			newTargets.add(newEdge.target());
			edges.elements.set(index, new Edge(sourceId, newTargets));
		}
		else {
			edges.elements.add(newEdge);
		}

		return this;
	}

	/**
	 * Adds conditional edges to the graph based on the provided condition and mappings.
	 * @param sourceId the identifier of the source node
	 * @param condition the command action used to determine the target node
	 * @param mappings the mappings of conditions to target nodes
	 * @return this state graph instance
	 * @throws GraphStateException if the edge identifier is invalid, the mappings are
	 * empty, or the edge already exists
	 */
	public StateGraph addConditionalEdges(String sourceId, AsyncCommandAction condition, Map<String, String> mappings)
			throws GraphStateException {
		if (Objects.equals(sourceId, END)) {
			throw Errors.invalidEdgeIdentifier.exception(END);
		}
		if (mappings == null || mappings.isEmpty()) {
			throw Errors.edgeMappingIsEmpty.exception(sourceId);
		}

		var newEdge = new Edge(sourceId, new EdgeValue(new EdgeCondition(condition, mappings)));

		if (edges.elements.contains(newEdge)) {
			throw Errors.duplicateConditionalEdgeError.exception(sourceId);
		}
		else {
			edges.elements.add(newEdge);
		}
		return this;
	}

	/**
	 * Adds conditional edges to the graph based on the provided edge action condition and
	 * mappings.
	 * @param sourceId the identifier of the source node
	 * @param condition the edge action used to determine the target node
	 * @param mappings the mappings of conditions to target nodes
	 * @return this state graph instance
	 * @throws GraphStateException if the edge identifier is invalid, the mappings are
	 * empty, or the edge already exists
	 */
	public StateGraph addConditionalEdges(String sourceId, AsyncEdgeAction condition, Map<String, String> mappings)
			throws GraphStateException {
		return addConditionalEdges(sourceId, AsyncCommandAction.of(condition), mappings);
	}

	/**
	 * Validates the structure of the graph ensuring all connections are valid.
	 * @throws GraphStateException if there are errors related to the graph state
	 */
	void validateGraph() throws GraphStateException {
		var edgeStart = edges.edgeBySourceId(START).orElseThrow(Errors.missingEntryPoint::exception);

		edgeStart.validate(nodes);

		for (Edge edge : edges.elements) {
			edge.validate(nodes);
		}
	}

	/**
	 * Compiles the state graph into a compiled graph using the provided configuration.
	 * @param config the compile configuration
	 * @return a compiled graph
	 * @throws GraphStateException if there are errors related to the graph state
	 */
	public CompiledGraph compile(CompileConfig config) throws GraphStateException {
		Objects.requireNonNull(config, "config cannot be null");

		validateGraph();

		return new CompiledGraph(this, config);
	}

	/**
	 * Compiles the state graph into a compiled graph using a default configuration with
	 * memory saver.
	 * @return a compiled graph
	 * @throws GraphStateException if there are errors related to the graph state
	 */
	public CompiledGraph compile() throws GraphStateException {
		SaverConfig saverConfig = SaverConfig.builder().register(SaverConstant.MEMORY, new MemorySaver()).build();
		return compile(CompileConfig.builder().saverConfig(saverConfig).build());
	}

	/**
	 * Generates a drawable graph representation of the state graph.
	 * @param type the type of graph representation to generate
	 * @param title the title of the graph
	 * @param printConditionalEdges whether to include conditional edges in the output
	 * @return a diagram code of the state graph
	 */
	public GraphRepresentation getGraph(GraphRepresentation.Type type, String title, boolean printConditionalEdges) {
		String content = type.generator.generate(nodes, edges, title, printConditionalEdges);

		return new GraphRepresentation(type, content);
	}

	/**
	 * Generates a drawable graph representation of the state graph with conditional edges
	 * included.
	 * @param type the type of graph representation to generate
	 * @param title the title of the graph
	 * @return a diagram code of the state graph
	 */
	public GraphRepresentation getGraph(GraphRepresentation.Type type, String title) {
		String content = type.generator.generate(nodes, edges, title, true);

		return new GraphRepresentation(type, content);
	}

	/**
	 * Generates a drawable graph representation of the state graph using the graph's name
	 * as title.
	 * @param type the type of graph representation to generate
	 * @return a diagram code of the state graph
	 */
	public GraphRepresentation getGraph(GraphRepresentation.Type type) {
		String content = type.generator.generate(nodes, edges, name, true);

		return new GraphRepresentation(type, content);
	}

	/**
	 * Container for nodes in the graph.
	 */
	public static class Nodes {

		/**
		 * The collection of nodes.
		 */
		public final Set<Node> elements;

		/**
		 * Instantiates a new Nodes container with the provided elements.
		 * @param elements the elements to initialize
		 */
		public Nodes(Collection<Node> elements) {
			this.elements = new LinkedHashSet<>(elements);
		}

		/**
		 * Instantiates a new empty Nodes container.
		 */
		public Nodes() {
			this.elements = new LinkedHashSet<>();
		}

		/**
		 * Checks if any node matches the given identifier.
		 * @param id the identifier to match
		 * @return true if a matching node is found, false otherwise
		 */
		public boolean anyMatchById(String id) {
			return elements.stream().anyMatch(n -> Objects.equals(n.id(), id));
		}

		/**
		 * Returns a list of sub-state graph nodes.
		 * @return a list of sub-state graph nodes
		 */
		public List<SubStateGraphNode> onlySubStateGraphNodes() {
			return elements.stream()
				.filter(n -> n instanceof SubStateGraphNode)
				.map(n -> (SubStateGraphNode) n)
				.toList();
		}

		/**
		 * Returns a list of nodes excluding sub-state graph nodes.
		 * @return a list of nodes excluding sub-state graph nodes
		 */
		public List<Node> exceptSubStateGraphNodes() {
			return elements.stream().filter(n -> !(n instanceof SubStateGraphNode)).toList();
		}

	}

	/**
	 * Container for edges in the graph.
	 */
	public static class Edges {

		/**
		 * The collection of edges.
		 */
		public final List<Edge> elements;

		/**
		 * Instantiates a new Edges container with the provided elements.
		 * @param elements the elements to initialize
		 */
		public Edges(Collection<Edge> elements) {
			this.elements = new LinkedList<>(elements);
		}

		/**
		 * Instantiates a new empty Edges container.
		 */
		public Edges() {
			this.elements = new LinkedList<>();
		}

		/**
		 * Retrieves the first edge matching the specified source identifier.
		 * @param sourceId the source identifier to match
		 * @return an optional containing the matched edge, or empty if none found
		 */
		public Optional<Edge> edgeBySourceId(String sourceId) {
			return elements.stream().filter(e -> Objects.equals(e.sourceId(), sourceId)).findFirst();
		}

		/**
		 * Retrieves a list of edges targeting the specified node identifier.
		 * @param targetId the target identifier to match
		 * @return a list of edges targeting the specified identifier
		 */
		public List<Edge> edgesByTargetId(String targetId) {
			return elements.stream().filter(e -> e.anyMatchByTargetId(targetId)).toList();
		}

	}

}<|MERGE_RESOLUTION|>--- conflicted
+++ resolved
@@ -340,11 +340,7 @@
 	 * serializer.
 	 */
 	public StateGraph() {
-<<<<<<< HEAD
-		this.stateSerializer = new GsonSerializer();
-=======
 		this.stateSerializer = new JacksonSerializer();
->>>>>>> d7ee3ba5
 		this.keyStrategyFactory = HashMap::new;
 	}
 
