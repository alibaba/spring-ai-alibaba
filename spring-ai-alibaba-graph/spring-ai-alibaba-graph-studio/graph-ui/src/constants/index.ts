<<<<<<< HEAD
export const DEFAULT_NAME = 'Spring AI Alibaba Graph';

// localStorage keys
export const WORKFLOW_OPERATION_MODE = 'WORKFLOW_OPERATION_MODE';
=======
export const DEFAULT_NAME = 'Spring AI Alibaba G';
>>>>>>> 4ddbee0f
<|MERGE_RESOLUTION|>--- conflicted
+++ resolved
@@ -1,8 +1,4 @@
-<<<<<<< HEAD
-export const DEFAULT_NAME = 'Spring AI Alibaba Graph';
+export const DEFAULT_NAME = 'Spring AI Alibaba G';
 
 // localStorage keys
-export const WORKFLOW_OPERATION_MODE = 'WORKFLOW_OPERATION_MODE';
-=======
-export const DEFAULT_NAME = 'Spring AI Alibaba G';
->>>>>>> 4ddbee0f
+export const WORKFLOW_OPERATION_MODE = 'WORKFLOW_OPERATION_MODE';