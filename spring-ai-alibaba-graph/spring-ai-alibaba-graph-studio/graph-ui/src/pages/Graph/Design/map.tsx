--- conflicted
+++ resolved
@@ -30,10 +30,7 @@
   FileAddOutlined,
   SnippetsOutlined,
 } from '@ant-design/icons';
-<<<<<<< HEAD
-=======
 import { useIntl } from '@umijs/max';
->>>>>>> e887022f
 import '@xyflow/react/dist/style.css';
 import { Menu } from 'antd';
 import './index.less';
@@ -86,24 +83,6 @@
   return { nodes, edges };
 };
 
-<<<<<<< HEAD
-const graphSubMenuItems = [
-  {
-    key: NODE_TYPE.START,
-    label: '开始',
-  },
-  {
-    key: NODE_TYPE.LLM,
-    label: 'LLM',
-  },
-  // {
-  //   key: 'node-branch',
-  //   label: '条件分支',
-  // },
-];
-
-=======
->>>>>>> e887022f
 export const LayoutFlow = () => {
   const intl = useIntl();
   const graphSubMenuItems = [
@@ -197,11 +176,7 @@
       {
         key: 'create',
         icon: <FileAddOutlined />,
-<<<<<<< HEAD
-        label: '新建节点',
-=======
         label: intl.formatMessage({ id: 'page.graph.createNode' }),
->>>>>>> e887022f
         children: graphSubMenuItems.map((item) => ({
           label: item?.label ?? '',
           key: item?.key,
@@ -218,37 +193,20 @@
       {
         key: 'copy',
         icon: <CopyOutlined />,
-<<<<<<< HEAD
-        label: '复制',
-        disabled: selections?.nodes.length === 0,
-        onClick: (e) => {
-          // It seems that no need to copy edge
-=======
         label: intl.formatMessage({ id: 'page.graph.copy' }),
         disabled: selections?.nodes.length === 0,
         onClick: (e) => {
->>>>>>> e887022f
           const { nodes } = selections ?? {};
           if (nodes?.length) {
             copy(nodes[0], 'node');
           }
-<<<<<<< HEAD
-          // } else if (edges?.length) {
-          //   copy(edges[0], 'edge');
-          // }
-=======
->>>>>>> e887022f
           console.log(e);
         },
       },
       {
         key: 'paste',
         icon: <SnippetsOutlined />,
-<<<<<<< HEAD
-        label: '粘贴',
-=======
         label: intl.formatMessage({ id: 'page.graph.paste' }),
->>>>>>> e887022f
         onClick: async (e) => {
           const { x, y } = getMenuOperationPosition(e);
           const newNode = await paste({ x, y });
