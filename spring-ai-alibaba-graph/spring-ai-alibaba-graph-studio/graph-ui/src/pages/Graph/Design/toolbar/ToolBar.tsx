--- conflicted
+++ resolved
@@ -1,181 +1,4 @@
 import { Icon } from '@iconify/react';
-<<<<<<< HEAD
-import { useReactFlow, useViewport } from '@xyflow/react';
-import type { MenuProps } from 'antd';
-import { Dropdown } from 'antd';
-import React from 'react';
-import { OperationMode } from '../types';
-import './toolbar.less';
-
-enum ZoomType {
-  zoomIn = 'zoomIn',
-  zoomOut = 'zoomOut',
-  zoomToFit = 'zoomToFit',
-  zoomTo25 = 'zoomTo25',
-  zoomTo50 = 'zoomTo50',
-  zoomTo75 = 'zoomTo75',
-  zoomTo100 = 'zoomTo100',
-  zoomTo200 = 'zoomTo200',
-}
-
-const ZOOM_IN_OUT_OPTIONS = [
-  {
-    key: ZoomType.zoomTo200,
-    text: '200%',
-    value: 2,
-  },
-  {
-    key: ZoomType.zoomTo100,
-    text: '100%',
-    value: 1,
-  },
-  {
-    key: ZoomType.zoomTo75,
-    text: '75%',
-    value: 0.75,
-  },
-  {
-    key: ZoomType.zoomTo50,
-    text: '50%',
-    value: 0.5,
-  },
-  {
-    key: ZoomType.zoomTo25,
-    text: '25%',
-    value: 0.25,
-  },
-  {
-    key: 'divider',
-    text: null,
-  },
-  {
-    key: ZoomType.zoomToFit,
-    text: 'Zoom To Fit',
-  },
-];
-
-interface Props {
-  name?: string;
-  handleUndo?: () => void;
-  handleRedo?: () => void;
-  history?: [];
-  operationMode: OperationMode;
-  changeOperationMode: (mode: OperationMode) => void;
-}
-
-const ToolBar: React.FC<Props> = (props) => {
-  const { handleUndo, handleRedo, operationMode, changeOperationMode } = props;
-  const { zoomIn, zoomOut, zoomTo, fitView } = useReactFlow();
-  const { zoom } = useViewport();
-
-  const buttonsDisabled = {
-    undo: !Boolean(handleUndo),
-    redo: !Boolean(handleRedo),
-    history: Boolean(history && history.length),
-  };
-
-  const options: MenuProps['items'] = ZOOM_IN_OUT_OPTIONS.map((item, index) => {
-    const option = { key: item.key } as MenuProps['items'];
-    if (item.key === 'divider') {
-      option.type = 'divider';
-    } else if (index !== ZOOM_IN_OUT_OPTIONS.length - 1) {
-      option.label = <a onClick={() => zoomTo(item.value)}>{item.text}</a>;
-    } else {
-      option.label = <a onClick={() => fitView()}>{item.text}</a>;
-    }
-    return option;
-  });
-
-  return (
-    <div className="toolbar">
-      <div className="zoom-wrapper item-wapper">
-        <div
-          className="icon-wrapper"
-          onClick={(e) => {
-            e.stopPropagation();
-            zoomOut();
-          }}
-        >
-          <Icon className="icon" icon="iconamoon:zoom-out-light"></Icon>
-        </div>
-        <Dropdown menu={{ items: options }} trigger={['click']}>
-          <div className="text-wrapper">
-            {parseFloat(`${zoom * 100}`).toFixed(0)}%
-          </div>
-        </Dropdown>
-        <div
-          className="icon-wrapper"
-          onClick={(e) => {
-            e.stopPropagation();
-            zoomIn();
-          }}
-        >
-          <Icon className="icon" icon="iconamoon:zoom-in-light"></Icon>
-        </div>
-      </div>
-      <div className="undo-redo-wrapper item-wapper">
-        <div
-          className={
-            buttonsDisabled.undo ? 'icon-wrapper-disabled' : 'icon-wrapper'
-          }
-          onClick={() => !buttonsDisabled.undo && handleUndo && handleUndo()}
-        >
-          <Icon className="icon" icon="iconamoon:do-redo-light"></Icon>
-        </div>
-        <div
-          className={
-            buttonsDisabled.redo ? 'icon-wrapper-disabled' : 'icon-wrapper'
-          }
-          onClick={() => !buttonsDisabled.redo && handleRedo && handleRedo()}
-        >
-          <Icon className="icon" icon="iconamoon:do-undo-light"></Icon>
-        </div>
-        <div className="split"></div>
-        <div
-          className={
-            buttonsDisabled.history ? 'icon-wrapper-disabled' : 'icon-wrapper'
-          }
-          onClick={() => !buttonsDisabled.history && handleRedo && handleRedo()}
-        >
-          <Icon className="icon" icon="iconamoon:history-light"></Icon>
-        </div>
-      </div>
-      <div className="control-wrapper item-wapper">
-        <div className="icon-wrapper-disabled">
-          <Icon className="icon" icon="material-symbols:add-box-rounded"></Icon>
-        </div>
-        <div className="icon-wrapper-disabled">
-          <Icon
-            className="icon"
-            icon="material-symbols:note-alt-outline"
-          ></Icon>
-        </div>
-        <div className="split"></div>
-        <div
-          className={
-            operationMode === 'hand' ? 'icon-wrapper-selected' : 'icon-wrapper'
-          }
-          onClick={() => changeOperationMode('hand')}
-        >
-          <Icon className="icon" icon="tabler:hand-stop"></Icon>
-        </div>
-        <div
-          className={
-            operationMode === 'pointer'
-              ? 'icon-wrapper-selected'
-              : 'icon-wrapper '
-          }
-          onClick={() => changeOperationMode('pointer')}
-        >
-          <Icon className="icon" icon="tabler:pointer"></Icon>
-        </div>
-        <div className="split"></div>
-        <div className="icon-wrapper-disabled">
-          <Icon className="icon" icon="ic:sharp-format-align-left"></Icon>
-        </div>
-      </div>
-    </div>
-=======
 import { Card, Flex } from 'antd';
 import React from 'react';
 import './toolbar.less';
@@ -234,7 +57,6 @@
         );
       })}
     </Flex>
->>>>>>> 4ddbee0f
   );
 };
 export default ToolBar;