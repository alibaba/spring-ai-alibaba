--- conflicted
+++ resolved
@@ -1,9 +1,3 @@
-<<<<<<< HEAD
-.toolbar {
-  height: 40px;
-  display: flex;
-  color: #676f83;
-=======
 .toolbar-wrapper {
   z-index: 1200;
   position: fixed;
@@ -14,20 +8,44 @@
 .toolbar-card {
   height: 40px;
   margin-right: 20px;
->>>>>>> 4ddbee0f
 
   .item-wapper {
     background-color: #ffffff;
     display: flex;
     align-items: center;
-<<<<<<< HEAD
     justify-content: space-between;
     padding: 10px;
     border-radius: 8px;
   }
 
-  .zoom-wrapper {
-    width: 150px;
+  .toolbar-body {
+    justify-content: center;
+    align-items: center;
+  }
+
+  .icon {
+    font-size: 22px;
+    //flex-basis: 60%;
+    margin-left: 10px;
+    margin-right: 10px;
+
+    &:hover {
+      color: var(--ant-color-primary);
+    }
+  }
+
+  .button {
+    font-size: 14px;
+    .icon {
+      margin-bottom: -5px;
+    }
+  }
+
+  .text {
+    font-size: 12px;
+    //flex-basis: 60%;
+    margin-left: 10px;
+    margin-right: 10px;
   }
 
   .undo-redo-wrapper {
@@ -59,47 +77,6 @@
 
   &:hover {
     background-color: #c8ceda24;
-=======
-    height: 40px;
-
-    .toolbar-body {
-      justify-content: center;
-      align-items: center;
-    }
-
-    .icon {
-      font-size: 22px;
-      //flex-basis: 60%;
-      margin-left: 10px;
-      margin-right: 10px;
-
-      &:hover {
-        color: var(--ant-color-primary);
-      }
-    }
-
-    .button {
-      font-size: 14px;
-      .icon {
-        margin-bottom: -5px;
-      }
-    }
-
-    .text {
-      font-size: 12px;
-      //flex-basis: 60%;
-      margin-left: 10px;
-      margin-right: 10px;
-    }
-
-    .split {
-      display: inline-block;
-      width: 1px;
-      height: 16px;
-      flex-basis: 1%;
-      border: 1px solid #d0d0d0;
-    }
->>>>>>> 4ddbee0f
   }
 }
 
