--- conflicted
+++ resolved
@@ -1,18 +1,9 @@
+import GraphMap from '@/pages/Graph/Design/GraphMap';
+import { PageContainer } from '@ant-design/pro-components';
 import { ReactFlowProvider } from '@xyflow/react';
 import '@xyflow/react/dist/style.css';
 import './index.less';
 import './xyTheme.less';
-
-<<<<<<< HEAD
-import { LayoutFlow } from '@/pages/Graph/Design/map';
-import { PageContainer } from '@ant-design/pro-components';
-import { Icon } from '@iconify/react';
-import { history, useIntl } from '@umijs/max';
-import { Affix, Button } from 'antd';
-=======
-import GraphMap from '@/pages/Graph/Design/GraphMap';
-import { PageContainer } from '@ant-design/pro-components';
->>>>>>> 4ddbee0f
 
 export default function () {
   return (
@@ -24,11 +15,7 @@
         }}
       >
         <ReactFlowProvider>
-<<<<<<< HEAD
-          <LayoutFlow />
-=======
           <GraphMap />
->>>>>>> 4ddbee0f
         </ReactFlowProvider>
       </div>
     </PageContainer>
