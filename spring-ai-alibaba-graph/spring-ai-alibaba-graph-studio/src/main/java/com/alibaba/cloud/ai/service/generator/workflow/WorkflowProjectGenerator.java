--- conflicted
+++ resolved
@@ -208,12 +208,9 @@
 			else if ("end".equals(targetType)) {
 				sb.append(String.format("stateGraph.addEdge(\"%s\", END);%n", srcVar));
 			}
-<<<<<<< HEAD
 			else {
 				sb.append(String.format("stateGraph.addEdge(\"%s\", \"%s\");%n", srcVar, tgtVar));
 			}
-=======
->>>>>>> 86909245
 		}
 
 		// conditional edge（aggregate by sourceId）
@@ -231,9 +228,7 @@
 				Map<String, Object> data = e.getData();
 				String targetType = data != null ? (String) data.get("targetType") : null;
 				String conditionKey = resolveConditionKey(sourceData, e.getSourceHandle());
-<<<<<<< HEAD
                 String tgtVar2 = varNames.get(e.getTarget());
-=======
 				String targetId = e.getTarget();
 				if ("end".equals(targetType)) {
 					conditions
@@ -241,7 +236,6 @@
 					mappings.add(String.format("\"%s\", END", conditionKey));
 					continue;
 				}
->>>>>>> 86909245
 				conditions.add(String.format("if (value.contains(\"%s\")) return \"%s\";", conditionKey, conditionKey));
 				mappings.add(String.format("\"%s\", \"%s\"", conditionKey, tgtVar2));
 			}
