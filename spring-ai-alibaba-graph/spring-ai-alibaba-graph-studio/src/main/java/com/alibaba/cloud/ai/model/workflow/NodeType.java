--- conflicted
+++ resolved
@@ -14,18 +14,11 @@
 
 	RETRIEVER("RETRIEVER", "knowledge-retrieval"),
 
-<<<<<<< HEAD
-	HUMAN("HUMAN", "unsupported"),
+	AGGREGATOR("AGGREGATOR", "variable-aggregator"),
 
 	QUESTION_CLASSIFIER("QUESTION_CLASSIFIER", "question-classifier"),
-	;
-
-
-=======
-	AGGREGATOR("AGGREGATOR", "variable-aggregator"),
 
 	HUMAN("HUMAN", "unsupported"),;
->>>>>>> 3de70273
 
 	private String value;
 
