package com.alibaba.cloud.ai.service.dsl;

import com.alibaba.cloud.ai.model.App;
import com.alibaba.cloud.ai.model.AppMetadata;
import com.alibaba.cloud.ai.model.chatbot.node.ChatBot;
import com.alibaba.cloud.ai.model.workflow.Workflow;
import com.fasterxml.jackson.core.JsonProcessingException;

import java.util.Map;
import java.util.stream.Collectors;
import java.util.stream.Stream;

/**
 * AbstractDSL defines the steps of importing and exporting DSL.
 */
public abstract class AbstractDSLAdapter implements DSLAdapter {

    private static final org.slf4j.Logger log = org.slf4j.LoggerFactory.getLogger(AbstractDSLAdapter.class);

    @Override
    public App importDSL (String dsl) {
        log.info("dsl importing: {}", dsl);
        Map<String, Object> data = getSerializer().load(dsl);
        validateDSLData(data);
        Map<String, Object> immutableData = Map.copyOf(data);
        AppMetadata metadata = mapToMetadata(immutableData);
        Object spec = switch (metadata.getMode()) {
            case AppMetadata.WORKFLOW_MODE -> mapToWorkflow(immutableData);
            case AppMetadata.CHATBOT_MODE -> mapToChatBot(immutableData);
            default -> throw new IllegalArgumentException("unsupported mode: " + metadata.getMode());
        };
        App app = new App(metadata, spec);
        log.info("App imported:" + app);
        return app;
    }

    @Override
    public String exportDSL (App app) {
        log.info("App exporting: \n" + app);
        AppMetadata metadata = app.getMetadata();
        Map<String, Object> metaMap = metadataToMap(metadata);
        Map<String, Object> specMap;
        switch (metadata.getMode()) {
            case AppMetadata.WORKFLOW_MODE -> specMap = workflowToMap((Workflow) app.getSpec());
            case AppMetadata.CHATBOT_MODE ->
                    specMap = chatbotToMap((com.alibaba.cloud.ai.model.chatbot.node.ChatBot) app.getSpec());
            default -> throw new IllegalArgumentException("unsupported mode: " + metadata.getMode());
        }
        Map<String, Object> data = Stream.concat(metaMap.entrySet().stream(), specMap.entrySet().stream())
                .collect(Collectors.toMap(Map.Entry::getKey, Map.Entry::getValue, (v1, v2) -> v1));
        String dsl = getSerializer().dump(data);
        log.info("App exported: \n" + dsl);
        return dsl;
    }

    public abstract AppMetadata mapToMetadata (Map<String, Object> data);

    public abstract Map<String, Object> metadataToMap (AppMetadata metadata);

    public abstract Workflow mapToWorkflow (Map<String, Object> data);

<<<<<<< HEAD
    public abstract ChatBot mapToChatBot (Map<String, Object> data);

    public abstract Map<String, Object> workflowToMap (Workflow workflow);

    public abstract Map<String, Object> chatbotToMap (com.alibaba.cloud.ai.model.chatbot.node.ChatBot chatBot);
=======
	public abstract Map<String, Object> workflowToMap(Workflow workflow);

	public abstract ChatBot mapToChatBot(Map<String, Object> data);

	public abstract Map<String, Object> chatbotToMap(ChatBot chatBot);
>>>>>>> 888931e0

    public abstract void validateDSLData (Map<String, Object> data);

    public abstract Serializer getSerializer ();

}<|MERGE_RESOLUTION|>--- conflicted
+++ resolved
@@ -59,19 +59,12 @@
 
     public abstract Workflow mapToWorkflow (Map<String, Object> data);
 
-<<<<<<< HEAD
-    public abstract ChatBot mapToChatBot (Map<String, Object> data);
 
-    public abstract Map<String, Object> workflowToMap (Workflow workflow);
-
-    public abstract Map<String, Object> chatbotToMap (com.alibaba.cloud.ai.model.chatbot.node.ChatBot chatBot);
-=======
 	public abstract Map<String, Object> workflowToMap(Workflow workflow);
 
 	public abstract ChatBot mapToChatBot(Map<String, Object> data);
 
 	public abstract Map<String, Object> chatbotToMap(ChatBot chatBot);
->>>>>>> 888931e0
 
     public abstract void validateDSLData (Map<String, Object> data);
 
