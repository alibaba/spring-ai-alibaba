#
# Copyright 2024-2025 the original author or authors.
#
# Licensed under the Apache License, Version 2.0 (the "License");
# you may not use this file except in compliance with the License.
# You may obtain a copy of the License at
#
#      https://www.apache.org/licenses/LICENSE-2.0
#
# Unless required by applicable law or agreed to in writing, software
# distributed under the License is distributed on an "AS IS" BASIS,
# WITHOUT WARRANTIES OR CONDITIONS OF ANY KIND, either express or implied.
# See the License for the specific language governing permissions and
# limitations under the License.
#

server:
  port: 18080

spring:
  application:
    name: spring-ai-alibaba-graph-example

  ai:
    alibaba:
      toolcalling:
        weather:
          enabled: enable
<<<<<<< HEAD
          api-key: 89c78da27b4d4fdfaa052020252704
=======
          api-key: ${WEATHER_API_KEY}
>>>>>>> 8bfdd15e
    dashscope:
      api-key: sk-b0ac526ee44f4bb7b6c61cbcaea14b15
    openai:
      base-url: https://dashscope.aliyuncs.com/compatible-mode
      api-key: sk-b0ac526ee44f4bb7b6c61cbcaea14b15
      chat:
        options:
          model: qwen-max-latest
      embedding:
        options:
          model: text-embedding-v1<|MERGE_RESOLUTION|>--- conflicted
+++ resolved
@@ -26,16 +26,12 @@
       toolcalling:
         weather:
           enabled: enable
-<<<<<<< HEAD
-          api-key: 89c78da27b4d4fdfaa052020252704
-=======
           api-key: ${WEATHER_API_KEY}
->>>>>>> 8bfdd15e
     dashscope:
-      api-key: sk-b0ac526ee44f4bb7b6c61cbcaea14b15
+      api-key: ${DASH_SCOPE_API_KEY}
     openai:
       base-url: https://dashscope.aliyuncs.com/compatible-mode
-      api-key: sk-b0ac526ee44f4bb7b6c61cbcaea14b15
+      api-key: ${AI_DASHSCOPE_API_KEY}
       chat:
         options:
           model: qwen-max-latest
