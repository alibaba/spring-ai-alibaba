--- conflicted
+++ resolved
@@ -26,19 +26,13 @@
       toolcalling:
         weather:
           enabled: enable
-<<<<<<< HEAD
-          api-key: 89c78da27b4d4fdfaa052020252704
-    dashscope:
-      api-key: sk-b0ac526ee44f4bb7b6c61cbcaea14b15
-=======
           api-key: ${WEATHER_API_KEY}
 
     dashscope:
       api-key: ${AI_DASHSCOPE_API_KEY}
->>>>>>> d8b8ba85
     openai:
       base-url: https://dashscope.aliyuncs.com/compatible-mode
-      api-key: sk-b0ac526ee44f4bb7b6c61cbcaea14b15
+      api-key: ${AI_DASHSCOPE_API_KEY}
       chat:
         options:
           model: qwen-max-latest
