#
# Copyright 2024-2025 the original author or authors.
#
# Licensed under the Apache License, Version 2.0 (the "License");
# you may not use this file except in compliance with the License.
# You may obtain a copy of the License at
#
#      https://www.apache.org/licenses/LICENSE-2.0
#
# Unless required by applicable law or agreed to in writing, software
# distributed under the License is distributed on an "AS IS" BASIS,
# WITHOUT WARRANTIES OR CONDITIONS OF ANY KIND, either express or implied.
# See the License for the specific language governing permissions and
# limitations under the License.
#

server:
  port: 18080

spring:
  application:
    name: spring-ai-alibaba-graph-example

  ai:
    alibaba:
      toolcalling:
        weather:
          enabled: enable
<<<<<<< HEAD
          api-key: 89c78da27b4d4fdfaa052020252704
=======
          api-key: ${WEATHER_API_KEY}
>>>>>>> 8bfdd15e
    dashscope:
      api-key: sk-b0ac526ee44f4bb7b6c61cbcaea14b15
    openai:
      base-url: https://dashscope.aliyuncs.com/compatible-mode
      api-key: sk-b0ac526ee44f4bb7b6c61cbcaea14b15
      chat:
        options:
          model: qwen-max-latest
      embedding:
        options:
          model: text-embedding-v1<|MERGE_RESOLUTION|>--- conflicted
+++ resolved
@@ -26,11 +26,8 @@
       toolcalling:
         weather:
           enabled: enable
-<<<<<<< HEAD
-          api-key: 89c78da27b4d4fdfaa052020252704
-=======
           api-key: ${WEATHER_API_KEY}
->>>>>>> 8bfdd15e
+
     dashscope:
       api-key: sk-b0ac526ee44f4bb7b6c61cbcaea14b15
     openai:
