--- conflicted
+++ resolved
@@ -17,173 +17,6 @@
 -->
 
 <project xmlns:xsi="http://www.w3.org/2001/XMLSchema-instance"
-<<<<<<< HEAD
-		 xmlns="http://maven.apache.org/POM/4.0.0"
-		 xsi:schemaLocation="http://maven.apache.org/POM/4.0.0 http://maven.apache.org/xsd/maven-4.0.0.xsd">
-	<modelVersion>4.0.0</modelVersion>
-
-	<parent>
-		<groupId>com.alibaba.cloud.ai</groupId>
-		<artifactId>spring-ai-alibaba</artifactId>
-		<version>${revision}</version>
-		<relativePath>../../pom.xml</relativePath>
-	</parent>
-
-	<artifactId>spring-ai-alibaba-graph-example</artifactId>
-	<version>${revision}</version>
-
-	<description>Spring AI Alibaba Graph Example</description>
-	<name>Spring AI Alibaba Graph Examples</name>
-
-	<properties>
-		<gson.version>2.10.1</gson.version>
-	</properties>
-
-	<dependencies>
-		<dependency>
-			<groupId>net.sourceforge.plantuml</groupId>
-			<artifactId>plantuml-mit</artifactId>
-			<version>1.2024.4</version>
-		</dependency>
-
-		<dependency>
-			<groupId>org.springframework.boot</groupId>
-			<artifactId>spring-boot-starter-web</artifactId>
-		</dependency>
-
-		<dependency>
-			<groupId>org.springframework.ai</groupId>
-			<artifactId>spring-ai-openai-spring-boot-starter</artifactId>
-		</dependency>
-
-		<dependency>
-			<groupId>com.google.code.gson</groupId>
-			<artifactId>gson</artifactId>
-			<version>${gson.version}</version>
-		</dependency>
-
-<!--		<dependency>-->
-<!--			<groupId>com.alibaba.cloud.ai</groupId>-->
-<!--			<artifactId>spring-ai-alibaba-starter</artifactId>-->
-<!--			<version>${project.parent.version}</version>-->
-<!--		</dependency>-->
-
-		<dependency>
-			<groupId>com.alibaba.cloud.ai</groupId>
-			<artifactId>spring-ai-alibaba-graph-core</artifactId>
-			<version>${project.parent.version}</version>
-		</dependency>
-
-<!--		<dependency>-->
-<!--			<groupId>com.alibaba.cloud.ai</groupId>-->
-<!--			<artifactId>spring-ai-alibaba-studio</artifactId>-->
-<!--			<version>${project.parent.version}</version>-->
-<!--		</dependency>-->
-
-		<dependency>
-			<groupId>com.alibaba.cloud.ai</groupId>
-			<artifactId>document-parser-tika</artifactId>
-			<version>1.0.0-M6.1</version>
-		</dependency>
-
-		<dependency>
-			<groupId>com.belerweb</groupId>
-			<artifactId>pinyin4j</artifactId>
-			<version>2.5.1</version>
-			<scope>compile</scope>
-		</dependency>
-		<dependency>
-			<groupId>cn.hutool</groupId>
-			<artifactId>hutool-extra</artifactId>
-			<version>5.8.20</version>
-			<scope>compile</scope>
-		</dependency>
-
-		<!-- HttpClient 核心库 -->
-		<dependency>
-			<groupId>org.apache.httpcomponents.client5</groupId>
-			<artifactId>httpclient5</artifactId>
-			<version>5.2.3</version>
-		</dependency>
-
-		<!-- 如果需要使用 HttpClient 连接池管理 -->
-		<dependency>
-			<groupId>org.apache.httpcomponents.core5</groupId>
-			<artifactId>httpcore5</artifactId>
-			<version>5.2.3</version>
-		</dependency>
-
-		<!-- This dependency automatically matches the appropriate version of Chrome Driver, -->
-		<!-- causing it to be slower on first boot -->
-		<dependency>
-			<groupId>io.github.bonigarcia</groupId>
-			<artifactId>webdrivermanager</artifactId>
-			<version>5.7.0</version>
-		</dependency>
-
-		<dependency>
-			<groupId>org.seleniumhq.selenium</groupId>
-			<artifactId>selenium-java</artifactId>
-			<version>4.25.0</version>
-		</dependency>
-		<dependency>
-			<groupId>org.seleniumhq.selenium</groupId>
-			<artifactId>selenium-chrome-driver</artifactId>
-			<version>4.25.0</version>
-		</dependency>
-		<dependency>
-			<groupId>org.seleniumhq.selenium</groupId>
-			<artifactId>selenium-api</artifactId>
-			<version>4.25.0</version>
-		</dependency>
-		<dependency>
-			<groupId>org.seleniumhq.selenium</groupId>
-			<artifactId>selenium-remote-driver</artifactId>
-			<version>4.25.0</version>
-		</dependency>
-		<dependency>
-			<groupId>org.seleniumhq.selenium</groupId>
-			<artifactId>selenium-manager</artifactId>
-			<version>4.25.0</version>
-		</dependency>
-		<dependency>
-			<groupId>org.seleniumhq.selenium</groupId>
-			<artifactId>selenium-http</artifactId>
-			<version>4.25.0</version>
-		</dependency>
-
-		<dependency>
-			<groupId>commons-codec</groupId>
-			<artifactId>commons-codec</artifactId>
-			<version>1.15</version>
-		</dependency>
-	</dependencies>
-
-	<build>
-		<plugins>
-			<plugin>
-				<groupId>org.springframework.boot</groupId>
-				<artifactId>spring-boot-maven-plugin</artifactId>
-				<version>${spring-boot.version}</version>
-				<executions>
-					<execution>
-						<goals>
-							<goal>repackage</goal>
-						</goals>
-					</execution>
-				</executions>
-			</plugin>
-			<plugin>
-				<groupId>org.apache.maven.plugins</groupId>
-				<artifactId>maven-deploy-plugin</artifactId>
-				<version>${maven-deploy-plugin.version}</version>
-				<configuration>
-					<skip>true</skip>
-				</configuration>
-			</plugin>
-		</plugins>
-	</build>
-=======
          xmlns="http://maven.apache.org/POM/4.0.0"
          xsi:schemaLocation="http://maven.apache.org/POM/4.0.0 http://maven.apache.org/xsd/maven-4.0.0.xsd">
     <modelVersion>4.0.0</modelVersion>
@@ -240,11 +73,11 @@
             <version>${project.version}</version>
         </dependency>
 
-        <dependency>
-            <groupId>com.alibaba.cloud.ai</groupId>
-            <artifactId>spring-ai-alibaba-studio</artifactId>
-            <version>${project.version}</version>
-        </dependency>
+<!--		<dependency>-->
+<!--			<groupId>com.alibaba.cloud.ai</groupId>-->
+<!--			<artifactId>spring-ai-alibaba-studio</artifactId>-->
+<!--			<version>${project.parent.version}</version>-->
+<!--		</dependency>-->
 
         <dependency>
             <groupId>com.alibaba.cloud.ai</groupId>
@@ -349,6 +182,5 @@
             </plugin>
         </plugins>
     </build>
->>>>>>> 98083e31
 
 </project>