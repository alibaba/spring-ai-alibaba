--- conflicted
+++ resolved
@@ -13,17 +13,8 @@
     <packaging>pom</packaging>
     <name>Spring AI Alibaba MCP</name>
 
-<<<<<<< HEAD
-    <modules>
-        <module>spring-ai-alibaba-mcp-nacos</module>
-        <module>spring-ai-alibaba-mcp-nacos-dynamic-server</module>
-        <module>spring-ai-alibaba-mcp-nacos-common</module>
-        <module>spring-ai-alibaba-mcp-nacos-client</module>
-    </modules>
-=======
 	<modules>
 		<module>spring-ai-alibaba-mcp-nacos</module>
 	</modules>
->>>>>>> a557c693
 
 </project>