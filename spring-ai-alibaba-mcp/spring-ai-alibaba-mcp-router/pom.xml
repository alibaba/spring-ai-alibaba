--- conflicted
+++ resolved
@@ -120,11 +120,10 @@
                 </exclusion>
             </exclusions>
         </dependency>
-<<<<<<< HEAD
         <dependency>
             <groupId>com.zaxxer</groupId>
             <artifactId>HikariCP</artifactId>
-=======
+        </dependency>
         <!-- Test dependencies -->
         <dependency>
             <groupId>org.junit.jupiter</groupId>
@@ -135,7 +134,6 @@
             <groupId>org.springframework.boot</groupId>
             <artifactId>spring-boot-starter-test</artifactId>
             <scope>test</scope>
->>>>>>> 0ee0efc5
         </dependency>
     </dependencies>
 
