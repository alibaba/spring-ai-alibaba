--- conflicted
+++ resolved
@@ -12,9 +12,6 @@
     <artifactId>spring-ai-alibaba-mcp-nacos</artifactId>
     <version>${revision}</version>
     <name>Spring AI Alibaba MCP Nacos</name>
-<<<<<<< HEAD
-    <description>Nacos MCP for Spring AI Alibaba</description>
-=======
     <description>Nacos3 MCP for Spring AI Alibaba</description>
     <url>https://github.com/alibaba/spring-ai-alibaba</url>
     <scm>
@@ -22,7 +19,6 @@
         <developerConnection>git@github.com:alibaba/spring-ai-alibaba.git</developerConnection>
         <url>https://github.com/alibaba/spring-ai-alibaba</url>
     </scm>
->>>>>>> abae01eb
 
     <dependencies>
         <dependency>
