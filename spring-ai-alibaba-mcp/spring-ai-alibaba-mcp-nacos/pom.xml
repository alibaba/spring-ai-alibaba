--- conflicted
+++ resolved
@@ -33,14 +33,11 @@
 			<artifactId>spring-ai-mcp-server-spring-boot-starter</artifactId>
 		</dependency>
 		<dependency>
-<<<<<<< HEAD
-=======
 			<groupId>com.alibaba.nacos</groupId>
 			<artifactId>nacos-client</artifactId>
 			<version>${nacos-client.version}</version>
 		</dependency>
 		<dependency>
->>>>>>> 254ad9c3
 			<groupId>com.fasterxml.jackson.core</groupId>
 			<artifactId>jackson-annotations</artifactId>
 		</dependency>
