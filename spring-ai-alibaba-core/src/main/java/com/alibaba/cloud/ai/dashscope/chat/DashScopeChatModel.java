--- conflicted
+++ resolved
@@ -1,9 +1,6 @@
 package com.alibaba.cloud.ai.dashscope.chat;
 
 import com.alibaba.cloud.ai.dashscope.api.DashScopeApi;
-<<<<<<< HEAD
-import com.alibaba.cloud.ai.dashscope.chat.observation.DashScopeChatModelObservationConvention;
-=======
 import com.alibaba.cloud.ai.dashscope.api.DashScopeApi.ChatCompletion;
 import com.alibaba.cloud.ai.dashscope.api.DashScopeApi.ChatCompletionChunk;
 import com.alibaba.cloud.ai.dashscope.api.DashScopeApi.ChatCompletionFinishReason;
@@ -17,35 +14,19 @@
 import com.alibaba.cloud.ai.dashscope.api.DashScopeApi.ChatCompletionRequestInput;
 import com.alibaba.cloud.ai.dashscope.api.DashScopeApi.ChatCompletionRequestParameter;
 import com.alibaba.cloud.ai.dashscope.api.DashScopeApi.FunctionTool;
->>>>>>> 8f26ab74
 import com.alibaba.cloud.ai.dashscope.metadata.DashScopeAiUsage;
-import com.alibaba.cloud.ai.observation.conventions.AiProvider;
-import io.micrometer.observation.Observation;
-import io.micrometer.observation.ObservationRegistry;
-import io.micrometer.observation.contextpropagation.ObservationThreadLocalAccessor;
 import org.slf4j.Logger;
 import org.slf4j.LoggerFactory;
-<<<<<<< HEAD
-import org.springframework.ai.chat.model.*;
-import org.springframework.ai.chat.model.ChatModel;
-import org.springframework.ai.chat.observation.ChatModelObservationContext;
-import org.springframework.ai.chat.observation.ChatModelObservationConvention;
-import org.springframework.ai.chat.observation.ChatModelObservationDocumentation;
-import reactor.core.publisher.Flux;
-
-import com.alibaba.cloud.ai.dashscope.api.DashScopeApi.*;
-import com.alibaba.cloud.ai.dashscope.api.DashScopeApi.ChatCompletionMessage.*;
-import com.alibaba.cloud.ai.dashscope.api.DashScopeApi.ChatCompletionOutput.Choice;
-import reactor.core.publisher.Mono;
-
-=======
->>>>>>> 8f26ab74
 import org.springframework.ai.chat.messages.AssistantMessage;
 import org.springframework.ai.chat.messages.MessageType;
 import org.springframework.ai.chat.messages.ToolResponseMessage;
 import org.springframework.ai.chat.messages.UserMessage;
 import org.springframework.ai.chat.metadata.ChatGenerationMetadata;
 import org.springframework.ai.chat.metadata.ChatResponseMetadata;
+import org.springframework.ai.chat.model.AbstractToolCallSupport;
+import org.springframework.ai.chat.model.ChatModel;
+import org.springframework.ai.chat.model.ChatResponse;
+import org.springframework.ai.chat.model.Generation;
 import org.springframework.ai.chat.prompt.ChatOptions;
 import org.springframework.ai.chat.prompt.Prompt;
 import org.springframework.ai.model.ModelOptionsUtils;
@@ -82,26 +63,14 @@
 
 	private static final Logger logger = LoggerFactory.getLogger(DashScopeChatModel.class);
 
-	private static final ChatModelObservationConvention DEFAULT_OBSERVATION_CONVENTION = new DashScopeChatModelObservationConvention();
-
 	/** Low-level access to the DashScope API */
 	private final DashScopeApi dashscopeApi;
 
 	/** The retry template used to retry the OpenAI API calls. */
 	public final RetryTemplate retryTemplate;
 
-	/**
-	 * Observation registry used for instrumentation.
-	 */
-	private final ObservationRegistry observationRegistry;
-
 	/** The default options used for the chat completion requests. */
 	private DashScopeChatOptions defaultOptions;
-
-	/**
-	 * Conventions to use for generating observations.
-	 */
-	private ChatModelObservationConvention observationConvention = DEFAULT_OBSERVATION_CONVENTION;
 
 	public DashScopeChatModel(DashScopeApi dashscopeApi) {
 		this(dashscopeApi,
@@ -117,12 +86,6 @@
 
 	public DashScopeChatModel(DashScopeApi dashscopeApi, DashScopeChatOptions options,
 			FunctionCallbackContext functionCallbackContext, RetryTemplate retryTemplate) {
-		this(dashscopeApi, options, functionCallbackContext, retryTemplate, ObservationRegistry.NOOP);
-	}
-
-	public DashScopeChatModel(DashScopeApi dashscopeApi, DashScopeChatOptions options,
-			FunctionCallbackContext functionCallbackContext, RetryTemplate retryTemplate,
-			ObservationRegistry observationRegistry) {
 		super(functionCallbackContext);
 		Assert.notNull(dashscopeApi, "DashScopeApi must not be null");
 		Assert.notNull(options, "Options must not be null");
@@ -131,52 +94,35 @@
 		this.dashscopeApi = dashscopeApi;
 		this.defaultOptions = options;
 		this.retryTemplate = retryTemplate;
-		this.observationRegistry = observationRegistry;
 	}
 
 	@Override
 	public ChatResponse call(Prompt prompt) {
-
-		ChatModelObservationContext observationContext = ChatModelObservationContext.builder()
-			.prompt(prompt)
-			.provider(AiProvider.DASHSCOPE.value())
-			.requestOptions(prompt.getOptions() != null ? prompt.getOptions() : this.defaultOptions)
-			.build();
-
-		ChatResponse chatResponse = ChatModelObservationDocumentation.CHAT_MODEL_OPERATION
-			.observation(this.observationConvention, DEFAULT_OBSERVATION_CONVENTION, () -> observationContext,
-					this.observationRegistry)
-			.observe(() -> {
-				DashScopeApi.ChatCompletionRequest request = createRequest(prompt, false);
-
-				ResponseEntity<ChatCompletion> completionEntity = this.retryTemplate
-					.execute(ctx -> this.dashscopeApi.chatCompletionEntity(request));
-
-				var chatCompletion = completionEntity.getBody();
-
-				if (chatCompletion == null) {
-					logger.warn("No chat completion returned for prompt: {}", prompt);
-					return new ChatResponse(List.of());
-				}
-
-				List<ChatCompletionOutput.Choice> choices = chatCompletion.output().choices();
-
-				List<Generation> generations = choices.stream().map(choice -> {
+		DashScopeApi.ChatCompletionRequest request = createRequest(prompt, false);
+
+		ResponseEntity<ChatCompletion> completionEntity = this.retryTemplate
+			.execute(ctx -> this.dashscopeApi.chatCompletionEntity(request));
+
+		var chatCompletion = completionEntity.getBody();
+
+		if (chatCompletion == null) {
+			logger.warn("No chat completion returned for prompt: {}", prompt);
+			return new ChatResponse(List.of());
+		}
+
+		List<ChatCompletionOutput.Choice> choices = chatCompletion.output().choices();
+
+		List<Generation> generations = choices.stream().map(choice -> {
 			// @formatter:off
-						Map<String, Object> metadata = Map.of(
-								"id", chatCompletion.requestId(),
-								"role", choice.message().role() != null ? choice.message().role().name() : "",
-								"finishReason", choice.finishReason() != null ? choice.finishReason().name() : "");
-						// @formatter:on
-					return buildGeneration(choice, metadata);
-				}).toList();
-
-				ChatResponse response = new ChatResponse(generations, from(completionEntity.getBody()));
-
-				observationContext.setResponse(response);
-
-				return response;
-			});
+			Map<String, Object> metadata = Map.of(
+					"id", chatCompletion.requestId(),
+					"role", choice.message().role() != null ? choice.message().role().name() : "",
+					"finishReason", choice.finishReason() != null ? choice.finishReason().name() : "");
+			// @formatter:on
+			return buildGeneration(choice, metadata);
+		}).toList();
+
+		ChatResponse chatResponse = new ChatResponse(generations, from(completionEntity.getBody()));
 
 		if (isToolCall(chatResponse,
 				Set.of(ChatCompletionFinishReason.TOOL_CALLS.name(), ChatCompletionFinishReason.STOP.name()))) {
@@ -196,83 +142,62 @@
 
 	@Override
 	public Flux<ChatResponse> stream(Prompt prompt) {
-
-		return Flux.deferContextual(contextView -> {
-			ChatCompletionRequest request = createRequest(prompt, true);
-
-			Flux<ChatCompletionChunk> completionChunks = this.retryTemplate
-				.execute(ctx -> this.dashscopeApi.chatCompletionStream(request));
-
-			// For chunked responses, only the first chunk contains the choice role.
-			// The rest of the chunks with same ID share the same role.
-			ConcurrentHashMap<String, String> roleMap = new ConcurrentHashMap<>();
-
-			ChatModelObservationContext observationContext = ChatModelObservationContext.builder()
-				.prompt(prompt)
-				.provider(AiProvider.DASHSCOPE.value())
-				.requestOptions(prompt.getOptions() != null ? prompt.getOptions() : this.defaultOptions)
-				.build();
-
-			Observation observation = ChatModelObservationDocumentation.CHAT_MODEL_OPERATION.observation(
-					this.observationConvention, DEFAULT_OBSERVATION_CONVENTION, () -> observationContext,
-					this.observationRegistry);
-
-			observation.parentObservation(contextView.getOrDefault(ObservationThreadLocalAccessor.KEY, null)).start();
-
-			// Convert the ChatCompletionChunk into a ChatCompletion to be able to reuse
-			// the function call handling logic.
-			Flux<ChatResponse> chatResponse = completionChunks.map(this::chunkToChatCompletion)
-				.switchMap(chatCompletion -> Mono.just(chatCompletion).map(chatCompletion2 -> {
-					try {
-						@SuppressWarnings("null")
-						String requestId = chatCompletion2.requestId();
-
-				// @formatter:off
-							List<Generation> generations = chatCompletion2.output().choices().stream().map(choice -> {
-								if (choice.message().role() != null) {
-									roleMap.putIfAbsent(requestId, choice.message().role().name());
-								}
-								Map<String, Object> metadata = Map.of(
-										"id", chatCompletion2.requestId(),
-										"role", roleMap.getOrDefault(requestId, ""),
-										"finishReason", choice.finishReason() != null ? choice.finishReason().name() : "");
-								return buildGeneration(choice, metadata);
-							}).toList();
-							// @formatter:on
-
-						if (chatCompletion2.usage() != null) {
-							return new ChatResponse(generations, from(chatCompletion2));
-						}
-						else {
-							return new ChatResponse(generations);
-						}
+		ChatCompletionRequest request = createRequest(prompt, true);
+
+		Flux<ChatCompletionChunk> completionChunks = this.retryTemplate
+			.execute(ctx -> this.dashscopeApi.chatCompletionStream(request));
+
+		// For chunked responses, only the first chunk contains the choice role.
+		// The rest of the chunks with same ID share the same role.
+		ConcurrentHashMap<String, String> roleMap = new ConcurrentHashMap<>();
+
+		// Convert the ChatCompletionChunk into a ChatCompletion to be able to reuse
+		// the function call handling logic.
+		Flux<ChatResponse> chatResponse = completionChunks.map(this::chunkToChatCompletion)
+			.switchMap(chatCompletion -> Mono.just(chatCompletion).map(chatCompletion2 -> {
+				try {
+					@SuppressWarnings("null")
+					String requestId = chatCompletion2.requestId();
+
+			// @formatter:off
+						List<Generation> generations = chatCompletion2.output().choices().stream().map(choice -> {
+							if (choice.message().role() != null) {
+								roleMap.putIfAbsent(requestId, choice.message().role().name());
+							}
+							Map<String, Object> metadata = Map.of(
+									"id", chatCompletion2.requestId(),
+									"role", roleMap.getOrDefault(requestId, ""),
+									"finishReason", choice.finishReason() != null ? choice.finishReason().name() : "");
+							return buildGeneration(choice, metadata);
+						}).toList();
+						// @formatter:on
+
+					if (chatCompletion2.usage() != null) {
+						return new ChatResponse(generations, from(chatCompletion2));
 					}
-					catch (Exception e) {
-						logger.error("Error processing chat completion", e);
-						return new ChatResponse(List.of());
+					else {
+						return new ChatResponse(generations);
 					}
-
-				}));
-
-			// @formatter:off
-			Flux<ChatResponse> flux = chatResponse.flatMap(response -> {
-
-				if (isToolCall(response,
-						Set.of(ChatCompletionFinishReason.TOOL_CALLS.name(), ChatCompletionFinishReason.STOP.name()))) {
-					var toolCallConversation = handleToolCalls(prompt, response);
-					// Recursively call the stream method with the tool call message
-					// conversation that contains the call responses.
-					return this.stream(new Prompt(toolCallConversation, prompt.getOptions()));
 				}
-				else {
-					return Flux.just(response);
+				catch (Exception e) {
+					logger.error("Error processing chat completion", e);
+					return new ChatResponse(List.of());
 				}
-			})
-			.doOnError(observation::error)
-			.doFinally(s -> observation.stop())
-			.contextWrite(ctx -> ctx.put(ObservationThreadLocalAccessor.KEY, observation));
-
-			return new MessageAggregator().aggregate(flux, observationContext::setResponse);
+
+			}));
+
+		return chatResponse.flatMap(response -> {
+
+			if (isToolCall(response,
+					Set.of(ChatCompletionFinishReason.TOOL_CALLS.name(), ChatCompletionFinishReason.STOP.name()))) {
+				var toolCallConversation = handleToolCalls(prompt, response);
+				// Recursively call the stream method with the tool call message
+				// conversation that contains the call responses.
+				return this.stream(new Prompt(toolCallConversation, prompt.getOptions()));
+			}
+			else {
+				return Flux.just(response);
+			}
 		});
 	}
 
