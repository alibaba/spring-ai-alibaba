/*
 * Copyright 2024-2025 the original author or authors.
 *
 * Licensed under the Apache License, Version 2.0 (the "License");
 * you may not use this file except in compliance with the License.
 * You may obtain a copy of the License at
 *
 *      https://www.apache.org/licenses/LICENSE-2.0
 *
 * Unless required by applicable law or agreed to in writing, software
 * distributed under the License is distributed on an "AS IS" BASIS,
 * WITHOUT WARRANTIES OR CONDITIONS OF ANY KIND, either express or implied.
 * See the License for the specific language governing permissions and
 * limitations under the License.
 */
package com.alibaba.cloud.ai.dashscope.image;

<<<<<<< HEAD
import java.util.List;
import java.util.Objects;
import java.util.Optional;

=======
>>>>>>> 089ac01a
import com.alibaba.cloud.ai.dashscope.api.DashScopeImageApi;
import com.alibaba.cloud.ai.dashscope.common.DashScopeApiConstants;
import io.micrometer.observation.Observation;
import io.micrometer.observation.ObservationRegistry;
import org.slf4j.Logger;
import org.slf4j.LoggerFactory;
<<<<<<< HEAD

import org.springframework.ai.image.Image;
import org.springframework.ai.image.ImageGeneration;
import org.springframework.ai.image.ImageModel;
import org.springframework.ai.image.ImageOptions;
import org.springframework.ai.image.ImagePrompt;
import org.springframework.ai.image.ImageResponse;
import org.springframework.ai.image.ImageResponseMetadata;
=======
import org.springframework.ai.image.*;
import org.springframework.ai.image.observation.DefaultImageModelObservationConvention;
import org.springframework.ai.image.observation.ImageModelObservationContext;
import org.springframework.ai.image.observation.ImageModelObservationConvention;
import org.springframework.ai.image.observation.ImageModelObservationDocumentation;
>>>>>>> 089ac01a
import org.springframework.ai.model.ModelOptionsUtils;
import org.springframework.ai.retry.RetryUtils;
import org.springframework.http.ResponseEntity;
import org.springframework.retry.backoff.FixedBackOffPolicy;
import org.springframework.retry.policy.SimpleRetryPolicy;
import org.springframework.retry.support.RetryTemplate;
import org.springframework.util.Assert;
import org.springframework.util.CollectionUtils;

import java.util.List;
import java.util.Objects;

/**
 * @author nuocheng.lxm
 * @author yuluo
 * @since 2024/8/16 11:29
 */
public class DashScopeImageModel implements ImageModel {

	private static final Logger logger = LoggerFactory.getLogger(DashScopeImageModel.class);

	/**
	 * The default model used for the image completion requests.
	 */
	private static final String DEFAULT_MODEL = "wanx-v1";

	/**
	 * The default model used for the maximum of the image completion requests.
	 */
	private static final int MAX_RETRY_COUNT = 10;

	/**
	 * Low-level access to the DashScope Image API.
	 */
	private final DashScopeImageApi dashScopeImageApi;

	/**
	 * The default options used for the image completion requests.
	 */
	private final DashScopeImageOptions defaultOptions;

	/**
	 * The retry template used to retry the OpenAI Image API calls.
	 */
	private final RetryTemplate retryTemplate;

<<<<<<< HEAD
	private static final int MAX_RETRY_COUNT = 3;
=======
	/**
	 * Observation registry used for instrumentation.
	 */
	private final ObservationRegistry observationRegistry;

	/**
	 * Conventions to use for generating observations.
	 */
	private ImageModelObservationConvention observationConvention = new DefaultImageModelObservationConvention();
>>>>>>> 089ac01a

	public DashScopeImageModel(DashScopeImageApi dashScopeImageApi) {
		this(dashScopeImageApi,
				DashScopeImageOptions.builder().withModel(DashScopeImageApi.DEFAULT_IMAGE_MODEL).build(),
				RetryUtils.DEFAULT_RETRY_TEMPLATE, ObservationRegistry.NOOP);
	}

	public DashScopeImageModel(DashScopeImageApi dashScopeImageApi, DashScopeImageOptions options) {
		this(dashScopeImageApi, options, RetryUtils.DEFAULT_RETRY_TEMPLATE, ObservationRegistry.NOOP);
	}

	public DashScopeImageModel(DashScopeImageApi dashScopeImageApi, ObservationRegistry observationRegistry) {
		this(dashScopeImageApi,
				DashScopeImageOptions.builder().withModel(DashScopeImageApi.DEFAULT_IMAGE_MODEL).build(),
				RetryUtils.DEFAULT_RETRY_TEMPLATE, observationRegistry);
	}

	public DashScopeImageModel(DashScopeImageApi dashScopeImageApi, DashScopeImageOptions options,
			RetryTemplate retryTemplate, ObservationRegistry observationRegistry) {

		Assert.notNull(dashScopeImageApi, "DashScopeImageApi must not be null");
		Assert.notNull(options, "options must not be null");
		Assert.notNull(retryTemplate, "retryTemplate must not be null");
		Assert.notNull(observationRegistry, "observationRegistry must not be null");

		this.dashScopeImageApi = dashScopeImageApi;
		this.defaultOptions = options;
		SimpleRetryPolicy retryPolicy = new SimpleRetryPolicy(MAX_RETRY_COUNT);
		FixedBackOffPolicy backOff = new FixedBackOffPolicy();
		backOff.setBackOffPeriod(15_000L);
		retryTemplate.setRetryPolicy(retryPolicy);
		retryTemplate.setBackOffPolicy(backOff);
		this.retryTemplate = retryTemplate;
		this.observationRegistry = observationRegistry;
	}

	@Override
	public ImageResponse call(ImagePrompt request) {
		Assert.notNull(request, "Prompt must not be null");
		Assert.isTrue(!CollectionUtils.isEmpty(request.getInstructions()), "Prompt messages must " + "not be empty");

		String taskId = submitImageGenTask(request);
		if (taskId == null) {
			return new ImageResponse(List.of(), toMetadataEmpty());
		}

<<<<<<< HEAD
		return retryTemplate.execute(ctx -> {
			DashScopeImageApi.DashScopeImageAsyncReponse resp = getImageGenTask(taskId);
			if (resp != null) {
				String status = resp.output().taskStatus();
				if ("SUCCEEDED".equals(status)) {
					return toImageResponse(resp);
				}
				if ("FAILED".equals(status) || "UNKNOWN".equals(status)) {
					return new ImageResponse(List.of(), toMetadata(resp));
=======
		ImageModelObservationContext observationContext = ImageModelObservationContext.builder()
			.imagePrompt(request)
			.provider(DashScopeApiConstants.PROVIDER_NAME)
			.build();

		Observation observation = ImageModelObservationDocumentation.IMAGE_MODEL_OPERATION.observation(
				observationConvention, new DefaultImageModelObservationConvention(), () -> observationContext,
				this.observationRegistry);

		ImageResponse response = observation.observe(() -> {
			int retryCount = 0;
			while (retryCount < MAX_RETRY_COUNT) {
				DashScopeImageApi.DashScopeImageAsyncReponse getResultResponse = getImageGenTask(taskId);
				if (getResultResponse != null) {
					DashScopeImageApi.DashScopeImageAsyncReponse.DashScopeImageAsyncReponseOutput output = getResultResponse
						.output();
					String taskStatus = output.taskStatus();
					switch (taskStatus) {
						case "SUCCEEDED" -> {
							return toImageResponse(output);
						}
						case "FAILED", "UNKNOWN" -> {
							return new ImageResponse(List.of());
						}
					}
>>>>>>> 089ac01a
				}
				try {
					Thread.sleep(15000L);
					retryCount++;
				}
				catch (InterruptedException e) {
					throw new RuntimeException(e);
				}
			}
<<<<<<< HEAD
			throw new RuntimeException("Image generation still pending");
		}, context -> {
			return new ImageResponse(List.of(), toMetadataTimeout(taskId));
		});
=======
			return new ImageResponse(List.of());
		});
		observationContext.setResponse(response);
		return response;
>>>>>>> 089ac01a
	}

	public String submitImageGenTask(ImagePrompt request) {

		DashScopeImageOptions imageOptions = toImageOptions(request.getOptions());
		logger.debug("Image options: {}", imageOptions);

		DashScopeImageApi.DashScopeImageRequest dashScopeImageRequest = constructImageRequest(request, imageOptions);

		ResponseEntity<DashScopeImageApi.DashScopeImageAsyncReponse> submitResponse = dashScopeImageApi
			.submitImageGenTask(dashScopeImageRequest);

		if (submitResponse == null || submitResponse.getBody() == null) {
			logger.warn("Submit imageGen error,request: {}", request);
			return null;
		}

		return submitResponse.getBody().output().taskId();
	}

	/**
	 * Merge Image options. Notice: Programmatically set options parameters take
	 * precedence
	 */
	private DashScopeImageOptions toImageOptions(ImageOptions runtimeOptions) {

		// set default image model
		var currentOptions = DashScopeImageOptions.builder().withModel(DEFAULT_MODEL).build();

		if (Objects.nonNull(runtimeOptions)) {
			currentOptions = ModelOptionsUtils.copyToTarget(runtimeOptions, ImageOptions.class,
					DashScopeImageOptions.class);
		}

		currentOptions = ModelOptionsUtils.merge(currentOptions, this.defaultOptions, DashScopeImageOptions.class);

		return currentOptions;
	}

	public DashScopeImageApi.DashScopeImageAsyncReponse getImageGenTask(String taskId) {
		ResponseEntity<DashScopeImageApi.DashScopeImageAsyncReponse> getImageGenResponse = dashScopeImageApi
			.getImageGenTaskResult(taskId);
		if (getImageGenResponse == null || getImageGenResponse.getBody() == null) {
			logger.warn("No image response returned for taskId: {}", taskId);
			return null;
		}
		return getImageGenResponse.getBody();
	}

<<<<<<< HEAD
	public DashScopeImageOptions getOptions() {
		return this.defaultOptions;
	}

	public void setOptions(DashScopeImageOptions options) {
		this.defaultOptions = options;
	}

	private ImageResponse toImageResponse(DashScopeImageApi.DashScopeImageAsyncReponse asyncResp) {
		var output = asyncResp.output();
		var results = output.results();
		ImageResponseMetadata md = toMetadata(asyncResp);
		List<ImageGeneration> gens = results == null ? List.of()
				: results.stream().map(r -> new ImageGeneration(new Image(r.url(), null))).toList();
=======
	private ImageResponse toImageResponse(
			DashScopeImageApi.DashScopeImageAsyncReponse.DashScopeImageAsyncReponseOutput output) {
		List<DashScopeImageApi.DashScopeImageAsyncReponse.DashScopeImageAsyncReponseResult> genImageList = output
			.results();
		if (genImageList == null || genImageList.isEmpty()) {
			return new ImageResponse(List.of());
		}
		List<ImageGeneration> imageGenerationList = genImageList.stream()
			.map(entry -> new ImageGeneration(new Image(entry.url(), null)))
			.toList();
>>>>>>> 089ac01a

		return new ImageResponse(gens, md);
	}

	private DashScopeImageApi.DashScopeImageRequest constructImageRequest(ImagePrompt imagePrompt,
			DashScopeImageOptions options) {

		return new DashScopeImageApi.DashScopeImageRequest(options.getModel(),
				new DashScopeImageApi.DashScopeImageRequest.DashScopeImageRequestInput(
						imagePrompt.getInstructions().get(0).getText(), options.getNegativePrompt(),
						options.getRefImg(), options.getFunction(), options.getBaseImageUrl(),
						options.getMaskImageUrl(), options.getSketchImageUrl()),
				new DashScopeImageApi.DashScopeImageRequest.DashScopeImageRequestParameter(options.getStyle(),
						options.getSize(), options.getN(), options.getSeed(), options.getRefStrength(),
						options.getRefMode(), options.getPromptExtend(), options.getWatermark(),
						options.getSketchWeight(), options.getSketchExtraction(), options.getSketchColor(),
						options.getMaskColor()));
	}

	private ImageResponseMetadata toMetadata(DashScopeImageApi.DashScopeImageAsyncReponse re) {
		var out = re.output();
		var tm = out.taskMetrics();
		var usage = re.usage();

		ImageResponseMetadata md = new ImageResponseMetadata();

		Optional.ofNullable(usage)
			.map(DashScopeImageApi.DashScopeImageAsyncReponse.DashScopeImageAsyncReponseUsage::imageCount)
			.ifPresent(count -> md.put("imageCount", count));
		Optional.ofNullable(tm).ifPresent(metrics -> {
			md.put("taskTotal", metrics.total());
			md.put("taskSucceeded", metrics.SUCCEEDED());
			md.put("taskFailed", metrics.FAILED());
		});
		md.put("requestId", re.requestId());
		md.put("taskStatus", out.taskStatus());
		Optional.ofNullable(out.code()).ifPresent(code -> md.put("code", code));
		Optional.ofNullable(out.message()).ifPresent(msg -> md.put("message", msg));

		return md;
	}

	private ImageResponseMetadata toMetadataEmpty() {
		ImageResponseMetadata md = new ImageResponseMetadata();
		md.put("taskStatus", "NO_TASK_ID");
		return md;
	}

	private ImageResponseMetadata toMetadataTimeout(String taskId) {
		ImageResponseMetadata md = new ImageResponseMetadata();
		md.put("taskId", taskId);
		md.put("taskStatus", "TIMED_OUT");
		return md;
	}

	/**
	 * Use the provided convention for reporting observation data
	 * @param observationConvention The provided convention
	 */
	public void setObservationConvention(ImageModelObservationConvention observationConvention) {
		Assert.notNull(observationConvention, "observationConvention cannot be null");
		this.observationConvention = observationConvention;
	}

}<|MERGE_RESOLUTION|>--- conflicted
+++ resolved
@@ -15,20 +15,13 @@
  */
 package com.alibaba.cloud.ai.dashscope.image;
 
-<<<<<<< HEAD
 import java.util.List;
 import java.util.Objects;
 import java.util.Optional;
 
-=======
->>>>>>> 089ac01a
 import com.alibaba.cloud.ai.dashscope.api.DashScopeImageApi;
-import com.alibaba.cloud.ai.dashscope.common.DashScopeApiConstants;
-import io.micrometer.observation.Observation;
-import io.micrometer.observation.ObservationRegistry;
 import org.slf4j.Logger;
 import org.slf4j.LoggerFactory;
-<<<<<<< HEAD
 
 import org.springframework.ai.image.Image;
 import org.springframework.ai.image.ImageGeneration;
@@ -37,13 +30,10 @@
 import org.springframework.ai.image.ImagePrompt;
 import org.springframework.ai.image.ImageResponse;
 import org.springframework.ai.image.ImageResponseMetadata;
-=======
-import org.springframework.ai.image.*;
 import org.springframework.ai.image.observation.DefaultImageModelObservationConvention;
 import org.springframework.ai.image.observation.ImageModelObservationContext;
 import org.springframework.ai.image.observation.ImageModelObservationConvention;
 import org.springframework.ai.image.observation.ImageModelObservationDocumentation;
->>>>>>> 089ac01a
 import org.springframework.ai.model.ModelOptionsUtils;
 import org.springframework.ai.retry.RetryUtils;
 import org.springframework.http.ResponseEntity;
@@ -52,9 +42,9 @@
 import org.springframework.retry.support.RetryTemplate;
 import org.springframework.util.Assert;
 import org.springframework.util.CollectionUtils;
-
-import java.util.List;
-import java.util.Objects;
+import com.alibaba.cloud.ai.dashscope.common.DashScopeApiConstants;
+import io.micrometer.observation.Observation;
+import io.micrometer.observation.ObservationRegistry;
 
 /**
  * @author nuocheng.lxm
@@ -71,29 +61,23 @@
 	private static final String DEFAULT_MODEL = "wanx-v1";
 
 	/**
-	 * The default model used for the maximum of the image completion requests.
-	 */
+	 * Low-level access to the DashScope Image API.
+	 */
+	private final DashScopeImageApi dashScopeImageApi;
+
+	/**
+	 * The default options used for the image completion requests.
+	 */
+	private final DashScopeImageOptions defaultOptions;
+
+	/**
+	 * The retry template used to retry the OpenAI Image API calls.
+	 */
+	private final RetryTemplate retryTemplate;
+
 	private static final int MAX_RETRY_COUNT = 10;
 
 	/**
-	 * Low-level access to the DashScope Image API.
-	 */
-	private final DashScopeImageApi dashScopeImageApi;
-
-	/**
-	 * The default options used for the image completion requests.
-	 */
-	private final DashScopeImageOptions defaultOptions;
-
-	/**
-	 * The retry template used to retry the OpenAI Image API calls.
-	 */
-	private final RetryTemplate retryTemplate;
-
-<<<<<<< HEAD
-	private static final int MAX_RETRY_COUNT = 3;
-=======
-	/**
 	 * Observation registry used for instrumentation.
 	 */
 	private final ObservationRegistry observationRegistry;
@@ -102,7 +86,11 @@
 	 * Conventions to use for generating observations.
 	 */
 	private ImageModelObservationConvention observationConvention = new DefaultImageModelObservationConvention();
->>>>>>> 089ac01a
+
+	public DashScopeImageModel(DashScopeImageApi dashScopeImageApi, DashScopeImageOptions options,
+			RetryTemplate retryTemplate) {
+		this(dashScopeImageApi, options, retryTemplate, ObservationRegistry.NOOP);
+	}
 
 	public DashScopeImageModel(DashScopeImageApi dashScopeImageApi) {
 		this(dashScopeImageApi,
@@ -142,24 +130,13 @@
 	@Override
 	public ImageResponse call(ImagePrompt request) {
 		Assert.notNull(request, "Prompt must not be null");
-		Assert.isTrue(!CollectionUtils.isEmpty(request.getInstructions()), "Prompt messages must " + "not be empty");
+		Assert.isTrue(!CollectionUtils.isEmpty(request.getInstructions()), "Prompt messages must not be empty");
 
 		String taskId = submitImageGenTask(request);
 		if (taskId == null) {
 			return new ImageResponse(List.of(), toMetadataEmpty());
 		}
 
-<<<<<<< HEAD
-		return retryTemplate.execute(ctx -> {
-			DashScopeImageApi.DashScopeImageAsyncReponse resp = getImageGenTask(taskId);
-			if (resp != null) {
-				String status = resp.output().taskStatus();
-				if ("SUCCEEDED".equals(status)) {
-					return toImageResponse(resp);
-				}
-				if ("FAILED".equals(status) || "UNKNOWN".equals(status)) {
-					return new ImageResponse(List.of(), toMetadata(resp));
-=======
 		ImageModelObservationContext observationContext = ImageModelObservationContext.builder()
 			.imagePrompt(request)
 			.provider(DashScopeApiConstants.PROVIDER_NAME)
@@ -169,43 +146,29 @@
 				observationConvention, new DefaultImageModelObservationConvention(), () -> observationContext,
 				this.observationRegistry);
 
-		ImageResponse response = observation.observe(() -> {
-			int retryCount = 0;
-			while (retryCount < MAX_RETRY_COUNT) {
-				DashScopeImageApi.DashScopeImageAsyncReponse getResultResponse = getImageGenTask(taskId);
-				if (getResultResponse != null) {
-					DashScopeImageApi.DashScopeImageAsyncReponse.DashScopeImageAsyncReponseOutput output = getResultResponse
-						.output();
-					String taskStatus = output.taskStatus();
-					switch (taskStatus) {
-						case "SUCCEEDED" -> {
-							return toImageResponse(output);
-						}
-						case "FAILED", "UNKNOWN" -> {
-							return new ImageResponse(List.of());
-						}
-					}
->>>>>>> 089ac01a
-				}
-				try {
-					Thread.sleep(15000L);
-					retryCount++;
-				}
-				catch (InterruptedException e) {
-					throw new RuntimeException(e);
+		return observation.observe(() ->
+
+		retryTemplate.execute(ctx -> {
+			observation.lowCardinalityKeyValue("retry.attempt", String.valueOf(ctx.getRetryCount()));
+
+			DashScopeImageApi.DashScopeImageAsyncReponse resp = getImageGenTask(taskId);
+			if (resp != null) {
+				String status = resp.output().taskStatus();
+				observation.lowCardinalityKeyValue("task.status", status);
+
+				switch (status) {
+					case "SUCCEEDED":
+						return toImageResponse(resp);
+					case "FAILED":
+					case "UNKNOWN":
+						return new ImageResponse(List.of(), toMetadata(resp));
 				}
 			}
-<<<<<<< HEAD
 			throw new RuntimeException("Image generation still pending");
 		}, context -> {
+			observation.lowCardinalityKeyValue("timeout", "true");
 			return new ImageResponse(List.of(), toMetadataTimeout(taskId));
-		});
-=======
-			return new ImageResponse(List.of());
-		});
-		observationContext.setResponse(response);
-		return response;
->>>>>>> 089ac01a
+		}));
 	}
 
 	public String submitImageGenTask(ImagePrompt request) {
@@ -255,13 +218,8 @@
 		return getImageGenResponse.getBody();
 	}
 
-<<<<<<< HEAD
 	public DashScopeImageOptions getOptions() {
 		return this.defaultOptions;
-	}
-
-	public void setOptions(DashScopeImageOptions options) {
-		this.defaultOptions = options;
 	}
 
 	private ImageResponse toImageResponse(DashScopeImageApi.DashScopeImageAsyncReponse asyncResp) {
@@ -270,18 +228,6 @@
 		ImageResponseMetadata md = toMetadata(asyncResp);
 		List<ImageGeneration> gens = results == null ? List.of()
 				: results.stream().map(r -> new ImageGeneration(new Image(r.url(), null))).toList();
-=======
-	private ImageResponse toImageResponse(
-			DashScopeImageApi.DashScopeImageAsyncReponse.DashScopeImageAsyncReponseOutput output) {
-		List<DashScopeImageApi.DashScopeImageAsyncReponse.DashScopeImageAsyncReponseResult> genImageList = output
-			.results();
-		if (genImageList == null || genImageList.isEmpty()) {
-			return new ImageResponse(List.of());
-		}
-		List<ImageGeneration> imageGenerationList = genImageList.stream()
-			.map(entry -> new ImageGeneration(new Image(entry.url(), null)))
-			.toList();
->>>>>>> 089ac01a
 
 		return new ImageResponse(gens, md);
 	}
