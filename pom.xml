--- conflicted
+++ resolved
@@ -368,15 +368,12 @@
                 <groupId>io.github.a2asdk</groupId>
                 <artifactId>a2a-java-reference-server</artifactId>
                 <version>${a2a-sdk.version}</version>
-<<<<<<< HEAD
-=======
                 <exclusions>
                     <exclusion>
                         <groupId>org.jboss.slf4j</groupId>
                         <artifactId>slf4j-jboss-logmanager</artifactId>
                     </exclusion>
                 </exclusions>
->>>>>>> c5ca5be2
             </dependency>
             <dependency>
                 <groupId>io.github.a2asdk</groupId>
