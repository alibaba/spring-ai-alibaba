<?xml version="1.0" encoding="UTF-8"?>
<!--
  ~ Copyright 2024-2025 the original author or authors.
  ~
  ~ Licensed under the Apache License, Version 2.0 (the "License");
  ~ you may not use this file except in compliance with the License.
  ~ You may obtain a copy of the License at
  ~
  ~ https://www.apache.org/licenses/LICENSE-2.0
  ~
  ~ Unless required by applicable law or agreed to in writing, software
  ~ distributed under the License is distributed on an "AS IS" BASIS,
  ~ WITHOUT WARRANTIES OR CONDITIONS OF ANY KIND, either express or implied.
  ~ See the License for the specific language governing permissions and
  ~ limitations under the License.
-->
<project xmlns="http://maven.apache.org/POM/4.0.0" xmlns:xsi="http://www.w3.org/2001/XMLSchema-instance" xsi:schemaLocation="http://maven.apache.org/POM/4.0.0 http://maven.apache.org/xsd/maven-4.0.0.xsd">
    <modelVersion>4.0.0</modelVersion>
    <groupId>com.alibaba.cloud.ai</groupId>
    <artifactId>spring-ai-alibaba</artifactId>
    <version>${revision}</version>

    <packaging>pom</packaging>

    <name>Spring AI Alibaba</name>
    <description>Building AI applications with Spring Boot</description>
    <url>https://github.com/alibaba/spring-ai-alibaba</url>

    <organization>
        <name>Alibaba Cloud Inc.</name>
        <url>https://java2ai.com</url>
    </organization>
    <licenses>
        <license>
            <name>Apache 2.0</name>
            <url>https://www.apache.org/licenses/LICENSE-2.0.txt</url>
            <distribution>repo</distribution>
        </license>
    </licenses>
    <developers>
        <developer>
            <id>chickenlj</id>
            <name>Jun Liu</name>
            <email>ken.lj.hz@gmail.com</email>
            <organization>Alibaba Cloud</organization>
            <organizationUrl>https://aliyun.com</organizationUrl>
        </developer>
    </developers>

    <modules>
        <!-- Spring AI Alibaba Modules -->
        <module>spring-ai-alibaba-bom</module>
        <module>spring-ai-alibaba-mcp</module>
        <module>spring-ai-alibaba-core</module>
        <module>spring-ai-alibaba-prompt</module>
        <module>spring-ai-alibaba-graph</module>
        <module>spring-ai-alibaba-nl2sql</module>
        <module>spring-ai-alibaba-studio</module>
        <module>spring-ai-alibaba-jmanus</module>
        <module>spring-ai-alibaba-deepresearch</module>

        <!-- Spring AI Alibaba Tool Call Plugins -->
        <module>community/tool-calls/spring-ai-alibaba-starter-tool-calling-common</module>
        <module>community/tool-calls/spring-ai-alibaba-starter-tool-calling-time</module>
        <module>community/tool-calls/spring-ai-alibaba-starter-tool-calling-aliyunaisearch</module>
        <module>community/tool-calls/spring-ai-alibaba-starter-tool-calling-baidusearch</module>
        <module>community/tool-calls/spring-ai-alibaba-starter-tool-calling-baidutranslate</module>
        <module>community/tool-calls/spring-ai-alibaba-starter-tool-calling-baidumap</module>
        <module>community/tool-calls/spring-ai-alibaba-starter-tool-calling-bravesearch</module>
        <module>community/tool-calls/spring-ai-alibaba-starter-tool-calling-dingtalk</module>
        <module>community/tool-calls/spring-ai-alibaba-starter-tool-calling-sensitivefilter</module>
        <module>community/tool-calls/spring-ai-alibaba-starter-tool-calling-amap</module>
        <module>community/tool-calls/spring-ai-alibaba-starter-tool-calling-googlescholar</module>
        <module>community/tool-calls/spring-ai-alibaba-starter-tool-calling-weather</module>
        <module>community/tool-calls/spring-ai-alibaba-starter-tool-calling-wikipedia</module>
        <module>community/tool-calls/spring-ai-alibaba-starter-tool-calling-larksuite</module>
        <module>community/tool-calls/spring-ai-alibaba-starter-tool-calling-microsofttranslate</module>
        <module>community/tool-calls/spring-ai-alibaba-starter-tool-calling-jinacrawler</module>
        <module>community/tool-calls/spring-ai-alibaba-starter-tool-calling-firecrawl</module>
        <module>community/tool-calls/spring-ai-alibaba-starter-tool-calling-regex</module>
        <module>community/tool-calls/spring-ai-alibaba-starter-tool-calling-jsonprocessor</module>
        <module>community/tool-calls/spring-ai-alibaba-starter-tool-calling-serpapi</module>
        <module>community/tool-calls/spring-ai-alibaba-starter-tool-calling-githubtoolkit</module>
        <module>community/tool-calls/spring-ai-alibaba-starter-tool-calling-sinanews</module>
        <module>community/tool-calls/spring-ai-alibaba-starter-tool-calling-toutiaonews</module>
        <module>community/tool-calls/spring-ai-alibaba-starter-tool-calling-yuque</module>
        <module>community/tool-calls/spring-ai-alibaba-starter-tool-calling-kuaidi100</module>
        <module>community/tool-calls/spring-ai-alibaba-starter-tool-calling-googletranslate</module>
        <module>community/tool-calls/spring-ai-alibaba-starter-tool-calling-googletrends</module>
        <module>community/tool-calls/spring-ai-alibaba-starter-tool-calling-alitranslate</module>
        <module>community/tool-calls/spring-ai-alibaba-starter-tool-calling-youdaotranslate</module>
        <module>community/tool-calls/spring-ai-alibaba-starter-tool-calling-duckduckgo</module>
        <module>community/tool-calls/spring-ai-alibaba-starter-tool-calling-tavilysearch</module>
        <module>community/tool-calls/spring-ai-alibaba-starter-tool-calling-searches</module>
        <module>community/tool-calls/spring-ai-alibaba-starter-tool-calling-worldbankdata</module>
        <module>community/tool-calls/spring-ai-alibaba-starter-tool-calling-tencentmap</module>
        <module>community/tool-calls/spring-ai-alibaba-starter-tool-calling-tushare</module>
        <module>community/tool-calls/spring-ai-alibaba-starter-tool-calling-ollamasearchmodel</module>
        <module>community/tool-calls/spring-ai-alibaba-starter-tool-calling-minio</module>
        <module>community/tool-calls/spring-ai-alibaba-starter-tool-calling-memcached</module>
        <module>community/tool-calls/spring-ai-alibaba-starter-tool-calling-metaso</module>
<<<<<<< HEAD
=======
        <module>community/tool-calls/spring-ai-alibaba-starter-tool-calling-opentripmap</module>
>>>>>>> 66034352
        <module>community/tool-calls/spring-ai-alibaba-starter-tool-calling-tripadvisor</module>

        <!-- Spring AI Alibaba Document Readers -->
        <module>community/document-readers/spring-ai-alibaba-starter-document-reader-arxiv</module>
        <module>community/document-readers/spring-ai-alibaba-starter-document-reader-github</module>
        <module>community/document-readers/spring-ai-alibaba-starter-document-reader-poi</module>
        <module>community/document-readers/spring-ai-alibaba-starter-document-reader-tencent-cos</module>
        <module>community/document-readers/spring-ai-alibaba-starter-document-reader-larksuite</module>
        <module>community/document-readers/spring-ai-alibaba-starter-document-reader-yuque</module>
        <module>community/document-readers/spring-ai-alibaba-starter-document-reader-obsidian</module>
        <module>community/document-readers/spring-ai-alibaba-starter-document-reader-onenote</module>
        <module>community/document-readers/spring-ai-alibaba-starter-document-reader-notion</module>
        <module>community/document-readers/spring-ai-alibaba-starter-document-reader-chatgpt-data</module>
        <module>community/document-readers/spring-ai-alibaba-starter-document-reader-gpt-repo</module>
        <module>community/document-readers/spring-ai-alibaba-starter-document-reader-gitlab</module>
        <module>community/document-readers/spring-ai-alibaba-starter-document-reader-gitbook</module>
        <module>community/document-readers/spring-ai-alibaba-starter-document-reader-huggingface-fs</module>
        <module>community/document-readers/spring-ai-alibaba-starter-document-reader-email</module>
        <module>community/document-readers/spring-ai-alibaba-starter-document-reader-mbox</module>
        <module>community/document-readers/spring-ai-alibaba-starter-document-reader-mongodb</module>
        <module>community/document-readers/spring-ai-alibaba-starter-document-reader-mysql</module>
        <module>community/document-readers/spring-ai-alibaba-starter-document-reader-sqlite</module>
        <module>community/document-readers/spring-ai-alibaba-starter-document-reader-bilibili</module>
        <module>community/document-readers/spring-ai-alibaba-starter-document-reader-youtube</module>
        <module>community/document-readers/spring-ai-alibaba-starter-document-reader-elasticsearch</module>

        <!-- Spring AI Alibaba Document Parsers -->
        <module>community/document-parsers/spring-ai-alibaba-starter-document-parser-apache-pdfbox</module>
        <module>community/document-parsers/spring-ai-alibaba-starter-document-parser-markdown</module>
        <module>community/document-parsers/spring-ai-alibaba-starter-document-parser-tika</module>
        <module>community/document-parsers/spring-ai-alibaba-starter-document-parser-pdf-tables</module>
        <module>community/document-parsers/spring-ai-alibaba-starter-document-parser-bshtml</module>
        <module>community/document-parsers/spring-ai-alibaba-starter-document-parser-bibtex</module>
        <module>community/document-parsers/spring-ai-alibaba-starter-document-parser-multi-modality</module>
        <module>community/document-parsers/spring-ai-alibaba-starter-document-parser-directory</module>
        <module>community/document-parsers/spring-ai-alibaba-starter-document-parser-yaml</module>

        <!-- Spring AI Alibaba Vector Stores -->
        <module>community/vector-stores/spring-ai-alibaba-starter-tair-store</module>
        <module>community/vector-stores/spring-ai-alibaba-starter-analyticdb-store</module>
        <module>community/vector-stores/spring-ai-alibaba-starter-opensearch-store</module>
        <module>community/vector-stores/spring-ai-alibaba-starter-oceanbase-store</module>
        <module>community/vector-stores/spring-ai-alibaba-starter-tablestore-store</module>

        <!-- Spring AI Alibaba Chat Memory Support -->
        <module>community/memories/spring-ai-alibaba-starter-memory-redis</module>
        <module>community/memories/spring-ai-alibaba-starter-memory-jdbc</module>
        <module>community/memories/spring-ai-alibaba-starter-memory-elasticsearch</module>
        <module>community/memories/spring-ai-alibaba-starter-memory-mongodb</module>
        <module>community/memories/spring-ai-alibaba-starter-memory-tablestore</module>
        <module>community/memories/spring-ai-alibaba-starter-memory-memcached</module>

        <module>auto-configurations/spring-ai-alibaba-autoconfigure-memory</module>

        <!-- Spring AI Alibaba ARMS Extension -->
        <module>auto-configurations/spring-ai-alibaba-autoconfigure-arms-observation</module>

        <!-- Spring AI Alibaba Autoconfigure -->
        <module>auto-configurations/spring-ai-alibaba-autoconfigure-dashscope</module>

        <!-- Spring AI Alibaba MCP -->
        <!-- Nacos3 version -->
        <module>auto-configurations/spring-ai-alibaba-autoconfigure-nacos-mcp-discovery</module>
        <module>auto-configurations/spring-ai-alibaba-autoconfigure-nacos-mcp-register</module>

        <module>auto-configurations/spring-ai-alibaba-autoconfigure-mcp-gateway-core</module>
        <module>auto-configurations/spring-ai-alibaba-autoconfigure-mcp-gateway-nacos</module>

        <module>auto-configurations/spring-ai-alibaba-autoconfigure-mcp-recovery-client</module>

        <!-- Spring AI Alibaba Nacos Prompt Template -->
        <module>auto-configurations/spring-ai-alibaba-autoconfigure-nacos-prompt</module>

        <!-- Spring AI Alibaba Graph Observation -->
        <module>auto-configurations/spring-ai-alibaba-autoconfigure-graph-observation</module>

        <!-- Spring AI Alibaba Spring Boot Starters -->
        <module>spring-ai-alibaba-spring-boot-starters/spring-ai-alibaba-starter-memory</module>
        <module>spring-ai-alibaba-spring-boot-starters/spring-ai-alibaba-starter-dashscope</module>
        <module>spring-ai-alibaba-spring-boot-starters/spring-ai-alibaba-starter-nacos-prompt</module>
        <module>spring-ai-alibaba-spring-boot-starters/spring-ai-alibaba-starter-arms-observation</module>
        <module>spring-ai-alibaba-spring-boot-starters/spring-ai-alibaba-starter-nacos-mcp-discovery</module>
        <module>spring-ai-alibaba-spring-boot-starters/spring-ai-alibaba-starter-nacos-mcp-register</module>
        <module>spring-ai-alibaba-spring-boot-starters/spring-ai-alibaba-starter-mcp-gateway-nacos</module>

        <module>spring-ai-alibaba-spring-boot-starters/spring-ai-alibaba-starter-nl2sql</module>
        <module>spring-ai-alibaba-spring-boot-starters/spring-ai-alibaba-starter-graph-observation</module>
        <module>spring-ai-alibaba-spring-boot-starters/spring-ai-alibaba-starter-mcp-recovery-client</module>
    </modules>

    <scm>
        <connection>git://github.com/alibaba/spring-ai-alibaba.git</connection>
        <developerConnection>git@github.com:alibaba/spring-ai-alibaba.git</developerConnection>
        <url>https://github.com/alibaba/spring-ai-alibaba</url>
    </scm>
    <issueManagement>
        <system>Github Issues</system>
        <url>https://github.com/alibaba/spring-ai-alibaba/issues</url>
    </issueManagement>
    <ciManagement>
        <system>Github Actions</system>
        <url>https://github.com/alibaba/spring-ai-alibaba/actions</url>
    </ciManagement>

    <properties>

        <!-- Spring AI Alibaba Version -->
        <revision>1.0.0.3-SNAPSHOT</revision>

        <!-- Maven project basic config -->
        <java.version>17</java.version>
        <project.build.sourceEncoding>UTF-8</project.build.sourceEncoding>
        <project.reporting.outputEncoding>UTF-8</project.reporting.outputEncoding>
        <maven.compiler.source>${java.version}</maven.compiler.source>
        <maven.compiler.target>${java.version}</maven.compiler.target>

        <!-- Spring version -->
        <spring-ai.version>1.0.0</spring-ai.version>
        <spring-boot.version>3.4.5</spring-boot.version>
        <springdoc-openapi.version>2.8.8</springdoc-openapi.version>

        <!-- DashScope SDK Version -->
        <dashscope-sdk-java.version>2.15.1</dashscope-sdk-java.version>

        <!-- Nacos -->
        <nacos2.version>2.5.1</nacos2.version>
        <nacos3.version>3.0.2</nacos3.version>
        <nacos-client-mse-extension.version>1.0.4</nacos-client-mse-extension.version>
        <spring-alibaba-nacos-config.version>2023.0.1.3</spring-alibaba-nacos-config.version>

        <!-- Redis -->
        <redission.version>3.22.0</redission.version>

        <!-- Json -->
        <gson.version>2.10.1</gson.version>
        <fastjson.version>1.2.83</fastjson.version>

        <okhttp.version>4.12.0</okhttp.version>

        <async-generator.version>3.2.0</async-generator.version>

        <commons-codec.version>1.17.0</commons-codec.version>
        <commons-exec.version>1.3</commons-exec.version>
        <commons-collections4.version>4.4</commons-collections4.version>

        <docker-java>3.3.3</docker-java>

        <opennlp-tools.version>2.3.3</opennlp-tools.version>

        <json-path.version>2.9.0</json-path.version>

        <jedis.version>5.2.0</jedis.version>

        <mysql.version>8.0.32</mysql.version>

        <postgresql.version>42.4.4</postgresql.version>

        <commons-collections.version>3.2.2</commons-collections.version>

        <commons-io.version>2.14.0</commons-io.version>

        <commons-lang3.version>3.9</commons-lang3.version>

        <webdrivermanager.version>6.1.0</webdrivermanager.version>

        <httpclient5.version>5.4.3</httpclient5.version>

        <poi.version>5.4.0</poi.version>

        <mcp.version>0.10.0</mcp.version>
        <opentelemetry.version>1.38.0</opentelemetry.version>

        <!-- CheckStyle Plugin -->
        <disable.checks>false</disable.checks>

        <!-- Unit Test Config -->
        <surefireArgLine>-Xms512m -Xmx1024m</surefireArgLine>

        <!-- plugin versions -->
        <maven-jar-plugin.version>3.3.0</maven-jar-plugin.version>
        <maven-site-plugin.version>4.0.0-M13</maven-site-plugin.version>
        <maven-deploy-plugin.version>3.1.1</maven-deploy-plugin.version>
        <maven-source-plugin.version>3.3.0</maven-source-plugin.version>
        <jacoco-maven-plugin.version>0.8.10</jacoco-maven-plugin.version>
        <flatten-maven-plugin.version>1.5.0</flatten-maven-plugin.version>
        <maven-javadoc-plugin.version>3.5.0</maven-javadoc-plugin.version>
        <maven-assembly-plugin.version>3.7.0</maven-assembly-plugin.version>
        <maven-failsafe-plugin.version>3.1.2</maven-failsafe-plugin.version>
        <maven-surefire-plugin.version>3.1.2</maven-surefire-plugin.version>
        <maven-compiler-plugin.version>3.11.0</maven-compiler-plugin.version>
        <maven-dependency-plugin.version>3.5.0</maven-dependency-plugin.version>
        <asciidoctor-maven-plugin.version>2.2.3</asciidoctor-maven-plugin.version>
        <springdoc-openapi-maven-plugin.version>1.4</springdoc-openapi-maven-plugin.version>
        <spring-javaformat-maven-plugin.version>0.0.39</spring-javaformat-maven-plugin.version>
        <maven-project-info-reports-plugin.version>3.4.5</maven-project-info-reports-plugin.version>
        <sorter-maven-plugin.version>1.0.1</sorter-maven-plugin.version>
        <maven-gpg-plugin.version>3.0.1</maven-gpg-plugin.version>
        <maven.deploy.skip>false</maven.deploy.skip>

        <!-- CheckStyle Maven Plugin -->
        <maven-checkstyle-plugin.version>3.5.0</maven-checkstyle-plugin.version>
        <maven-checkstyle-plugin.failsOnError>true</maven-checkstyle-plugin.failsOnError>
        <maven-checkstyle-plugin.failOnViolation>true</maven-checkstyle-plugin.failOnViolation>
        <puppycrawl-tools-checkstyle.version>9.3</puppycrawl-tools-checkstyle.version>
        <spotless.version>2.44.5</spotless.version>
    </properties>

    <dependencyManagement>
        <dependencies>
            <dependency>
                <groupId>com.alibaba</groupId>
                <artifactId>dashscope-sdk-java</artifactId>
                <version>${dashscope-sdk-java.version}</version>
                <exclusions>
                    <exclusion>
                        <groupId>org.slf4j</groupId>
                        <artifactId>slf4j-api</artifactId>
                    </exclusion>
                    <exclusion>
                        <groupId>org.slf4j</groupId>
                        <artifactId>slf4j-simple</artifactId>
                    </exclusion>
                </exclusions>
            </dependency>
            <dependency>
                <groupId>org.springframework.boot</groupId>
                <artifactId>spring-boot-dependencies</artifactId>
                <version>${spring-boot.version}</version>
                <type>pom</type>
                <scope>import</scope>
            </dependency>
            <dependency>
                <groupId>org.springframework.ai</groupId>
                <artifactId>spring-ai-bom</artifactId>
                <version>${spring-ai.version}</version>
                <type>pom</type>
                <scope>import</scope>
            </dependency>

        </dependencies>
    </dependencyManagement>

    <repositories>
        <repository>
            <snapshots>
                <enabled>false</enabled>
            </snapshots>
            <id>spring-milestones</id>
            <name>Spring Milestones</name>
            <url>https://repo.spring.io/milestone</url>
        </repository>
        <repository>
            <releases>
                <enabled>false</enabled>
            </releases>
            <id>spring-snapshots</id>
            <name>Spring Snapshots</name>
            <url>https://repo.spring.io/snapshot</url>
        </repository>
    </repositories>

    <build>
        <pluginManagement>
            <plugins>
                <plugin>
                    <groupId>org.springframework.boot</groupId>
                    <artifactId>spring-boot-maven-plugin</artifactId>
                    <version>${spring-boot.version}</version>
                </plugin>
            </plugins>
        </pluginManagement>
        <plugins>
            <plugin>
                <groupId>io.spring.javaformat</groupId>
                <artifactId>spring-javaformat-maven-plugin</artifactId>
                <version>${spring-javaformat-maven-plugin.version}</version>
                <executions>
                    <execution>
                        <goals>
                            <goal>validate</goal>
                        </goals>
                        <phase>validate</phase>
                        <inherited>true</inherited>
                    </execution>
                </executions>
            </plugin>
            <plugin>
                <groupId>com.diffplug.spotless</groupId>
                <artifactId>spotless-maven-plugin</artifactId>
                <version>${spotless.version}</version>
                <configuration>
                    <java>
                        <removeUnusedImports></removeUnusedImports>
                    </java>
                </configuration>
                <executions>
                    <execution>
                        <id>spotless-apply</id>
                        <goals>
                            <goal>apply</goal>
                        </goals>
                        <phase>process-sources</phase>
                    </execution>
                </executions>
            </plugin>
            <plugin>
                <groupId>org.apache.maven.plugins</groupId>
                <artifactId>maven-checkstyle-plugin</artifactId>
                <version>${maven-checkstyle-plugin.version}</version>
                <configuration>
                    <consoleOutput>true</consoleOutput>
                    <configLocation>tools/src/checkstyle/checkstyle.xml</configLocation>
                    <headerLocation>tools/src/checkstyle/checkstyle-header.txt</headerLocation>
                    <includeTestSourceDirectory>true</includeTestSourceDirectory>
                </configuration>
                <dependencies>
                    <dependency>
                        <groupId>com.puppycrawl.tools</groupId>
                        <artifactId>checkstyle</artifactId>
                        <version>${puppycrawl-tools-checkstyle.version}</version>
                    </dependency>
                </dependencies>
                <executions>
                    <execution>
                        <id>validate</id>
                        <goals>
                            <goal>check</goal>
                        </goals>
                        <phase>validate</phase>
                    </execution>
                </executions>
            </plugin>
            <plugin>
                <groupId>org.apache.maven.plugins</groupId>
                <artifactId>maven-site-plugin</artifactId>
                <version>${maven-site-plugin.version}</version>
            </plugin>
            <plugin>
                <groupId>org.apache.maven.plugins</groupId>
                <artifactId>maven-compiler-plugin</artifactId>
                <version>${maven-compiler-plugin.version}</version>
                <configuration>
                    <release>${java.version}</release>
                    <compilerArgs>
                        <compilerArg>-parameters</compilerArg>
                    </compilerArgs>
                </configuration>
                <executions>
                    <!-- Replacing default-compile as it is treated specially by Maven -->
                    <execution>
                        <id>default-compile</id>
                        <phase>none</phase>
                    </execution>
                    <!-- Replacing default-testCompile as it is treated specially by Maven -->
                    <execution>
                        <id>default-testCompile</id>
                        <phase>none</phase>
                    </execution>
                    <execution>
                        <id>java-compile</id>
                        <goals>
                            <goal>compile</goal>
                        </goals>
                        <phase>compile</phase>
                    </execution>
                    <execution>
                        <id>java-test-compile</id>
                        <goals>
                            <goal>testCompile</goal>
                        </goals>
                        <phase>test-compile</phase>
                    </execution>
                </executions>
            </plugin>
            <plugin>
                <groupId>org.apache.maven.plugins</groupId>
                <artifactId>maven-surefire-plugin</artifactId>
                <version>${maven-surefire-plugin.version}</version>
                <configuration>
                    <argLine>${surefireArgLine}</argLine>

                    <useFile>false</useFile>
                    <trimStackTrace>false</trimStackTrace>

                    <!-- Show test timing information -->
                    <reportFormat>plain</reportFormat>

                    <!-- Output test execution times in the logs -->
                    <redirectTestOutputToFile>false</redirectTestOutputToFile>

                    <!-- Ignore missing test patterns -->
                    <failIfNoSpecifiedTests>false</failIfNoSpecifiedTests>
                </configuration>
            </plugin>
            <plugin>
                <groupId>org.apache.maven.plugins</groupId>
                <artifactId>maven-jar-plugin</artifactId>
                <version>${maven-jar-plugin.version}</version>
                <configuration>
                    <archive>
                        <manifestEntries>
                            <Implementation-Title>${project.artifactId}</Implementation-Title>
                            <Implementation-Version>${project.version}</Implementation-Version>
                        </manifestEntries>
                    </archive>
                </configuration>
            </plugin>
            <plugin>
                <groupId>org.apache.maven.plugins</groupId>
                <artifactId>maven-source-plugin</artifactId>
                <version>${maven-source-plugin.version}</version>
                <executions>
                    <execution>
                        <id>generate-sources</id>
                        <goals>
                            <goal>jar</goal>
                        </goals>
                        <phase>package</phase>
                    </execution>
                </executions>
            </plugin>
            <plugin>
                <groupId>org.codehaus.mojo</groupId>
                <artifactId>flatten-maven-plugin</artifactId>
                <version>${flatten-maven-plugin.version}</version>
                <executions>
                    <execution>
                        <id>flatten</id>
                        <goals>
                            <goal>flatten</goal>
                        </goals>
                        <phase>process-resources</phase>
                        <configuration>
                            <updatePomFile>true</updatePomFile>
                            <flattenMode>ossrh</flattenMode>
                            <pomElements>
                                <distributionManagement>remove</distributionManagement>
                                <dependencyManagement>remove</dependencyManagement>
                                <repositories>remove</repositories>
                                <scm>keep</scm>
                                <url>keep</url>
                                <organization>resolve</organization>
                            </pomElements>
                        </configuration>
                    </execution>
                    <execution>
                        <id>clean</id>
                        <goals>
                            <goal>clean</goal>
                        </goals>
                        <phase>clean</phase>
                    </execution>
                </executions>
            </plugin>
            <plugin>
                <groupId>io.github.tonycody.maven.plugins</groupId>
                <artifactId>sorter-maven-plugin</artifactId>
                <version>${sorter-maven-plugin.version}</version>
                <executions>
                    <execution>
                        <goals>
                            <goal>sort</goal>
                            <goal>clean</goal>
                        </goals>
                    </execution>
                </executions>
            </plugin>
            <plugin>
                <groupId>org.apache.maven.plugins</groupId>
                <artifactId>maven-deploy-plugin</artifactId>
                <version>${maven-deploy-plugin.version}</version>
                <configuration>
                    <skip>${maven.deploy.skip}</skip>
                </configuration>
            </plugin>
        </plugins>
    </build>

    <reporting>
        <plugins>
            <plugin>
                <groupId>org.apache.maven.plugins</groupId>
                <artifactId>maven-checkstyle-plugin</artifactId>
            </plugin>
        </plugins>
    </reporting>

    <profiles>
        <profile>
            <id>release</id>

            <distributionManagement>
                <repository>
                    <id>sonatype-nexus-staging</id>
                    <name>Nexus Release Repository</name>
                    <url>https://oss.sonatype.org/service/local/staging/deploy/maven2/</url>
                </repository>
                <snapshotRepository>
                    <id>sonatype-nexus-snapshots</id>
                    <name>Sonatype Nexus Snapshots</name>
                    <url>https://oss.sonatype.org/content/repositories/snapshots/</url>
                </snapshotRepository>
            </distributionManagement>
            <build>
                <plugins>
                    <plugin>
                        <groupId>org.apache.maven.plugins</groupId>
                        <artifactId>maven-javadoc-plugin</artifactId>
                        <version>${maven-javadoc-plugin.version}</version>
                        <configuration>
                            <doclint>all,-missing</doclint>
                        </configuration>
                        <executions>
                            <execution>
                                <goals>
                                    <goal>jar</goal>
                                </goals>
                                <phase>package</phase>
                            </execution>
                        </executions>
                    </plugin>

                    <plugin>
                        <groupId>org.apache.maven.plugins</groupId>
                        <artifactId>maven-gpg-plugin</artifactId>
                        <version>${maven-gpg-plugin.version}</version>
                        <executions>
                            <execution>
                                <goals>
                                    <goal>sign</goal>
                                </goals>
                                <phase>verify</phase>
                            </execution>
                        </executions>
                    </plugin>

                    <plugin>
                        <groupId>org.codehaus.mojo</groupId>
                        <artifactId>flatten-maven-plugin</artifactId>
                        <version>${flatten-maven-plugin.version}</version>
                        <configuration>
                            <updatePomFile>true</updatePomFile>
                            <flattenMode>resolveCiFriendliesOnly</flattenMode>
                        </configuration>
                        <executions>
                            <execution>
                                <id>flatten</id>
                                <goals>
                                    <goal>flatten</goal>
                                </goals>
                                <phase>process-resources</phase>
                            </execution>
                            <execution>
                                <id>flatten.clean</id>
                                <goals>
                                    <goal>clean</goal>
                                </goals>
                                <phase>clean</phase>
                            </execution>
                        </executions>
                    </plugin>
                </plugins>
            </build>
        </profile>
    </profiles>

</project><|MERGE_RESOLUTION|>--- conflicted
+++ resolved
@@ -99,10 +99,7 @@
         <module>community/tool-calls/spring-ai-alibaba-starter-tool-calling-minio</module>
         <module>community/tool-calls/spring-ai-alibaba-starter-tool-calling-memcached</module>
         <module>community/tool-calls/spring-ai-alibaba-starter-tool-calling-metaso</module>
-<<<<<<< HEAD
-=======
         <module>community/tool-calls/spring-ai-alibaba-starter-tool-calling-opentripmap</module>
->>>>>>> 66034352
         <module>community/tool-calls/spring-ai-alibaba-starter-tool-calling-tripadvisor</module>
 
         <!-- Spring AI Alibaba Document Readers -->
