--- conflicted
+++ resolved
@@ -272,12 +272,7 @@
 
         <poi.version>5.4.0</poi.version>
 
-<<<<<<< HEAD
-        <mcp.version>0.11.0</mcp.version>
-=======
         <mcp.version>0.10.0</mcp.version>
-
->>>>>>> 566ac395
         <opentelemetry.version>1.38.0</opentelemetry.version>
 
         <!-- CheckStyle Plugin -->
