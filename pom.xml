--- conflicted
+++ resolved
@@ -275,12 +275,6 @@
         <poi.version>5.4.0</poi.version>
 
         <mcp.version>0.10.0</mcp.version>
-<<<<<<< HEAD
-=======
-
-        <a2a-sdk.version>0.2.5</a2a-sdk.version>
-
->>>>>>> c3f85c2c
         <opentelemetry.version>1.38.0</opentelemetry.version>
 
         <!-- CheckStyle Plugin -->
