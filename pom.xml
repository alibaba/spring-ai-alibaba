--- conflicted
+++ resolved
@@ -130,18 +130,9 @@
         <module>community/memories/spring-ai-alibaba-redis-memory</module>
         <module>community/memories/spring-ai-alibaba-elasticsearch-memory</module>
 
-<<<<<<< HEAD
-        <!-- Spring AI Alibaba JManus -->
-        <module>spring-ai-alibaba-jmanus</module>
-        <module>spring-ai-alibaba-deepresearch</module>
-
-        <!-- Spring AI Alibaba Autoconfigure -->
-        <module>auto-configurations/spring-ai-alibaba-autoconfigure-dashscope</module>
-=======
         <module>auto-configurations/spring-ai-alibaba-autoconfigure-memory</module>
 
         <!-- Spring AI Alibaba ARMS Extension -->
->>>>>>> 55b1cd00
         <module>auto-configurations/spring-ai-alibaba-autoconfigure-arms-observation</module>
 
         <!-- Spring AI Alibaba Autoconfigure -->
