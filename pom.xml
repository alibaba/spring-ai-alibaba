--- conflicted
+++ resolved
@@ -153,103 +153,6 @@
         </developer>
     </developers>
 
-<<<<<<< HEAD
-	<build>
-		<plugins>
-			<plugin>
-				<groupId>io.spring.javaformat</groupId>
-				<artifactId>spring-javaformat-maven-plugin</artifactId>
-				<version>${spring-javaformat-maven-plugin.version}</version>
-				<executions>
-					<execution>
-						<phase>validate</phase>
-						<inherited>true</inherited>
-						<goals>
-							<goal>validate</goal>
-						</goals>
-					</execution>
-				</executions>
-			</plugin>
-			<plugin>
-				<groupId>org.apache.maven.plugins</groupId>
-				<artifactId>maven-site-plugin</artifactId>
-				<version>${maven-site-plugin.version}</version>
-			</plugin>
-			<plugin>
-				<groupId>org.apache.maven.plugins</groupId>
-				<artifactId>maven-compiler-plugin</artifactId>
-				<version>${maven-compiler-plugin.version}</version>
-				<configuration>
-					<release>${java.version}</release>
-					<compilerArgs>
-						<compilerArg>-parameters</compilerArg>
-					</compilerArgs>
-				</configuration>
-			</plugin>
-			<plugin>
-				<groupId>org.apache.maven.plugins</groupId>
-				<artifactId>maven-surefire-plugin</artifactId>
-				<version>${maven-surefire-plugin.version}</version>
-				<configuration>
-					<argLine>${surefireArgLine}</argLine>
-					<skipTests>true</skipTests>
-				</configuration>
-
-			</plugin>
-			<plugin>
-				<groupId>org.apache.maven.plugins</groupId>
-				<artifactId>maven-jar-plugin</artifactId>
-				<version>${maven-jar-plugin.version}</version>
-				<configuration>
-					<archive>
-						<manifestEntries>
-							<Implementation-Title>${project.artifactId}</Implementation-Title>
-							<Implementation-Version>${project.version}</Implementation-Version>
-						</manifestEntries>
-					</archive>
-				</configuration>
-			</plugin>
-			<plugin>
-				<groupId>org.codehaus.mojo</groupId>
-				<artifactId>flatten-maven-plugin</artifactId>
-				<version>${flatten-maven-plugin.version}</version>
-				<executions>
-					<execution>
-						<id>flatten</id>
-						<phase>process-resources</phase>
-						<goals>
-							<goal>flatten</goal>
-						</goals>
-						<configuration>
-							<updatePomFile>true</updatePomFile>
-							<flattenMode>ossrh</flattenMode>
-							<pomElements>
-								<distributionManagement>remove</distributionManagement>
-								<dependencyManagement>remove</dependencyManagement>
-								<repositories>remove</repositories>
-								<scm>keep</scm>
-								<url>keep</url>
-								<organization>resolve</organization>
-							</pomElements>
-						</configuration>
-					</execution>
-					<execution>
-						<id>clean</id>
-						<phase>clean</phase>
-						<goals>
-							<goal>clean</goal>
-						</goals>
-					</execution>
-				</executions>
-			</plugin>
-			<plugin>
-				<groupId>org.apache.maven.plugins</groupId>
-				<artifactId>maven-deploy-plugin</artifactId>
-				<version>${maven-deploy-plugin.version}</version>
-			</plugin>
-		</plugins>
-	</build>
-=======
     <build>
         <plugins>
             <plugin>
@@ -343,7 +246,6 @@
             </plugin>
         </plugins>
     </build>
->>>>>>> c14e6338
 
     <profiles>
         <profile>
