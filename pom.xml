<?xml version="1.0" encoding="UTF-8"?>
<!--
  ~ Copyright 2024-2025 the original author or authors.
  ~
  ~ Licensed under the Apache License, Version 2.0 (the "License");
  ~ you may not use this file except in compliance with the License.
  ~ You may obtain a copy of the License at
  ~
  ~ https://www.apache.org/licenses/LICENSE-2.0
  ~
  ~ Unless required by applicable law or agreed to in writing, software
  ~ distributed under the License is distributed on an "AS IS" BASIS,
  ~ WITHOUT WARRANTIES OR CONDITIONS OF ANY KIND, either express or implied.
  ~ See the License for the specific language governing permissions and
  ~ limitations under the License.
-->
<project xmlns="http://maven.apache.org/POM/4.0.0" xmlns:xsi="http://www.w3.org/2001/XMLSchema-instance" xsi:schemaLocation="http://maven.apache.org/POM/4.0.0 http://maven.apache.org/xsd/maven-4.0.0.xsd">
    <modelVersion>4.0.0</modelVersion>
    <groupId>com.alibaba.cloud.ai</groupId>
    <artifactId>spring-ai-alibaba</artifactId>
    <version>${revision}</version>

    <packaging>pom</packaging>

    <name>Spring AI Alibaba</name>
    <description>Building AI applications with Spring Boot</description>
    <url>https://github.com/alibaba/spring-ai-alibaba</url>

    <organization>
        <name>Alibaba Cloud Inc.</name>
        <url>https://java2ai.com</url>
    </organization>
    <licenses>
        <license>
            <name>Apache 2.0</name>
            <url>https://www.apache.org/licenses/LICENSE-2.0.txt</url>
            <distribution>repo</distribution>
        </license>
    </licenses>
    <developers>
        <developer>
            <id>chickenlj</id>
            <name>Jun Liu</name>
            <email>ken.lj.hz@gmail.com</email>
            <organization>Alibaba Cloud</organization>
            <organizationUrl>https://aliyun.com</organizationUrl>
        </developer>
    </developers>

    <modules>
        <!-- Spring AI Alibaba Modules -->
        <module>spring-ai-alibaba-bom</module>
        <module>spring-ai-alibaba-mcp</module>
        <module>spring-ai-alibaba-core</module>
        <module>spring-ai-alibaba-prompt</module>
        <module>spring-ai-alibaba-graph</module>
        <module>spring-ai-alibaba-nl2sql</module>
        <module>spring-ai-alibaba-studio</module>
        <module>spring-ai-alibaba-jmanus</module>
        <module>spring-ai-alibaba-deepresearch</module>

        <!-- Spring AI Alibaba Tool Call Plugins -->
        <module>community/tool-calls/spring-ai-alibaba-starter-tool-calling-common</module>
        <module>community/tool-calls/spring-ai-alibaba-starter-tool-calling-time</module>
        <module>community/tool-calls/spring-ai-alibaba-starter-tool-calling-aliyunaisearch</module>
        <module>community/tool-calls/spring-ai-alibaba-starter-tool-calling-baidusearch</module>
        <module>community/tool-calls/spring-ai-alibaba-starter-tool-calling-baidutranslate</module>
        <module>community/tool-calls/spring-ai-alibaba-starter-tool-calling-baidumap</module>
        <module>community/tool-calls/spring-ai-alibaba-starter-tool-calling-bravesearch</module>
        <module>community/tool-calls/spring-ai-alibaba-starter-tool-calling-dingtalk</module>
        <module>community/tool-calls/spring-ai-alibaba-starter-tool-calling-sensitivefilter</module>
        <module>community/tool-calls/spring-ai-alibaba-starter-tool-calling-amap</module>
        <module>community/tool-calls/spring-ai-alibaba-starter-tool-calling-googlescholar</module>
        <module>community/tool-calls/spring-ai-alibaba-starter-tool-calling-weather</module>
        <module>community/tool-calls/spring-ai-alibaba-starter-tool-calling-larksuite</module>
        <module>community/tool-calls/spring-ai-alibaba-starter-tool-calling-microsofttranslate</module>
        <module>community/tool-calls/spring-ai-alibaba-starter-tool-calling-jinacrawler</module>
        <module>community/tool-calls/spring-ai-alibaba-starter-tool-calling-firecrawl</module>
        <module>community/tool-calls/spring-ai-alibaba-starter-tool-calling-regex</module>
        <module>community/tool-calls/spring-ai-alibaba-starter-tool-calling-jsonprocessor</module>
        <module>community/tool-calls/spring-ai-alibaba-starter-tool-calling-serpapi</module>
        <module>community/tool-calls/spring-ai-alibaba-starter-tool-calling-githubtoolkit</module>
        <module>community/tool-calls/spring-ai-alibaba-starter-tool-calling-sinanews</module>
        <module>community/tool-calls/spring-ai-alibaba-starter-tool-calling-toutiaonews</module>
        <module>community/tool-calls/spring-ai-alibaba-starter-tool-calling-yuque</module>
        <module>community/tool-calls/spring-ai-alibaba-starter-tool-calling-kuaidi100</module>
        <module>community/tool-calls/spring-ai-alibaba-starter-tool-calling-googletranslate</module>
        <module>community/tool-calls/spring-ai-alibaba-starter-tool-calling-alitranslate</module>
        <module>community/tool-calls/spring-ai-alibaba-starter-tool-calling-youdaotranslate</module>
        <module>community/tool-calls/spring-ai-alibaba-starter-tool-calling-duckduckgo</module>
        <module>community/tool-calls/spring-ai-alibaba-starter-tool-calling-tavilysearch</module>
        <module>community/tool-calls/spring-ai-alibaba-starter-tool-calling-searches</module>
        <module>community/tool-calls/spring-ai-alibaba-starter-tool-calling-tencentmap</module>
        <module>community/tool-calls/spring-ai-alibaba-starter-tool-calling-tushare</module>
        <module>community/tool-calls/spring-ai-alibaba-starter-tool-calling-ollamasearchmodel</module>
        <module>community/tool-calls/spring-ai-alibaba-starter-tool-calling-minio</module>
<<<<<<< HEAD
        <module>community/tool-calls/spring-ai-alibaba-starter-tool-calling-memcached</module>
=======
        <module>community/tool-calls/spring-ai-alibaba-starter-tool-calling-metaso</module>
>>>>>>> ecd41194

        <!-- Spring AI Alibaba Document Readers -->
        <module>community/document-readers/spring-ai-alibaba-starter-document-reader-arxiv</module>
        <module>community/document-readers/spring-ai-alibaba-starter-document-reader-github</module>
        <module>community/document-readers/spring-ai-alibaba-starter-document-reader-poi</module>
        <module>community/document-readers/spring-ai-alibaba-starter-document-reader-tencent-cos</module>
        <module>community/document-readers/spring-ai-alibaba-starter-document-reader-larksuite</module>
        <module>community/document-readers/spring-ai-alibaba-starter-document-reader-yuque</module>
        <module>community/document-readers/spring-ai-alibaba-starter-document-reader-obsidian</module>
        <module>community/document-readers/spring-ai-alibaba-starter-document-reader-onenote</module>
        <module>community/document-readers/spring-ai-alibaba-starter-document-reader-notion</module>
        <module>community/document-readers/spring-ai-alibaba-starter-document-reader-chatgpt-data</module>
        <module>community/document-readers/spring-ai-alibaba-starter-document-reader-gpt-repo</module>
        <module>community/document-readers/spring-ai-alibaba-starter-document-reader-gitlab</module>
        <module>community/document-readers/spring-ai-alibaba-starter-document-reader-gitbook</module>
        <module>community/document-readers/spring-ai-alibaba-starter-document-reader-huggingface-fs</module>
        <module>community/document-readers/spring-ai-alibaba-starter-document-reader-email</module>
        <module>community/document-readers/spring-ai-alibaba-starter-document-reader-mbox</module>
        <module>community/document-readers/spring-ai-alibaba-starter-document-reader-mongodb</module>
        <module>community/document-readers/spring-ai-alibaba-starter-document-reader-mysql</module>
        <module>community/document-readers/spring-ai-alibaba-starter-document-reader-sqlite</module>
        <module>community/document-readers/spring-ai-alibaba-starter-document-reader-bilibili</module>
        <module>community/document-readers/spring-ai-alibaba-starter-document-reader-youtube</module>
        <module>community/document-readers/spring-ai-alibaba-starter-document-reader-elasticsearch</module>

        <!-- Spring AI Alibaba Document Parsers -->
        <module>community/document-parsers/spring-ai-alibaba-starter-document-parser-apache-pdfbox</module>
        <module>community/document-parsers/spring-ai-alibaba-starter-document-parser-markdown</module>
        <module>community/document-parsers/spring-ai-alibaba-starter-document-parser-tika</module>
        <module>community/document-parsers/spring-ai-alibaba-starter-document-parser-pdf-tables</module>
        <module>community/document-parsers/spring-ai-alibaba-starter-document-parser-bshtml</module>
        <module>community/document-parsers/spring-ai-alibaba-starter-document-parser-bibtex</module>
        <module>community/document-parsers/spring-ai-alibaba-starter-document-parser-multi-modality</module>
        <module>community/document-parsers/spring-ai-alibaba-starter-document-parser-directory</module>
        <module>community/document-parsers/spring-ai-alibaba-starter-document-parser-yaml</module>

        <!-- Spring AI Alibaba Vector Stores -->
        <module>community/vector-stores/spring-ai-alibaba-starter-tair-store</module>
        <module>community/vector-stores/spring-ai-alibaba-starter-analyticdb-store</module>
        <module>community/vector-stores/spring-ai-alibaba-starter-opensearch-store</module>
        <module>community/vector-stores/spring-ai-alibaba-starter-oceanbase-store</module>

        <!-- Spring AI Alibaba Chat Memory Support -->
        <module>community/memories/spring-ai-alibaba-starter-memory-redis</module>
        <module>community/memories/spring-ai-alibaba-starter-memory-jdbc</module>
        <module>community/memories/spring-ai-alibaba-starter-memory-elasticsearch</module>
        <module>community/memories/spring-ai-alibaba-starter-memory-mongodb</module>

        <module>auto-configurations/spring-ai-alibaba-autoconfigure-memory</module>

        <!-- Spring AI Alibaba ARMS Extension -->
        <module>auto-configurations/spring-ai-alibaba-autoconfigure-arms-observation</module>

        <!-- Spring AI Alibaba Autoconfigure -->
        <module>auto-configurations/spring-ai-alibaba-autoconfigure-dashscope</module>

        <!-- Spring AI Alibaba MCP -->
        <!-- Nacos3 version -->
        <module>auto-configurations/spring-ai-alibaba-autoconfigure-nacos-mcp-discovery</module>
        <module>auto-configurations/spring-ai-alibaba-autoconfigure-nacos-mcp-register</module>

        <module>auto-configurations/spring-ai-alibaba-autoconfigure-mcp-gateway-core</module>
        <module>auto-configurations/spring-ai-alibaba-autoconfigure-mcp-gateway-nacos</module>

        <module>auto-configurations/spring-ai-alibaba-autoconfigure-mcp-recovery-client</module>

        <!-- Spring AI Alibaba Nacos Prompt Template -->
        <module>auto-configurations/spring-ai-alibaba-autoconfigure-nacos-prompt</module>

        <!-- Spring AI Alibaba Graph Observation -->
        <module>auto-configurations/spring-ai-alibaba-autoconfigure-graph-observation</module>

        <!-- Spring AI Alibaba Spring Boot Starters -->
        <module>spring-ai-alibaba-spring-boot-starters/spring-ai-alibaba-starter-memory</module>
        <module>spring-ai-alibaba-spring-boot-starters/spring-ai-alibaba-starter-dashscope</module>
        <module>spring-ai-alibaba-spring-boot-starters/spring-ai-alibaba-starter-nacos-prompt</module>
        <module>spring-ai-alibaba-spring-boot-starters/spring-ai-alibaba-starter-arms-observation</module>
        <module>spring-ai-alibaba-spring-boot-starters/spring-ai-alibaba-starter-nacos-mcp-discovery</module>
        <module>spring-ai-alibaba-spring-boot-starters/spring-ai-alibaba-starter-nacos-mcp-register</module>
        <module>spring-ai-alibaba-spring-boot-starters/spring-ai-alibaba-starter-mcp-gateway-nacos</module>

        <module>spring-ai-alibaba-spring-boot-starters/spring-ai-alibaba-starter-nl2sql</module>
        <module>spring-ai-alibaba-spring-boot-starters/spring-ai-alibaba-starter-graph-observation</module>
        <module>spring-ai-alibaba-spring-boot-starters/spring-ai-alibaba-starter-mcp-recovery-client</module>
    </modules>

    <scm>
        <connection>git://github.com/alibaba/spring-ai-alibaba.git</connection>
        <developerConnection>git@github.com:alibaba/spring-ai-alibaba.git</developerConnection>
        <url>https://github.com/alibaba/spring-ai-alibaba</url>
    </scm>
    <issueManagement>
        <system>Github Issues</system>
        <url>https://github.com/alibaba/spring-ai-alibaba/issues</url>
    </issueManagement>
    <ciManagement>
        <system>Github Actions</system>
        <url>https://github.com/alibaba/spring-ai-alibaba/actions</url>
    </ciManagement>

    <properties>

        <!-- Spring AI Alibaba Version -->
        <revision>1.0.0.3-SNAPSHOT</revision>

        <!-- Maven project basic config -->
        <java.version>17</java.version>
        <project.build.sourceEncoding>UTF-8</project.build.sourceEncoding>
        <project.reporting.outputEncoding>UTF-8</project.reporting.outputEncoding>
        <maven.compiler.source>${java.version}</maven.compiler.source>
        <maven.compiler.target>${java.version}</maven.compiler.target>

        <!-- Spring version -->
        <spring-ai.version>1.0.0</spring-ai.version>
        <spring-boot.version>3.4.5</spring-boot.version>
        <springdoc-openapi.version>2.8.8</springdoc-openapi.version>

        <!-- DashScope SDK Version -->
        <dashscope-sdk-java.version>2.15.1</dashscope-sdk-java.version>

        <!-- Nacos -->
        <nacos2.version>2.5.1</nacos2.version>
        <nacos3.version>3.0.2</nacos3.version>
        <nacos-client-mse-extension.version>1.0.4</nacos-client-mse-extension.version>
        <spring-alibaba-nacos-config.version>2023.0.1.3</spring-alibaba-nacos-config.version>

        <!-- Redis -->
        <redission.version>3.22.0</redission.version>

        <!-- Json -->
        <gson.version>2.10.1</gson.version>
        <fastjson.version>1.2.83</fastjson.version>

        <okhttp.version>4.12.0</okhttp.version>

        <async-generator.version>3.2.0</async-generator.version>

        <commons-codec.version>1.17.0</commons-codec.version>
        <commons-exec.version>1.3</commons-exec.version>
        <commons-collections4.version>4.4</commons-collections4.version>

        <docker-java>3.3.3</docker-java>

        <opennlp-tools.version>2.3.3</opennlp-tools.version>

        <json-path.version>2.9.0</json-path.version>

        <jedis.version>5.2.0</jedis.version>

        <mysql.version>8.0.32</mysql.version>

        <postgresql.version>42.4.4</postgresql.version>

        <commons-collections.version>3.2.2</commons-collections.version>

        <commons-io.version>2.14.0</commons-io.version>

        <commons-lang3.version>3.9</commons-lang3.version>

        <webdrivermanager.version>6.1.0</webdrivermanager.version>

        <httpclient5.version>5.4.3</httpclient5.version>

        <poi.version>5.4.0</poi.version>

        <mcp.version>0.10.0</mcp.version>
        <opentelemetry.version>1.38.0</opentelemetry.version>

        <!-- CheckStyle Plugin -->
        <disable.checks>false</disable.checks>

        <!-- Unit Test Config -->
        <surefireArgLine>-Xms512m -Xmx1024m</surefireArgLine>

        <!-- plugin versions -->
        <maven-jar-plugin.version>3.3.0</maven-jar-plugin.version>
        <maven-site-plugin.version>4.0.0-M13</maven-site-plugin.version>
        <maven-deploy-plugin.version>3.1.1</maven-deploy-plugin.version>
        <maven-source-plugin.version>3.3.0</maven-source-plugin.version>
        <jacoco-maven-plugin.version>0.8.10</jacoco-maven-plugin.version>
        <flatten-maven-plugin.version>1.5.0</flatten-maven-plugin.version>
        <maven-javadoc-plugin.version>3.5.0</maven-javadoc-plugin.version>
        <maven-assembly-plugin.version>3.7.0</maven-assembly-plugin.version>
        <maven-failsafe-plugin.version>3.1.2</maven-failsafe-plugin.version>
        <maven-surefire-plugin.version>3.1.2</maven-surefire-plugin.version>
        <maven-compiler-plugin.version>3.11.0</maven-compiler-plugin.version>
        <maven-dependency-plugin.version>3.5.0</maven-dependency-plugin.version>
        <asciidoctor-maven-plugin.version>2.2.3</asciidoctor-maven-plugin.version>
        <springdoc-openapi-maven-plugin.version>1.4</springdoc-openapi-maven-plugin.version>
        <spring-javaformat-maven-plugin.version>0.0.39</spring-javaformat-maven-plugin.version>
        <maven-project-info-reports-plugin.version>3.4.5</maven-project-info-reports-plugin.version>
        <sorter-maven-plugin.version>1.0.1</sorter-maven-plugin.version>
        <maven-gpg-plugin.version>3.0.1</maven-gpg-plugin.version>
        <maven.deploy.skip>false</maven.deploy.skip>

        <!-- CheckStyle Maven Plugin -->
        <maven-checkstyle-plugin.version>3.5.0</maven-checkstyle-plugin.version>
        <maven-checkstyle-plugin.failsOnError>true</maven-checkstyle-plugin.failsOnError>
        <maven-checkstyle-plugin.failOnViolation>true</maven-checkstyle-plugin.failOnViolation>
        <puppycrawl-tools-checkstyle.version>9.3</puppycrawl-tools-checkstyle.version>
        <spotless.version>2.44.5</spotless.version>
    </properties>

    <dependencyManagement>
        <dependencies>
            <dependency>
                <groupId>com.alibaba</groupId>
                <artifactId>dashscope-sdk-java</artifactId>
                <version>${dashscope-sdk-java.version}</version>
                <exclusions>
                    <exclusion>
                        <groupId>org.slf4j</groupId>
                        <artifactId>slf4j-api</artifactId>
                    </exclusion>
                    <exclusion>
                        <groupId>org.slf4j</groupId>
                        <artifactId>slf4j-simple</artifactId>
                    </exclusion>
                </exclusions>
            </dependency>
            <dependency>
                <groupId>org.springframework.boot</groupId>
                <artifactId>spring-boot-dependencies</artifactId>
                <version>${spring-boot.version}</version>
                <type>pom</type>
                <scope>import</scope>
            </dependency>
            <dependency>
                <groupId>org.springframework.ai</groupId>
                <artifactId>spring-ai-bom</artifactId>
                <version>${spring-ai.version}</version>
                <type>pom</type>
                <scope>import</scope>
            </dependency>

        </dependencies>
    </dependencyManagement>

    <repositories>
        <repository>
            <snapshots>
                <enabled>false</enabled>
            </snapshots>
            <id>spring-milestones</id>
            <name>Spring Milestones</name>
            <url>https://repo.spring.io/milestone</url>
        </repository>
        <repository>
            <releases>
                <enabled>false</enabled>
            </releases>
            <id>spring-snapshots</id>
            <name>Spring Snapshots</name>
            <url>https://repo.spring.io/snapshot</url>
        </repository>
    </repositories>

    <build>
        <pluginManagement>
            <plugins>
                <plugin>
                    <groupId>org.springframework.boot</groupId>
                    <artifactId>spring-boot-maven-plugin</artifactId>
                    <version>${spring-boot.version}</version>
                </plugin>
            </plugins>
        </pluginManagement>
        <plugins>
            <plugin>
                <groupId>io.spring.javaformat</groupId>
                <artifactId>spring-javaformat-maven-plugin</artifactId>
                <version>${spring-javaformat-maven-plugin.version}</version>
                <executions>
                    <execution>
                        <goals>
                            <goal>validate</goal>
                        </goals>
                        <phase>validate</phase>
                        <inherited>true</inherited>
                    </execution>
                </executions>
            </plugin>
            <plugin>
                <groupId>com.diffplug.spotless</groupId>
                <artifactId>spotless-maven-plugin</artifactId>
                <version>${spotless.version}</version>
                <configuration>
                    <java>
                        <removeUnusedImports></removeUnusedImports>
                    </java>
                </configuration>
                <executions>
                    <execution>
                        <id>spotless-apply</id>
                        <goals>
                            <goal>apply</goal>
                        </goals>
                        <phase>process-sources</phase>
                    </execution>
                </executions>
            </plugin>
            <plugin>
                <groupId>org.apache.maven.plugins</groupId>
                <artifactId>maven-checkstyle-plugin</artifactId>
                <version>${maven-checkstyle-plugin.version}</version>
                <configuration>
                    <consoleOutput>true</consoleOutput>
                    <configLocation>tools/src/checkstyle/checkstyle.xml</configLocation>
                    <headerLocation>tools/src/checkstyle/checkstyle-header.txt</headerLocation>
                    <includeTestSourceDirectory>true</includeTestSourceDirectory>
                </configuration>
                <dependencies>
                    <dependency>
                        <groupId>com.puppycrawl.tools</groupId>
                        <artifactId>checkstyle</artifactId>
                        <version>${puppycrawl-tools-checkstyle.version}</version>
                    </dependency>
                </dependencies>
                <executions>
                    <execution>
                        <id>validate</id>
                        <goals>
                            <goal>check</goal>
                        </goals>
                        <phase>validate</phase>
                    </execution>
                </executions>
            </plugin>
            <plugin>
                <groupId>org.apache.maven.plugins</groupId>
                <artifactId>maven-site-plugin</artifactId>
                <version>${maven-site-plugin.version}</version>
            </plugin>
            <plugin>
                <groupId>org.apache.maven.plugins</groupId>
                <artifactId>maven-compiler-plugin</artifactId>
                <version>${maven-compiler-plugin.version}</version>
                <configuration>
                    <release>${java.version}</release>
                    <compilerArgs>
                        <compilerArg>-parameters</compilerArg>
                    </compilerArgs>
                </configuration>
                <executions>
                    <!-- Replacing default-compile as it is treated specially by Maven -->
                    <execution>
                        <id>default-compile</id>
                        <phase>none</phase>
                    </execution>
                    <!-- Replacing default-testCompile as it is treated specially by Maven -->
                    <execution>
                        <id>default-testCompile</id>
                        <phase>none</phase>
                    </execution>
                    <execution>
                        <id>java-compile</id>
                        <goals>
                            <goal>compile</goal>
                        </goals>
                        <phase>compile</phase>
                    </execution>
                    <execution>
                        <id>java-test-compile</id>
                        <goals>
                            <goal>testCompile</goal>
                        </goals>
                        <phase>test-compile</phase>
                    </execution>
                </executions>
            </plugin>
            <plugin>
                <groupId>org.apache.maven.plugins</groupId>
                <artifactId>maven-surefire-plugin</artifactId>
                <version>${maven-surefire-plugin.version}</version>
                <configuration>
                    <argLine>${surefireArgLine}</argLine>

                    <useFile>false</useFile>
                    <trimStackTrace>false</trimStackTrace>

                    <!-- Show test timing information -->
                    <reportFormat>plain</reportFormat>

                    <!-- Output test execution times in the logs -->
                    <redirectTestOutputToFile>false</redirectTestOutputToFile>
                </configuration>
            </plugin>
            <plugin>
                <groupId>org.apache.maven.plugins</groupId>
                <artifactId>maven-jar-plugin</artifactId>
                <version>${maven-jar-plugin.version}</version>
                <configuration>
                    <archive>
                        <manifestEntries>
                            <Implementation-Title>${project.artifactId}</Implementation-Title>
                            <Implementation-Version>${project.version}</Implementation-Version>
                        </manifestEntries>
                    </archive>
                </configuration>
            </plugin>
            <plugin>
                <groupId>org.apache.maven.plugins</groupId>
                <artifactId>maven-source-plugin</artifactId>
                <version>${maven-source-plugin.version}</version>
                <executions>
                    <execution>
                        <id>generate-sources</id>
                        <goals>
                            <goal>jar</goal>
                        </goals>
                        <phase>package</phase>
                    </execution>
                </executions>
            </plugin>
            <plugin>
                <groupId>org.codehaus.mojo</groupId>
                <artifactId>flatten-maven-plugin</artifactId>
                <version>${flatten-maven-plugin.version}</version>
                <executions>
                    <execution>
                        <id>flatten</id>
                        <goals>
                            <goal>flatten</goal>
                        </goals>
                        <phase>process-resources</phase>
                        <configuration>
                            <updatePomFile>true</updatePomFile>
                            <flattenMode>ossrh</flattenMode>
                            <pomElements>
                                <distributionManagement>remove</distributionManagement>
                                <dependencyManagement>remove</dependencyManagement>
                                <repositories>remove</repositories>
                                <scm>keep</scm>
                                <url>keep</url>
                                <organization>resolve</organization>
                            </pomElements>
                        </configuration>
                    </execution>
                    <execution>
                        <id>clean</id>
                        <goals>
                            <goal>clean</goal>
                        </goals>
                        <phase>clean</phase>
                    </execution>
                </executions>
            </plugin>
            <plugin>
                <groupId>io.github.tonycody.maven.plugins</groupId>
                <artifactId>sorter-maven-plugin</artifactId>
                <version>${sorter-maven-plugin.version}</version>
                <executions>
                    <execution>
                        <goals>
                            <goal>sort</goal>
                            <goal>clean</goal>
                        </goals>
                    </execution>
                </executions>
            </plugin>
            <plugin>
                <groupId>org.apache.maven.plugins</groupId>
                <artifactId>maven-deploy-plugin</artifactId>
                <version>${maven-deploy-plugin.version}</version>
                <configuration>
                    <skip>${maven.deploy.skip}</skip>
                </configuration>
            </plugin>
        </plugins>
    </build>

    <reporting>
        <plugins>
            <plugin>
                <groupId>org.apache.maven.plugins</groupId>
                <artifactId>maven-checkstyle-plugin</artifactId>
            </plugin>
        </plugins>
    </reporting>

    <profiles>
        <profile>
            <id>release</id>

            <distributionManagement>
                <repository>
                    <id>sonatype-nexus-staging</id>
                    <name>Nexus Release Repository</name>
                    <url>https://oss.sonatype.org/service/local/staging/deploy/maven2/</url>
                </repository>
                <snapshotRepository>
                    <id>sonatype-nexus-snapshots</id>
                    <name>Sonatype Nexus Snapshots</name>
                    <url>https://oss.sonatype.org/content/repositories/snapshots/</url>
                </snapshotRepository>
            </distributionManagement>
            <build>
                <plugins>
                    <plugin>
                        <groupId>org.apache.maven.plugins</groupId>
                        <artifactId>maven-javadoc-plugin</artifactId>
                        <version>${maven-javadoc-plugin.version}</version>
                        <configuration>
                            <doclint>all,-missing</doclint>
                        </configuration>
                        <executions>
                            <execution>
                                <goals>
                                    <goal>jar</goal>
                                </goals>
                                <phase>package</phase>
                            </execution>
                        </executions>
                    </plugin>

                    <plugin>
                        <groupId>org.apache.maven.plugins</groupId>
                        <artifactId>maven-gpg-plugin</artifactId>
                        <version>${maven-gpg-plugin.version}</version>
                        <executions>
                            <execution>
                                <goals>
                                    <goal>sign</goal>
                                </goals>
                                <phase>verify</phase>
                            </execution>
                        </executions>
                    </plugin>

                    <plugin>
                        <groupId>org.codehaus.mojo</groupId>
                        <artifactId>flatten-maven-plugin</artifactId>
                        <version>${flatten-maven-plugin.version}</version>
                        <configuration>
                            <updatePomFile>true</updatePomFile>
                            <flattenMode>resolveCiFriendliesOnly</flattenMode>
                        </configuration>
                        <executions>
                            <execution>
                                <id>flatten</id>
                                <goals>
                                    <goal>flatten</goal>
                                </goals>
                                <phase>process-resources</phase>
                            </execution>
                            <execution>
                                <id>flatten.clean</id>
                                <goals>
                                    <goal>clean</goal>
                                </goals>
                                <phase>clean</phase>
                            </execution>
                        </executions>
                    </plugin>
                </plugins>
            </build>
        </profile>
    </profiles>

</project><|MERGE_RESOLUTION|>--- conflicted
+++ resolved
@@ -94,11 +94,9 @@
         <module>community/tool-calls/spring-ai-alibaba-starter-tool-calling-tushare</module>
         <module>community/tool-calls/spring-ai-alibaba-starter-tool-calling-ollamasearchmodel</module>
         <module>community/tool-calls/spring-ai-alibaba-starter-tool-calling-minio</module>
-<<<<<<< HEAD
         <module>community/tool-calls/spring-ai-alibaba-starter-tool-calling-memcached</module>
-=======
         <module>community/tool-calls/spring-ai-alibaba-starter-tool-calling-metaso</module>
->>>>>>> ecd41194
+
 
         <!-- Spring AI Alibaba Document Readers -->
         <module>community/document-readers/spring-ai-alibaba-starter-document-reader-arxiv</module>
