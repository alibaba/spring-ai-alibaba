--- conflicted
+++ resolved
@@ -186,12 +186,7 @@
         <!-- Maven project basic config -->
         <java.version>17</java.version>
         <project.build.sourceEncoding>UTF-8</project.build.sourceEncoding>
-<<<<<<< HEAD
-        <project.reporting.outputEncoding>${project.build.sourceEncoding}</project.reporting.outputEncoding>
-        <java.version>17</java.version>
-=======
         <project.reporting.outputEncoding>UTF-8</project.reporting.outputEncoding>
->>>>>>> abae01eb
         <maven.compiler.source>${java.version}</maven.compiler.source>
         <maven.compiler.target>${java.version}</maven.compiler.target>
         <maven.compiler.release>${java.version}</maven.compiler.release>
@@ -546,54 +541,6 @@
 
     <profiles>
         <profile>
-<<<<<<< HEAD
-            <id>sonatype</id>
-            <distributionManagement>
-                <repository>
-                    <id>ossrh</id>
-                    <url>https://s01.oss.sonatype.org/service/local/staging/deploy/maven2/</url>
-                </repository>
-                <snapshotRepository>
-                    <id>ossrh</id>
-                    <url>https://s01.oss.sonatype.org/content/repositories/snapshots</url>
-                </snapshotRepository>
-            </distributionManagement>
-            <properties>
-                <maven-gpg-plugin.version>3.0.1</maven-gpg-plugin.version>
-                <nexus-staging-maven-plugin.version>1.7.0</nexus-staging-maven-plugin.version>
-                <maven.test.skip>true</maven.test.skip>
-            </properties>
-            <build>
-                <plugins>
-                    <!--                    <plugin>-->
-                    <!--                        <groupId>org.apache.maven.plugins</groupId>-->
-                    <!--                        <artifactId>maven-gpg-plugin</artifactId>-->
-                    <!--                        <version>${maven-gpg-plugin.version}</version>-->
-                    <!--                        <executions>-->
-                    <!--                            <execution>-->
-                    <!--                                <id>sign-artifacts</id>-->
-                    <!--                                <phase>verify</phase>-->
-                    <!--                                <goals>-->
-                    <!--                                    <goal>sign</goal>-->
-                    <!--                                </goals>-->
-                    <!--                            </execution>-->
-                    <!--                        </executions>-->
-                    <!--                        <configuration>-->
-                    <!--                            &lt;!&ndash; Passphrase consumed from MAVEN_GPG_PASSPHRASE environment variable. &ndash;&gt;-->
-                    <!--                        </configuration>-->
-                    <!--                    </plugin>-->
-                    <plugin>
-                        <groupId>org.sonatype.plugins</groupId>
-                        <artifactId>nexus-staging-maven-plugin</artifactId>
-                        <version>${nexus-staging-maven-plugin.version}</version>
-                        <extensions>true</extensions>
-                        <configuration>
-                            <serverId>ossrh</serverId>
-                            <nexusUrl>https://s01.oss.sonatype.org/</nexusUrl>
-                            <autoReleaseAfterClose>true</autoReleaseAfterClose>
-                            <keepStagingRepositoryOnFailure>true</keepStagingRepositoryOnFailure>
-                        </configuration>
-=======
             <id>release</id>
 
             <distributionManagement>
@@ -665,7 +612,6 @@
                                 <phase>clean</phase>
                             </execution>
                         </executions>
->>>>>>> abae01eb
                     </plugin>
                 </plugins>
             </build>
