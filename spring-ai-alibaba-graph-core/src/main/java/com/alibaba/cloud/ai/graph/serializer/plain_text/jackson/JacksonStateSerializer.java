/*
 * Copyright 2024-2025 the original author or authors.
 *
 * Licensed under the Apache License, Version 2.0 (the "License");
 * you may not use this file except in compliance with the License.
 * You may obtain a copy of the License at
 *
 *      https://www.apache.org/licenses/LICENSE-2.0
 *
 * Unless required by applicable law or agreed to in writing, software
 * distributed under the License is distributed on an "AS IS" BASIS,
 * WITHOUT WARRANTIES OR CONDITIONS OF ANY KIND, either express or implied.
 * See the License for the specific language governing permissions and
 * limitations under the License.
 */
package com.alibaba.cloud.ai.graph.serializer.plain_text.jackson;

import com.alibaba.cloud.ai.graph.GraphResponse;
import com.alibaba.cloud.ai.graph.OverAllState;
import com.alibaba.cloud.ai.graph.serializer.Serializer;
import com.alibaba.cloud.ai.graph.serializer.plain_text.PlainTextStateSerializer;
import com.alibaba.cloud.ai.graph.state.AgentStateFactory;
import org.springframework.ai.chat.model.ChatResponse;

import java.io.IOException;
import java.io.ObjectInput;
import java.io.ObjectOutput;
import java.util.*;
import java.util.concurrent.CompletableFuture;
import java.util.stream.Collectors;

import com.fasterxml.jackson.annotation.JsonAutoDetect;
import com.fasterxml.jackson.annotation.PropertyAccessor;
import com.fasterxml.jackson.core.type.TypeReference;
import com.fasterxml.jackson.databind.ObjectMapper;
import com.fasterxml.jackson.databind.SerializationFeature;
import com.fasterxml.jackson.databind.module.SimpleModule;
import com.fasterxml.jackson.datatype.jdk8.Jdk8Module;
import com.fasterxml.jackson.datatype.jsr310.JavaTimeModule;

/**
 * Base Implementation of {@link PlainTextStateSerializer} using Jackson library. Need to
 * be extended from specific state implementation
 */
public abstract class JacksonStateSerializer extends PlainTextStateSerializer {

	protected final ObjectMapper objectMapper;

	protected TypeMapper typeMapper = new TypeMapper();

<<<<<<< HEAD
=======
	protected JacksonStateSerializer(AgentStateFactory<OverAllState> stateFactory) {
		this(stateFactory, new ObjectMapper());
	}

>>>>>>> 030d9ea2
	protected JacksonStateSerializer(AgentStateFactory<OverAllState> stateFactory, ObjectMapper objectMapper) {
		super(stateFactory);
		this.objectMapper = Objects.requireNonNull(objectMapper, "objectMapper cannot be null");
		this.objectMapper.setVisibility(PropertyAccessor.FIELD, JsonAutoDetect.Visibility.ANY);

		this.objectMapper.registerModule(new Jdk8Module());
		this.objectMapper.registerModule(new JavaTimeModule());
		this.objectMapper.configure(com.fasterxml.jackson.databind.DeserializationFeature.USE_BIG_INTEGER_FOR_INTS,
				false);
		this.objectMapper.configure(com.fasterxml.jackson.databind.DeserializationFeature.USE_BIG_DECIMAL_FOR_FLOATS,
				false);
		this.objectMapper.configure(com.fasterxml.jackson.core.JsonParser.Feature.STRICT_DUPLICATE_DETECTION, true);

		objectMapper.configure(SerializationFeature.FAIL_ON_EMPTY_BEANS, false);
		objectMapper.configure(com.fasterxml.jackson.databind.DeserializationFeature.FAIL_ON_UNKNOWN_PROPERTIES, false);
//		objectMapper.registerModule(new ParameterNamesModule());
		objectMapper.setVisibility(PropertyAccessor.ALL, JsonAutoDetect.Visibility.ANY);

		var module = new SimpleModule();
		module.addDeserializer(Map.class, new GenericMapDeserializer(typeMapper));
		module.addDeserializer(List.class, new GenericListDeserializer(typeMapper));

		this.objectMapper.registerModule(module);

	}

	public TypeMapper typeMapper() {
		return typeMapper;
	}

	public ObjectMapper objectMapper() {
		return objectMapper;
	}

	@Override
	public String contentType() {
		return "application/json";
	}

	@Override
	public final void writeData(Map<String, Object> data, ObjectOutput out) throws IOException {
		// Normalize state before serialization to convert non-serializable objects
		// (GraphResponse, CompletableFuture) into serializable structures
		Map<String, Object> normalized = normalizeForSerialization(data);
		String json = objectMapper.writeValueAsString(normalized);
		Serializer.writeUTF(json, out);
	}

	@Override
	public final Map<String, Object> readData(ObjectInput in) throws IOException, ClassNotFoundException {
		String json = Serializer.readUTF(in);
		return objectMapper.readValue(json, new TypeReference<Map<String, Object>>() {
		});
	}

	/**
	 * Normalize state map before serialization.
	 * Converts non-serializable objects (GraphResponse, CompletableFuture) to Maps.
	 */
	private Map<String, Object> normalizeForSerialization(Map<String, Object> state) {
		if (state == null || state.isEmpty()) {
			return state;
		}
		Map<String, Object> result = new LinkedHashMap<>(state.size());
		state.forEach((key, value) -> result.put(key, normalizeValue(value)));
		return result;
	}

	/**
	 * Normalize a single value for serialization.
	 * Only transforms GraphResponse, ChatResponse and CompletableFuture, recursively checks containers.
	 */
	private Object normalizeValue(Object value) {
		if (value == null) {
			return null;
		}

		// 1. GraphResponse → snapshot map (fully normalize internally)
		if (value instanceof GraphResponse) {
			return normalizeGraphResponse((GraphResponse<?>) value);
		}

		// 2. ChatResponse → snapshot map (fully normalize internally)
		if (value instanceof ChatResponse) {
			return normalizeChatResponse((ChatResponse) value);
		}

		// 3. CompletableFuture → snapshot map (fully normalize internally)
		if (value instanceof CompletableFuture) {
			return normalizeCompletableFuture((CompletableFuture<?>) value);
		}

		// 4. Map → shallow scan for GraphResponse/ChatResponse/CompletableFuture
		if (value instanceof Map) {
			Map<?, ?> map = (Map<?, ?>) value;
			Map<Object, Object> result = new LinkedHashMap<>(map.size());
			boolean changed = false;
			for (Map.Entry<?, ?> entry : map.entrySet()) {
				Object normalized = normalizeValue(entry.getValue());
				result.put(entry.getKey(), normalized);
				if (normalized != entry.getValue()) {
					changed = true;
				}
			}
			return changed ? result : value;
		}

		// 5. Collection → shallow scan for GraphResponse/ChatResponse/CompletableFuture
		if (value instanceof Collection) {
			Collection<?> collection = (Collection<?>) value;
			List<Object> result = new ArrayList<>(collection.size());
			boolean changed = false;
			for (Object item : collection) {
				Object normalized = normalizeValue(item);
				result.add(normalized);
				if (normalized != item) {
					changed = true;
				}
			}
			return changed ? result : value;
		}

	// 6. Array → shallow scan for GraphResponse/ChatResponse/CompletableFuture
	if (value.getClass().isArray()) {
		// Check if it's a primitive array (int[], double[], etc.)
		Class<?> componentType = value.getClass().getComponentType();
		if (componentType.isPrimitive()) {
			// Primitive arrays cannot contain GraphResponse/ChatResponse/CompletableFuture
			// Return as-is, let Jackson handle the serialization
			return value;
		}
		
		// Object array - check for GraphResponse/ChatResponse/CompletableFuture
		Object[] array = (Object[]) value;
		Object[] result = new Object[array.length];
		boolean changed = false;
		for (int i = 0; i < array.length; i++) {
			Object normalized = normalizeValue(array[i]);
			result[i] = normalized;
			if (normalized != array[i]) {
				changed = true;
			}
		}
		// If nothing changed, return original array to preserve type
		return changed ? result : value;
	}

	// 7. Optional → unwrap and check
		if (value instanceof Optional) {
			Optional<?> opt = (Optional<?>) value;
			if (opt.isEmpty()) {
				return null;
			}
			Object unwrapped = opt.get();
			Object normalized = normalizeValue(unwrapped);
			return normalized == unwrapped ? value : normalized;
		}

		// 7. Other types → return as-is (assumed serializable)
		return value;
	}

	/**
	 * Convert GraphResponse into serializable snapshot map with type marker.
	 */
	private Map<String, Object> normalizeGraphResponse(GraphResponse<?> response) {
		Map<String, Object> snapshot = new LinkedHashMap<>();
		snapshot.put("@type", "GraphResponse");
		snapshot.put("error", response.isError());

		// Extract result or error
		if (response.isError()) {
			// Error case
			snapshot.put("status", "error");
			if (response.getOutput() != null) {
				try {
					response.getOutput().getNow(null);
				} catch (Exception e) {
					Map<String, Object> errorMap = new LinkedHashMap<>();
					errorMap.put("message", e.getMessage());
					errorMap.put("class", e.getClass().getName());
					snapshot.put("errorDetails", errorMap);
				}
			}
		} else if (response.isDone()) {
			// Done case (output == null, value in resultValue)
			snapshot.put("status", "done");
			response.resultValue().ifPresent(result -> snapshot.put("result", deepNormalizeValue(result)));
		} else {
			// Pending or completed case (output != null and not error)
			// The output CompletableFuture contains the value
			if (response.getOutput() != null && response.getOutput().isDone()) {
				snapshot.put("status", "completed");
				try {
					Object result = response.getOutput().getNow(null);
					snapshot.put("result", deepNormalizeValue(result));
				} catch (Exception ignored) {
					// Should not happen as we checked isDone() and !isError()
				}
			} else {
				snapshot.put("status", "pending");
			}
		}

		snapshot.put("metadata", new LinkedHashMap<>(response.getAllMetadata()));
		return snapshot;
	}

	/**
	 * Convert ChatResponse into serializable snapshot map with type marker.
	 */
	private Map<String, Object> normalizeChatResponse(ChatResponse response) {
		Map<String, Object> snapshot = new LinkedHashMap<>();
		snapshot.put("@type", "ChatResponse");
		
		// Normalize result (Generation list)
		if (response.getResult() != null) {
			snapshot.put("result", deepNormalizeValue(response.getResult()));
		} else {
			snapshot.put("result", null);
		}
		
		// Normalize metadata
		if (response.getMetadata() != null) {
			snapshot.put("metadata", deepNormalizeValue(response.getMetadata()));
		} else {
			snapshot.put("metadata", null);
		}
		
		return snapshot;
	}

	/**
	 * Deep normalize a value (for use inside GraphResponse/ChatResponse/CompletableFuture).
	 * Recursively normalizes all containers.
	 */
	private Object deepNormalizeValue(Object value) {
		if (value == null) {
			return null;
		}

		// 1. GraphResponse → snapshot map
		if (value instanceof GraphResponse) {
			return normalizeGraphResponse((GraphResponse<?>) value);
		}

		// 2. ChatResponse → snapshot map
		if (value instanceof ChatResponse) {
			return normalizeChatResponse((ChatResponse) value);
		}

		// 3. CompletableFuture → snapshot map
		if (value instanceof CompletableFuture) {
			return normalizeCompletableFuture((CompletableFuture<?>) value);
		}

		// 4. Map → recursive normalization
		if (value instanceof Map) {
			Map<?, ?> map = (Map<?, ?>) value;
			Map<Object, Object> normalized = new LinkedHashMap<>(map.size());
			map.forEach((k, v) -> normalized.put(k, deepNormalizeValue(v)));
			return normalized;
		}

		// 5. Collection → recursive normalization
		if (value instanceof Collection) {
			Collection<?> collection = (Collection<?>) value;
			return collection.stream().map(this::deepNormalizeValue).collect(Collectors.toList());
		}

	// 6. Array → recursive normalization
	if (value.getClass().isArray()) {
		// Check if it's a primitive array
		Class<?> componentType = value.getClass().getComponentType();
		if (componentType.isPrimitive()) {
			// Primitive arrays cannot contain GraphResponse/CompletableFuture
			return value;
		}
		
		Object[] array = (Object[]) value;
		return Arrays.stream(array).map(this::deepNormalizeValue).toArray();
	}

		// 6. Optional → unwrap and normalize
		if (value instanceof Optional) {
			return ((Optional<?>) value).map(this::deepNormalizeValue).orElse(null);
		}

		// 7. Other types → return as-is (assumed serializable)
		return value;
	}

	/**
	 * Convert CompletableFuture into serializable snapshot map with type marker.
	 */
	private Map<String, Object> normalizeCompletableFuture(CompletableFuture<?> future) {
		Map<String, Object> snapshot = new LinkedHashMap<>();
		snapshot.put("@type", "CompletableFuture");

		if (future.isDone()) {
			if (future.isCompletedExceptionally()) {
				snapshot.put("status", "failed");
				try {
					future.getNow(null);
				}
				catch (Exception e) {
					Map<String, Object> errorMap = new LinkedHashMap<>();
					errorMap.put("message", e.getMessage());
					errorMap.put("class", e.getClass().getName());
					snapshot.put("error", errorMap);
				}
			}
			else {
				snapshot.put("status", "completed");
				try {
					Object result = future.getNow(null);
					snapshot.put("result", deepNormalizeValue(result));
				}
				catch (Exception ignored) {
					snapshot.put("result", null);
				}
			}
		}
		else {
			snapshot.put("status", "pending");
		}

		return snapshot;
	}

}<|MERGE_RESOLUTION|>--- conflicted
+++ resolved
@@ -48,13 +48,10 @@
 
 	protected TypeMapper typeMapper = new TypeMapper();
 
-<<<<<<< HEAD
-=======
 	protected JacksonStateSerializer(AgentStateFactory<OverAllState> stateFactory) {
 		this(stateFactory, new ObjectMapper());
 	}
 
->>>>>>> 030d9ea2
 	protected JacksonStateSerializer(AgentStateFactory<OverAllState> stateFactory, ObjectMapper objectMapper) {
 		super(stateFactory);
 		this.objectMapper = Objects.requireNonNull(objectMapper, "objectMapper cannot be null");
