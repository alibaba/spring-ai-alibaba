/*
 * Copyright 2024-2025 the original author or authors.
 *
 * Licensed under the Apache License, Version 2.0 (the "License");
 * you may not use this file except in compliance with the License.
 * You may obtain a copy of the License at
 *
 *      https://www.apache.org/licenses/LICENSE-2.0
 *
 * Unless required by applicable law or agreed to in writing, software
 * distributed under the License is distributed on an "AS IS" BASIS,
 * WITHOUT WARRANTIES OR CONDITIONS OF ANY KIND, either express or implied.
 * See the License for the specific language governing permissions and
 * limitations under the License.
 */
package com.alibaba.cloud.ai.graph.checkpoint.savers;

import com.alibaba.cloud.ai.graph.RunnableConfig;
import com.alibaba.cloud.ai.graph.checkpoint.BaseCheckpointSaver;
import com.alibaba.cloud.ai.graph.checkpoint.Checkpoint;
import com.fasterxml.jackson.core.JsonProcessingException;
import com.fasterxml.jackson.core.type.TypeReference;
import com.fasterxml.jackson.databind.JsonMappingException;
import com.fasterxml.jackson.databind.ObjectMapper;
import org.redisson.api.RBucket;
import org.redisson.api.RLock;
import org.redisson.api.RedissonClient;
import redis.clients.jedis.Jedis;
import redis.clients.jedis.JedisPool;
import redis.clients.jedis.params.SetParams;


import java.util.Collection;
import java.util.LinkedList;
import java.util.List;
import java.util.NoSuchElementException;
import java.util.Optional;
import java.util.concurrent.TimeUnit;
import java.util.stream.IntStream;

import static java.lang.String.format;

/**
 * The type Redis saver.
 *
 * @author disaster
 * @since 1.0.0-M2
 */
public class RedisSaver implements BaseCheckpointSaver {

	private RedisClientAdapter redisClient;

	private final ObjectMapper objectMapper;

	private static final String PREFIX = "graph:checkpoint:content:";

	private static final String LOCK_PREFIX = "graph:checkpoint:lock:";

	/**
<<<<<<< HEAD
	 * Instantiates a new Redis saver with Redisson client.
	 * 
	 * @param redisson the redisson client
=======
	 * Instantiates a new Redis saver.
	 *
	 * @param redisson the redisson
>>>>>>> 63638d85
	 */
	public RedisSaver(RedissonClient redisson) {
		this(new RedissonClientAdapter(redisson), new ObjectMapper());
	}

	/**
<<<<<<< HEAD
	 * Instantiates a new Redis saver with Jedis pool.
	 * 
	 * @param jedisPool the jedis pool
	 */
	public RedisSaver(JedisPool jedisPool) {
		this(new JedisClientAdapter(jedisPool), new ObjectMapper());
	}

	/**
	 * Instantiates a new Redis saver with Redisson client and custom object mapper.
	 * 
	 * @param redisson the redisson client
	 * @param objectMapper the object mapper
=======
	 * Instantiates a new Redis saver.
	 *
	 * @param redisson the redisson
>>>>>>> 63638d85
	 */
	public RedisSaver(RedissonClient redisson, ObjectMapper objectMapper) {
		this(new RedissonClientAdapter(redisson), objectMapper);
	}

	/**
	 * Instantiates a new Redis saver with Jedis pool and custom object mapper.
	 * 
	 * @param jedisPool the jedis pool
	 * @param objectMapper the object mapper
	 */
	public RedisSaver(JedisPool jedisPool, ObjectMapper objectMapper) {
		this(new JedisClientAdapter(jedisPool), objectMapper);
	}

	/**
	 * Instantiates a new Redis saver with a Redis client adapter.
	 * 
	 * @param redisClient the redis client adapter
	 * @param objectMapper the object mapper
	 */
	private RedisSaver(RedisClientAdapter redisClient, ObjectMapper objectMapper) {
		this.redisClient = redisClient;
		this.objectMapper = BaseCheckpointSaver.configureObjectMapper(objectMapper);
	}

	/**
	 * Creates a new builder for RedisSaver.
	 * @return a new Builder instance
	 */
	public static Builder builder() {
		return new Builder();
	}

	/**
	 * Builder class for RedisSaver.
	 */
	public static class Builder {
		private RedissonClient redisson;
		private ObjectMapper objectMapper;

		public Builder redisson(RedissonClient redisson) {
			this.redisson = redisson;
			return this;
		}

		public Builder objectMapper(ObjectMapper objectMapper) {
			this.objectMapper = objectMapper;
			return this;
		}

		/**
		 * Builds a new RedisSaver instance.
		 * @return a new RedisSaver instance
		 * @throws IllegalArgumentException if redisson is null
		 */
		public RedisSaver build() {
			if (redisson == null) {
				throw new IllegalArgumentException("redisson cannot be null");
			}
			if (objectMapper == null) {
				return new RedisSaver(redisson);
			}
			return new RedisSaver(redisson, objectMapper);
		}
	}

	@Override
	public Collection<Checkpoint> list(RunnableConfig config) {
		Optional<String> configOption = config.threadId();
		if (configOption.isPresent()) {
			String threadId = configOption.get();
			boolean tryLock = false;
			try {
				tryLock = redisClient.tryLock(LOCK_PREFIX + threadId, 2, TimeUnit.MILLISECONDS);
				if (tryLock) {
					String content = redisClient.get(PREFIX + threadId);
					if (content == null) {
						return new LinkedList<>();
					}
					return objectMapper.readValue(content, new TypeReference<>() {
					});
				} else {
					return List.of();
				}
			} catch (InterruptedException e) {
				throw new RuntimeException(e);
			} catch (JsonMappingException e) {
				throw new RuntimeException("Failed to parse JSON", e);
			} catch (JsonProcessingException e) {
				throw new RuntimeException("Failed to parse JSON", e);
			} finally {
				if (tryLock) {
					redisClient.unlock(LOCK_PREFIX + threadId);
				}
			}
		} else {
			throw new IllegalArgumentException("threadId is not allow null");
		}
	}

	@Override
	public Optional<Checkpoint> get(RunnableConfig config) {
		Optional<String> configOption = config.threadId();
		if (configOption.isPresent()) {
			String threadId = configOption.get();
			boolean tryLock = false;
			try {
				tryLock = redisClient.tryLock(LOCK_PREFIX + threadId, 2, TimeUnit.MILLISECONDS);
				if (tryLock) {
					String content = redisClient.get(PREFIX + threadId);
					List<Checkpoint> checkpoints;
					if (content == null) {
						checkpoints = new LinkedList<>();
					} else {
						checkpoints = objectMapper.readValue(content, new TypeReference<>() {
						});
					}
					if (config.checkPointId().isPresent()) {
						return config.checkPointId()
								.flatMap(id -> checkpoints.stream()
										.filter(checkpoint -> checkpoint.getId().equals(id))
										.findFirst());
					}
					return getLast(getLinkedList(checkpoints), config);
				} else {
					return Optional.empty();
				}
			} catch (InterruptedException e) {
				throw new RuntimeException(e);
			} catch (JsonMappingException e) {
				throw new RuntimeException("Failed to parse JSON", e);
			} catch (JsonProcessingException e) {
				throw new RuntimeException("Failed to parse JSON", e);
			} finally {
				if (tryLock) {
					redisClient.unlock(LOCK_PREFIX + threadId);
				}
			}
		} else {
			throw new IllegalArgumentException("threadId isn't allow null");
		}
	}

	@Override
	public RunnableConfig put(RunnableConfig config, Checkpoint checkpoint) throws Exception {
		Optional<String> configOption = config.threadId();
		if (configOption.isPresent()) {
			String threadId = configOption.get();
			boolean tryLock = false;
			try {
				tryLock = redisClient.tryLock(LOCK_PREFIX + threadId, 5, TimeUnit.MILLISECONDS);
				if (tryLock) {
					String content = redisClient.get(PREFIX + threadId);
					List<Checkpoint> checkpoints;
					if (content == null) {
						checkpoints = new LinkedList<>();
					} else {
						checkpoints = objectMapper.readValue(content, new TypeReference<>() {
						});
					}
					LinkedList<Checkpoint> linkedList = getLinkedList(checkpoints);
					if (config.checkPointId().isPresent()) { // Replace Checkpoint
						String checkPointId = config.checkPointId().get();
						int index = IntStream.range(0, checkpoints.size())
								.filter(i -> checkpoints.get(i).getId().equals(checkPointId))
								.findFirst()
								.orElseThrow(() -> (new NoSuchElementException(
										format("Checkpoint with id %s not found!", checkPointId))));
						linkedList.set(index, checkpoint);
						redisClient.set(PREFIX + threadId, objectMapper.writeValueAsString(linkedList));
						return RunnableConfig.builder(config).checkPointId(checkpoint.getId()).build();
					}
					linkedList.push(checkpoint); // Add Checkpoint
					redisClient.set(PREFIX + threadId, objectMapper.writeValueAsString(linkedList));
				}
                return RunnableConfig.builder(config).checkPointId(checkpoint.getId()).build();
			} catch (InterruptedException e) {
				throw new RuntimeException(e);
			} finally {
				if (tryLock) {
					redisClient.unlock(LOCK_PREFIX + threadId);
				}
			}
		} else {
			throw new IllegalArgumentException("threadId isn't allow null");
		}
	}

	@Override
	public boolean clear(RunnableConfig config) {
		Optional<String> configOption = config.threadId();
		if (configOption.isPresent()) {
			String threadId = configOption.get();
			boolean tryLock = false;
			try {
				tryLock = redisClient.tryLock(LOCK_PREFIX + threadId, 2, TimeUnit.MILLISECONDS);
				if (tryLock) {
					redisClient.set(PREFIX + threadId, objectMapper.writeValueAsString(List.of()));
					return tryLock;
				}
				return false;
			} catch (InterruptedException e) {
				throw new RuntimeException(e);
			} catch (JsonProcessingException e) {
				throw new RuntimeException("Failed to serialize JSON", e);
			} finally {
				if (tryLock) {
					redisClient.unlock(LOCK_PREFIX + threadId);
				}
			}
		} else {
			throw new IllegalArgumentException("threadId isn't allow null");
		}
	}

	/**
	 * Adapter interface for different Redis clients
	 */
	private interface RedisClientAdapter {
		boolean tryLock(String lockKey, long time, TimeUnit unit) throws InterruptedException;
		void unlock(String lockKey);
		String get(String key);
		void set(String key, String value);
	}

	/**
	 * Redisson client adapter implementation
	 */
	private static class RedissonClientAdapter implements RedisClientAdapter {
		private final RedissonClient redisson;

		public RedissonClientAdapter(RedissonClient redisson) {
			this.redisson = redisson;
		}

		@Override
		public boolean tryLock(String lockKey, long time, TimeUnit unit) throws InterruptedException {
			RLock lock = redisson.getLock(lockKey);
			return lock.tryLock(time, unit);
		}

		@Override
		public void unlock(String lockKey) {
			RLock lock = redisson.getLock(lockKey);
			lock.unlock();
		}

		@Override
		public String get(String key) {
			RBucket<String> bucket = redisson.getBucket(key);
			return bucket.get();
		}

		@Override
		public void set(String key, String value) {
			RBucket<String> bucket = redisson.getBucket(key);
			bucket.set(value);
		}
	}

	/**
	 * Jedis client adapter implementation
	 */
	private static class JedisClientAdapter implements RedisClientAdapter {
		private final JedisPool jedisPool;

		public JedisClientAdapter(JedisPool jedisPool) {
			this.jedisPool = jedisPool;
		}

		@Override
		public boolean tryLock(String lockKey, long time, TimeUnit unit) throws InterruptedException {
			// Simple implementation - in production, consider using Redlock algorithm or similar
			// This is a simplified locking mechanism for demonstration purposes
			long timeoutMillis = unit.toMillis(time);
			long startTime = System.currentTimeMillis();
			
			try (Jedis jedis = jedisPool.getResource()) {
				while (System.currentTimeMillis() - startTime < timeoutMillis) {
					// Try to set the lock key with NX (only set if not exists) and PX (expire time in milliseconds)
					String result = jedis.set(lockKey, "locked", new SetParams().nx().px(10000));
					if ("OK".equals(result)) {
						return true;
					}
					// Wait a bit before retrying
					Thread.sleep(1);
				}
				return false;
			}
		}

		@Override
		public void unlock(String lockKey) {
			// In a real implementation, you might want to check if the lock belongs to this thread
			// For simplicity, we're just deleting the key
			try (Jedis jedis = jedisPool.getResource()) {
				jedis.del(lockKey);
			}
		}

		@Override
		public String get(String key) {
			try (Jedis jedis = jedisPool.getResource()) {
				return jedis.get(key);
			}
		}

		@Override
		public void set(String key, String value) {
			try (Jedis jedis = jedisPool.getResource()) {
				jedis.set(key, value);
			}
		}
	}
}<|MERGE_RESOLUTION|>--- conflicted
+++ resolved
@@ -57,24 +57,17 @@
 	private static final String LOCK_PREFIX = "graph:checkpoint:lock:";
 
 	/**
-<<<<<<< HEAD
 	 * Instantiates a new Redis saver with Redisson client.
-	 * 
+	 *
 	 * @param redisson the redisson client
-=======
-	 * Instantiates a new Redis saver.
-	 *
-	 * @param redisson the redisson
->>>>>>> 63638d85
 	 */
 	public RedisSaver(RedissonClient redisson) {
 		this(new RedissonClientAdapter(redisson), new ObjectMapper());
 	}
 
 	/**
-<<<<<<< HEAD
 	 * Instantiates a new Redis saver with Jedis pool.
-	 * 
+	 *
 	 * @param jedisPool the jedis pool
 	 */
 	public RedisSaver(JedisPool jedisPool) {
@@ -83,14 +76,9 @@
 
 	/**
 	 * Instantiates a new Redis saver with Redisson client and custom object mapper.
-	 * 
+	 *
 	 * @param redisson the redisson client
 	 * @param objectMapper the object mapper
-=======
-	 * Instantiates a new Redis saver.
-	 *
-	 * @param redisson the redisson
->>>>>>> 63638d85
 	 */
 	public RedisSaver(RedissonClient redisson, ObjectMapper objectMapper) {
 		this(new RedissonClientAdapter(redisson), objectMapper);
@@ -98,7 +86,7 @@
 
 	/**
 	 * Instantiates a new Redis saver with Jedis pool and custom object mapper.
-	 * 
+	 *
 	 * @param jedisPool the jedis pool
 	 * @param objectMapper the object mapper
 	 */
@@ -108,7 +96,7 @@
 
 	/**
 	 * Instantiates a new Redis saver with a Redis client adapter.
-	 * 
+	 *
 	 * @param redisClient the redis client adapter
 	 * @param objectMapper the object mapper
 	 */
@@ -368,7 +356,7 @@
 			// This is a simplified locking mechanism for demonstration purposes
 			long timeoutMillis = unit.toMillis(time);
 			long startTime = System.currentTimeMillis();
-			
+
 			try (Jedis jedis = jedisPool.getResource()) {
 				while (System.currentTimeMillis() - startTime < timeoutMillis) {
 					// Try to set the lock key with NX (only set if not exists) and PX (expire time in milliseconds)
