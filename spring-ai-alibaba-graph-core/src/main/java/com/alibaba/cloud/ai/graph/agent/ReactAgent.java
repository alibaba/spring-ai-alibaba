--- conflicted
+++ resolved
@@ -412,7 +412,6 @@
 			return defaultDestination;
 		}
 
-<<<<<<< HEAD
 		List<Message> messages = (List<Message>) state.value("messages").orElseThrow();
 
         if (messages.isEmpty()) {
@@ -437,7 +436,6 @@
 
 		if (message.hasToolCalls()) {
 			return "continue";
-=======
 		return switch (jumpTo) {
 			case model -> modelDestination;
 			case end -> endDestination;
@@ -545,7 +543,6 @@
 				toolResponseMessage = (ToolResponseMessage) messages.get(i);
 				break;
 			}
->>>>>>> ced17fcf
 		}
 
 		return toolResponseMessage;
