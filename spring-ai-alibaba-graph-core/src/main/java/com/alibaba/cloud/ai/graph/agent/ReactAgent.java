/*
 * Copyright 2024-2025 the original author or authors.
 *
 * Licensed under the Apache License, Version 2.0 (the "License");
 * you may not use this file except in compliance with the License.
 * You may obtain a copy of the License at
 *
 *      https://www.apache.org/licenses/LICENSE-2.0
 *
 * Unless required by applicable law or agreed to in writing, software
 * distributed under the License is distributed on an "AS IS" BASIS,
 * WITHOUT WARRANTIES OR CONDITIONS OF ANY KIND, either express or implied.
 * See the License for the specific language governing permissions and
 * limitations under the License.
 */
package com.alibaba.cloud.ai.graph.agent;

import java.util.HashMap;
import java.util.List;
import java.util.Map;
import java.util.Optional;
import java.util.function.Function;

import com.alibaba.cloud.ai.graph.CompileConfig;
import com.alibaba.cloud.ai.graph.CompiledGraph;
import com.alibaba.cloud.ai.graph.KeyStrategy;
import com.alibaba.cloud.ai.graph.KeyStrategyFactory;
import com.alibaba.cloud.ai.graph.OverAllState;
import com.alibaba.cloud.ai.graph.StateGraph;
import com.alibaba.cloud.ai.graph.exception.GraphRunnerException;
import com.alibaba.cloud.ai.graph.exception.GraphStateException;
import com.alibaba.cloud.ai.graph.action.AsyncNodeAction;
import com.alibaba.cloud.ai.graph.action.NodeAction;
import com.alibaba.cloud.ai.graph.node.LlmNode;
import com.alibaba.cloud.ai.graph.node.ToolNode;
import com.alibaba.cloud.ai.graph.state.strategy.AppendStrategy;
import org.apache.commons.collections4.CollectionUtils;

import com.alibaba.cloud.ai.graph.state.strategy.ReplaceStrategy;
import org.springframework.ai.chat.client.ChatClient;
import org.springframework.ai.chat.messages.AssistantMessage;
import org.springframework.ai.chat.messages.Message;
import org.springframework.ai.chat.messages.UserMessage;
import org.springframework.ai.chat.model.ChatModel;
import org.springframework.ai.chat.prompt.ChatOptions;
import org.springframework.ai.tool.ToolCallback;
import org.springframework.ai.tool.resolution.ToolCallbackResolver;

import static com.alibaba.cloud.ai.graph.StateGraph.END;
import static com.alibaba.cloud.ai.graph.StateGraph.START;
import static com.alibaba.cloud.ai.graph.action.AsyncEdgeAction.edge_async;
import static com.alibaba.cloud.ai.graph.action.AsyncNodeAction.node_async;

public class ReactAgent extends BaseAgent {

	private final LlmNode llmNode;

	private final ToolNode toolNode;

	private final StateGraph graph;

	private CompiledGraph compiledGraph;

	private NodeAction preLlmHook;

	private NodeAction postLlmHook;

	private NodeAction preToolHook;

	private NodeAction postToolHook;

	private List<String> tools;

	private int max_iterations = 10;

	private int iterations = 0;

	private CompileConfig compileConfig;

	private KeyStrategyFactory keyStrategyFactory;

	private String instruction;

<<<<<<< HEAD
	private String llmInputMessagesKey = "messages";

	private ReactAgent(String name, LlmNode llmNode, ToolNode toolNode, int maxIterations,
			KeyStrategyFactory keyStrategyFactory, CompileConfig compileConfig,
			Function<OverAllState, Boolean> shouldContinueFunc, NodeAction preLlmHook, NodeAction postLlmHook,
			NodeAction preToolHook, NodeAction postToolHook, String messageKey) throws GraphStateException {
		this.name = name;
		this.llmNode = llmNode;
		this.toolNode = toolNode;
		this.max_iterations = maxIterations;
		this.keyStrategyFactory = keyStrategyFactory;
		this.compileConfig = compileConfig;
		this.shouldContinueFunc = shouldContinueFunc;
		this.preLlmHook = preLlmHook;
		this.postLlmHook = postLlmHook;
		this.preToolHook = preToolHook;
		this.postToolHook = postToolHook;
		this.llmInputMessagesKey = messageKey != null ? messageKey : "messages";
		this.graph = initGraph();
	}
=======
	private Function<OverAllState, Boolean> shouldContinueFunc;
>>>>>>> 296fac09

	protected ReactAgent(LlmNode llmNode, ToolNode toolNode, Builder builder) throws GraphStateException {
		this.name = builder.name;
		this.description = builder.description;
		this.instruction = builder.instruction;
		this.outputKey = builder.outputKey;
		this.llmNode = llmNode;
		this.toolNode = toolNode;
<<<<<<< HEAD
		this.max_iterations = maxIterations;
		this.keyStrategyFactory = keyStrategyFactory;
		this.compileConfig = compileConfig;
		this.shouldContinueFunc = shouldContinueFunc;
		this.llmInputMessagesKey = "messages";
		this.graph = initGraph();
	}

	public ReactAgent(String name, ChatClient chatClient, List<ToolCallback> tools, int maxIterations)
			throws GraphStateException {
		this.name = name;
		this.llmNode = LlmNode.builder().chatClient(chatClient).messagesKey(llmInputMessagesKey).build();
		this.toolNode = ToolNode.builder().toolCallbacks(tools).build();
		this.max_iterations = maxIterations;
		this.llmInputMessagesKey = "messages";
		this.graph = initGraph();
	}

	public ReactAgent(String name, ChatClient chatClient, List<ToolCallback> tools, int maxIterations,
			KeyStrategyFactory keyStrategyFactory, CompileConfig compileConfig,
			Function<OverAllState, Boolean> shouldContinueFunc) throws GraphStateException {
		this.name = name;
		this.llmNode = LlmNode.builder().chatClient(chatClient).messagesKey(llmInputMessagesKey).build();
		this.toolNode = ToolNode.builder().toolCallbacks(tools).build();
		this.max_iterations = maxIterations;
		this.keyStrategyFactory = keyStrategyFactory;
		this.compileConfig = compileConfig;
		this.llmInputMessagesKey = "messages";
		this.graph = initGraph();
	}

	public ReactAgent(String name, ChatClient chatClient, ToolCallbackResolver resolver, int maxIterations)
			throws GraphStateException {
		this.name = name;
		this.llmNode = LlmNode.builder()
			.chatClient(chatClient)
			// .userPromptTemplate(prompt)
			.messagesKey(llmInputMessagesKey)
			.build();
		this.toolNode = ToolNode.builder().toolCallbackResolver(resolver).build();
		this.max_iterations = maxIterations;
		this.llmInputMessagesKey = "messages";
		this.graph = initGraph();
	}

	public ReactAgent(String name, ChatClient chatClient, ToolCallbackResolver resolver, int maxIterations,
			KeyStrategyFactory keyStrategyFactory, CompileConfig compileConfig,
			Function<OverAllState, Boolean> shouldContinueFunc) throws GraphStateException {
		this.name = name;
		this.llmNode = LlmNode.builder().chatClient(chatClient).messagesKey(llmInputMessagesKey).build();
		this.toolNode = ToolNode.builder().toolCallbackResolver(resolver).build();
		this.max_iterations = maxIterations;
		this.keyStrategyFactory = keyStrategyFactory;
		this.compileConfig = compileConfig;
		this.shouldContinueFunc = shouldContinueFunc;
		this.llmInputMessagesKey = "messages";
		this.graph = initGraph();
=======
		this.keyStrategyFactory = builder.keyStrategyFactory;
		this.compileConfig = builder.compileConfig;
		this.shouldContinueFunc = builder.shouldContinueFunc;
		this.preLlmHook = builder.preLlmHook;
		this.postLlmHook = builder.postLlmHook;
		this.preToolHook = builder.preToolHook;
		this.postToolHook = builder.postToolHook;
		this.graph = initGraph();
	}

	public Optional<OverAllState> invoke(Map<String, Object> input) throws GraphStateException, GraphRunnerException {
		if (this.compiledGraph == null) {
			this.compiledGraph = getAndCompileGraph();
		}
		return this.compiledGraph.invoke(input);
>>>>>>> 296fac09
	}

	public StateGraph getStateGraph() {
		return graph;
	}

	public CompiledGraph getCompiledGraph() throws GraphStateException {
		return compiledGraph;
	}

	public CompiledGraph getAndCompileGraph(CompileConfig compileConfig) throws GraphStateException {
		if (this.compileConfig == null) {
			this.compiledGraph = getStateGraph().compile();
		}
		else {
			this.compiledGraph = getStateGraph().compile(compileConfig);
		}
		this.compiledGraph = getStateGraph().compile(compileConfig);
		return this.compiledGraph;
	}

	public CompiledGraph getAndCompileGraph() throws GraphStateException {
		if (this.compileConfig == null) {
			this.compiledGraph = getStateGraph().compile();
		}
		else {
			this.compiledGraph = getStateGraph().compile(this.compileConfig);
		}
		return this.compiledGraph;
	}

	public NodeAction asNodeAction(String inputKeyFromParent, String outputKeyToParent) throws GraphStateException {
		if (this.compiledGraph == null) {
			this.compiledGraph = getAndCompileGraph();
		}
		return new SubGraphNodeAdapter(inputKeyFromParent, outputKeyToParent, this.compiledGraph);
	}

	public AsyncNodeAction asAsyncNodeAction(String inputKeyFromParent, String outputKeyToParent)
			throws GraphStateException {
		if (this.compiledGraph == null) {
			this.compiledGraph = getAndCompileGraph();
		}
		return node_async(new SubGraphNodeAdapter(inputKeyFromParent, outputKeyToParent, this.compiledGraph));
	}

	private StateGraph initGraph() throws GraphStateException {
		if (keyStrategyFactory == null) {
			this.keyStrategyFactory = () -> {
				HashMap<String, KeyStrategy> keyStrategyHashMap = new HashMap<>();
				if (llmInputMessagesKey != null) {
					keyStrategyHashMap.put(llmInputMessagesKey, new ReplaceStrategy());
				}
				keyStrategyHashMap.put("messages", new AppendStrategy());
				return keyStrategyHashMap;
			};
		}
		else {
			KeyStrategyFactory originalFactory = this.keyStrategyFactory;
			this.keyStrategyFactory = () -> {
				HashMap<String, KeyStrategy> keyStrategyHashMap = new HashMap<>(originalFactory.apply());
				keyStrategyHashMap.put("messages", new AppendStrategy());
				return keyStrategyHashMap;
			};
		}

		StateGraph graph = new StateGraph(name, this.keyStrategyFactory);

		if (preLlmHook != null) {
			graph.addNode("preLlm", node_async(preLlmHook));
		}
		graph.addNode("llm", node_async(this.llmNode));
		if (postLlmHook != null) {
			graph.addNode("postLlm", node_async(postLlmHook));
		}

		if (preToolHook != null) {
			graph.addNode("preTool", node_async(preToolHook));
		}
		graph.addNode("tool", node_async(this.toolNode));
		if (postToolHook != null) {
			graph.addNode("postTool", node_async(postToolHook));
		}

		if (preLlmHook != null) {
			graph.addEdge(START, "preLlm").addEdge("preLlm", "llm");
		}
		else {
			graph.addEdge(START, "llm");
		}

		if (postLlmHook != null) {
			graph.addEdge("llm", "postLlm")
				.addConditionalEdges("postLlm", edge_async(this::think),
						Map.of("continue", preToolHook != null ? "preTool" : "tool", "end", END));
		}
		else {
			graph.addConditionalEdges("llm", edge_async(this::think),
					Map.of("continue", preToolHook != null ? "preTool" : "tool", "end", END));
		}

		// Add tool-related edges
		if (preToolHook != null) {
			graph.addEdge("preTool", "tool");
		}
		if (postToolHook != null) {
			graph.addEdge("tool", "postTool").addEdge("postTool", preLlmHook != null ? "preLlm" : "llm");
		}
		else {
			graph.addEdge("tool", preLlmHook != null ? "preLlm" : "llm");
		}

		return graph;
	}

	private String think(OverAllState state) {
		if (iterations > max_iterations) {
			return "end";
		}

		if (shouldContinueFunc != null && !shouldContinueFunc.apply(state)) {
			return "end";
		}

		List<Message> messages = (List<Message>) state.value("messages").orElseThrow();
		AssistantMessage message = (AssistantMessage) messages.get(messages.size() - 1);
		if (message.hasToolCalls()) {
			return "continue";
		}

		return "end";
	}

	public String instruction() {
		return instruction;
	}

	/**
	 * Gets the agent's unique name.
	 * @return the unique name of the agent.
	 */
	public String name() {
		return name;
	}

	/**
	 * Gets the one-line description of the agent's capability.
	 * @return the description of the agent.
	 */
	public String description() {
		return description;
	}

	List<String> getTools() {
		return tools;
	}

	void setTools(List<String> tools) {
		this.tools = tools;
	}

	int getMax_iterations() {
		return max_iterations;
	}

	void setMax_iterations(int max_iterations) {
		this.max_iterations = max_iterations;
	}

	int getIterations() {
		return iterations;
	}

	void setIterations(int iterations) {
		this.iterations = iterations;
	}

	CompileConfig getCompileConfig() {
		return compileConfig;
	}

	void setCompileConfig(CompileConfig compileConfig) {
		this.compileConfig = compileConfig;
	}

	KeyStrategyFactory getKeyStrategyFactory() {
		return keyStrategyFactory;
	}

	void setOverAllStateFactory(KeyStrategyFactory keyStrategyFactory) {
		this.keyStrategyFactory = keyStrategyFactory;
	}

	Function<OverAllState, Boolean> getShouldContinueFunc() {
		return shouldContinueFunc;
	}

	void setShouldContinueFunc(Function<OverAllState, Boolean> shouldContinueFunc) {
		this.shouldContinueFunc = shouldContinueFunc;
	}

	public static Builder builder() {
		return new Builder();
	}

	public static class Builder {

		private String name;

		private String description;

		private String instruction;

		private String outputKey;

		private ChatModel model;

		private ChatOptions chatOptions;

		private ChatClient chatClient;

		private List<ToolCallback> tools;

		private ToolCallbackResolver resolver;

		private int maxIterations = 10;

		private CompileConfig compileConfig;

		private KeyStrategyFactory keyStrategyFactory;

		private Function<OverAllState, Boolean> shouldContinueFunc;

		private NodeAction preLlmHook;

		private NodeAction postLlmHook;

		private NodeAction preToolHook;

		private NodeAction postToolHook;

		private String messageKey = "messages";

		public Builder name(String name) {
			this.name = name;
			return this;
		}

		public Builder chatClient(ChatClient chatClient) {
			this.chatClient = chatClient;
			return this;
		}

		public Builder model(ChatModel model) {
			this.model = model;
			return this;
		}

		public Builder chatOptions(ChatOptions chatOptions) {
			this.chatOptions = chatOptions;
			return this;
		}

		public Builder tools(List<ToolCallback> tools) {
			this.tools = tools;
			return this;
		}

		public Builder resolver(ToolCallbackResolver resolver) {
			this.resolver = resolver;
			return this;
		}

		public Builder maxIterations(int maxIterations) {
			this.maxIterations = maxIterations;
			return this;
		}

		public Builder state(KeyStrategyFactory keyStrategyFactory) {
			this.keyStrategyFactory = keyStrategyFactory;
			return this;
		}

		public Builder compileConfig(CompileConfig compileConfig) {
			this.compileConfig = compileConfig;
			return this;
		}

		public Builder shouldContinueFunction(Function<OverAllState, Boolean> shouldContinueFunc) {
			this.shouldContinueFunc = shouldContinueFunc;
			return this;
		}

		public Builder description(String description) {
			this.description = description;
			return this;
		}

		public Builder instruction(String instruction) {
			this.instruction = instruction;
			return this;
		}

		public Builder outputKey(String outputKey) {
			this.outputKey = outputKey;
			return this;
		}

		public Builder preLlmHook(NodeAction preLlmHook) {
			this.preLlmHook = preLlmHook;
			return this;
		}

		public Builder postLlmHook(NodeAction postLlmHook) {
			this.postLlmHook = postLlmHook;
			return this;
		}

		public Builder preToolHook(NodeAction preToolHook) {
			this.preToolHook = preToolHook;
			return this;
		}

		public Builder postToolHook(NodeAction postToolHook) {
			this.postToolHook = postToolHook;
			return this;
		}

		public Builder llmInputMessagesKey(String llmInputMessagesKey) {
			this.messageKey = llmInputMessagesKey;
			return this;
		}

		public ReactAgent build() throws GraphStateException {
<<<<<<< HEAD
			LlmNode llmNode = LlmNode.builder().chatClient(chatClient).messagesKey(messageKey).build();
=======
			if (chatClient == null) {
				if (model == null) {
					throw new IllegalArgumentException("Either chatClient or model must be provided");
				}
				ChatClient.Builder clientBuilder = ChatClient.builder(model);
				if (chatOptions != null) {
					clientBuilder.defaultOptions(chatOptions);
				}
				if (instruction != null) {
					clientBuilder.defaultSystem(instruction);
				}
				chatClient = clientBuilder.build();
			}

			LlmNode.Builder llmNodeBuilder = LlmNode.builder().chatClient(chatClient).messagesKey("messages");
			if (CollectionUtils.isNotEmpty(tools)) {
				llmNodeBuilder.toolCallbacks(tools);
			}
			LlmNode llmNode = llmNodeBuilder.build();

>>>>>>> 296fac09
			ToolNode toolNode = null;
			if (resolver != null) {
				toolNode = ToolNode.builder().toolCallbackResolver(resolver).build();
			}
			else if (tools != null) {
				toolNode = ToolNode.builder().toolCallbacks(tools).build();
			}
			else {
				toolNode = ToolNode.builder().build();
			}

<<<<<<< HEAD
			return new ReactAgent(name, llmNode, toolNode, maxIterations, keyStrategyFactory, compileConfig,
					shouldContinueFunc, preLlmHook, postLlmHook, preToolHook, postToolHook, messageKey);
=======
			return new ReactAgent(llmNode, toolNode, this);
>>>>>>> 296fac09
		}

	}

	public static class SubGraphNodeAdapter implements NodeAction {

		private String inputKeyFromParent;

		private String outputKeyToParent;

		private CompiledGraph childGraph;

		public SubGraphNodeAdapter(String inputKeyFromParent, String outputKeyToParent, CompiledGraph childGraph) {
			this.inputKeyFromParent = inputKeyFromParent;
			this.outputKeyToParent = outputKeyToParent;
			this.childGraph = childGraph;
		}

		@Override
		public Map<String, Object> apply(OverAllState parentState) throws Exception {

			// prepare input for child graph
			String input = (String) parentState.value(inputKeyFromParent).orElseThrow();
			Message message = new UserMessage(input);
			List<Message> messages = List.of(message);

			// invoke child graph
			OverAllState childState = childGraph.invoke(Map.of("messages", messages)).get();

			// extract output from child graph
			List<Message> reactMessages = (List<Message>) childState.value("messages").orElseThrow();
			AssistantMessage assistantMessage = (AssistantMessage) reactMessages.get(reactMessages.size() - 1);
			String reactResult = assistantMessage.getText();

			// update parent state
			return Map.of(outputKeyToParent, reactResult);
		}

	}

}<|MERGE_RESOLUTION|>--- conflicted
+++ resolved
@@ -81,97 +81,17 @@
 
 	private String instruction;
 
-<<<<<<< HEAD
-	private String llmInputMessagesKey = "messages";
-
-	private ReactAgent(String name, LlmNode llmNode, ToolNode toolNode, int maxIterations,
-			KeyStrategyFactory keyStrategyFactory, CompileConfig compileConfig,
-			Function<OverAllState, Boolean> shouldContinueFunc, NodeAction preLlmHook, NodeAction postLlmHook,
-			NodeAction preToolHook, NodeAction postToolHook, String messageKey) throws GraphStateException {
-		this.name = name;
-		this.llmNode = llmNode;
-		this.toolNode = toolNode;
-		this.max_iterations = maxIterations;
-		this.keyStrategyFactory = keyStrategyFactory;
-		this.compileConfig = compileConfig;
-		this.shouldContinueFunc = shouldContinueFunc;
-		this.preLlmHook = preLlmHook;
-		this.postLlmHook = postLlmHook;
-		this.preToolHook = preToolHook;
-		this.postToolHook = postToolHook;
-		this.llmInputMessagesKey = messageKey != null ? messageKey : "messages";
-		this.graph = initGraph();
-	}
-=======
 	private Function<OverAllState, Boolean> shouldContinueFunc;
->>>>>>> 296fac09
-
-	protected ReactAgent(LlmNode llmNode, ToolNode toolNode, Builder builder) throws GraphStateException {
+
+    private String llmInputMessagesKey = "messages";
+
+    protected ReactAgent(LlmNode llmNode, ToolNode toolNode, Builder builder) throws GraphStateException {
 		this.name = builder.name;
 		this.description = builder.description;
 		this.instruction = builder.instruction;
 		this.outputKey = builder.outputKey;
 		this.llmNode = llmNode;
 		this.toolNode = toolNode;
-<<<<<<< HEAD
-		this.max_iterations = maxIterations;
-		this.keyStrategyFactory = keyStrategyFactory;
-		this.compileConfig = compileConfig;
-		this.shouldContinueFunc = shouldContinueFunc;
-		this.llmInputMessagesKey = "messages";
-		this.graph = initGraph();
-	}
-
-	public ReactAgent(String name, ChatClient chatClient, List<ToolCallback> tools, int maxIterations)
-			throws GraphStateException {
-		this.name = name;
-		this.llmNode = LlmNode.builder().chatClient(chatClient).messagesKey(llmInputMessagesKey).build();
-		this.toolNode = ToolNode.builder().toolCallbacks(tools).build();
-		this.max_iterations = maxIterations;
-		this.llmInputMessagesKey = "messages";
-		this.graph = initGraph();
-	}
-
-	public ReactAgent(String name, ChatClient chatClient, List<ToolCallback> tools, int maxIterations,
-			KeyStrategyFactory keyStrategyFactory, CompileConfig compileConfig,
-			Function<OverAllState, Boolean> shouldContinueFunc) throws GraphStateException {
-		this.name = name;
-		this.llmNode = LlmNode.builder().chatClient(chatClient).messagesKey(llmInputMessagesKey).build();
-		this.toolNode = ToolNode.builder().toolCallbacks(tools).build();
-		this.max_iterations = maxIterations;
-		this.keyStrategyFactory = keyStrategyFactory;
-		this.compileConfig = compileConfig;
-		this.llmInputMessagesKey = "messages";
-		this.graph = initGraph();
-	}
-
-	public ReactAgent(String name, ChatClient chatClient, ToolCallbackResolver resolver, int maxIterations)
-			throws GraphStateException {
-		this.name = name;
-		this.llmNode = LlmNode.builder()
-			.chatClient(chatClient)
-			// .userPromptTemplate(prompt)
-			.messagesKey(llmInputMessagesKey)
-			.build();
-		this.toolNode = ToolNode.builder().toolCallbackResolver(resolver).build();
-		this.max_iterations = maxIterations;
-		this.llmInputMessagesKey = "messages";
-		this.graph = initGraph();
-	}
-
-	public ReactAgent(String name, ChatClient chatClient, ToolCallbackResolver resolver, int maxIterations,
-			KeyStrategyFactory keyStrategyFactory, CompileConfig compileConfig,
-			Function<OverAllState, Boolean> shouldContinueFunc) throws GraphStateException {
-		this.name = name;
-		this.llmNode = LlmNode.builder().chatClient(chatClient).messagesKey(llmInputMessagesKey).build();
-		this.toolNode = ToolNode.builder().toolCallbackResolver(resolver).build();
-		this.max_iterations = maxIterations;
-		this.keyStrategyFactory = keyStrategyFactory;
-		this.compileConfig = compileConfig;
-		this.shouldContinueFunc = shouldContinueFunc;
-		this.llmInputMessagesKey = "messages";
-		this.graph = initGraph();
-=======
 		this.keyStrategyFactory = builder.keyStrategyFactory;
 		this.compileConfig = builder.compileConfig;
 		this.shouldContinueFunc = builder.shouldContinueFunc;
@@ -179,6 +99,7 @@
 		this.postLlmHook = builder.postLlmHook;
 		this.preToolHook = builder.preToolHook;
 		this.postToolHook = builder.postToolHook;
+        this.llmInputMessagesKey = messageKey != null ? messageKey : "messages";
 		this.graph = initGraph();
 	}
 
@@ -187,7 +108,6 @@
 			this.compiledGraph = getAndCompileGraph();
 		}
 		return this.compiledGraph.invoke(input);
->>>>>>> 296fac09
 	}
 
 	public StateGraph getStateGraph() {
@@ -522,9 +442,6 @@
 		}
 
 		public ReactAgent build() throws GraphStateException {
-<<<<<<< HEAD
-			LlmNode llmNode = LlmNode.builder().chatClient(chatClient).messagesKey(messageKey).build();
-=======
 			if (chatClient == null) {
 				if (model == null) {
 					throw new IllegalArgumentException("Either chatClient or model must be provided");
@@ -539,13 +456,12 @@
 				chatClient = clientBuilder.build();
 			}
 
-			LlmNode.Builder llmNodeBuilder = LlmNode.builder().chatClient(chatClient).messagesKey("messages");
+			LlmNode.Builder llmNodeBuilder = LlmNode.builder().chatClient(chatClient).messagesKey(this.messageKey);
 			if (CollectionUtils.isNotEmpty(tools)) {
 				llmNodeBuilder.toolCallbacks(tools);
 			}
 			LlmNode llmNode = llmNodeBuilder.build();
 
->>>>>>> 296fac09
 			ToolNode toolNode = null;
 			if (resolver != null) {
 				toolNode = ToolNode.builder().toolCallbackResolver(resolver).build();
@@ -557,12 +473,7 @@
 				toolNode = ToolNode.builder().build();
 			}
 
-<<<<<<< HEAD
-			return new ReactAgent(name, llmNode, toolNode, maxIterations, keyStrategyFactory, compileConfig,
-					shouldContinueFunc, preLlmHook, postLlmHook, preToolHook, postToolHook, messageKey);
-=======
 			return new ReactAgent(llmNode, toolNode, this);
->>>>>>> 296fac09
 		}
 
 	}
