--- conflicted
+++ resolved
@@ -221,7 +221,6 @@
 						return lastGraphResponse;
 					}
 
-<<<<<<< HEAD
                     final var currentMessage = response.getResult().getOutput();
 
                     final var lastMessage = lastResponse.getResult().getOutput();
@@ -260,36 +259,7 @@
 
                     // lastGraphResponseRef.set(lastGraphResponse);
                     return lastGraphResponse;
-=======
-					final var currentMessage = response.getResult().getOutput();
-
-					if (currentMessage.hasToolCalls()) {
-						GraphResponse<NodeOutput> lastGraphResponse = GraphResponse
-							.of(context.buildStreamingOutput(currentMessage, response, context.getCurrentNodeId()));
-						lastGraphResponseRef.set(lastGraphResponse);
-						return lastGraphResponse;
-					}
-
-					final var lastMessageText = requireNonNull(lastResponse.getResult().getOutput().getText(),
-							"lastResponse text cannot be null");
-
-					final var currentMessageText = currentMessage.getText();
-
-					var newMessage = new AssistantMessage(
-							currentMessageText != null ? lastMessageText.concat(currentMessageText) : lastMessageText,
-							currentMessage.getMetadata(), currentMessage.getToolCalls(), currentMessage.getMedia());
-
-					var newGeneration = new Generation(newMessage,
-							response.getResult().getMetadata());
-
-					ChatResponse newResponse = new ChatResponse(
-							List.of(newGeneration), response.getMetadata());
-					lastChatResponseRef.set(newResponse);
-					GraphResponse<NodeOutput> lastGraphResponse = GraphResponse
-						.of(context.buildStreamingOutput(response.getResult().getOutput(), response, context.getCurrentNodeId()));
-					// lastGraphResponseRef.set(lastGraphResponse);
-					return lastGraphResponse;
->>>>>>> 7dcc9921
+
 				}
 				else if (element instanceof GraphResponse) {
 					GraphResponse<NodeOutput> graphResponse = (GraphResponse<NodeOutput>) element;
