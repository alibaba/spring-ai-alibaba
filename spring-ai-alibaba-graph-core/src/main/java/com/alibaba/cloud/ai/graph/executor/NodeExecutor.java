/*
 * Copyright 2024-2025 the original author or authors.
 *
 * Licensed under the Apache License, Version 2.0 (the "License");
 * you may not use this file except in compliance with the License.
 * You may obtain a copy of the License at
 *
 *      https://www.apache.org/licenses/LICENSE-2.0
 *
 * Unless required by applicable law or agreed to in writing, software
 * distributed under the License is distributed on an "AS IS" BASIS,
 * WITHOUT WARRANTIES OR CONDITIONS OF ANY KIND, either express or implied.
 * See the License for the specific language governing permissions and
 * limitations under the License.
 */
package com.alibaba.cloud.ai.graph.executor;

import com.alibaba.cloud.ai.graph.GraphResponse;
import com.alibaba.cloud.ai.graph.GraphRunnerContext;
import com.alibaba.cloud.ai.graph.NodeOutput;
import com.alibaba.cloud.ai.graph.OverAllState;
import com.alibaba.cloud.ai.graph.RunnableConfig;
import com.alibaba.cloud.ai.graph.action.AsyncNodeActionWithConfig;
import com.alibaba.cloud.ai.graph.action.Command;
import com.alibaba.cloud.ai.graph.action.InterruptableAction;
import com.alibaba.cloud.ai.graph.action.InterruptionMetadata;
import com.alibaba.cloud.ai.graph.async.AsyncGenerator;
import com.alibaba.cloud.ai.graph.exception.RunnableErrors;
import com.alibaba.cloud.ai.graph.streaming.StreamingOutput;

import org.springframework.ai.chat.messages.AssistantMessage;

import java.util.HashMap;
import java.util.List;
import java.util.Map;
import java.util.Optional;
import java.util.concurrent.CompletableFuture;
import java.util.concurrent.atomic.AtomicReference;
import java.util.stream.Collectors;

import reactor.core.publisher.Flux;
import reactor.core.publisher.Mono;

import static com.alibaba.cloud.ai.graph.GraphRunnerContext.INTERRUPT_AFTER;
import static com.alibaba.cloud.ai.graph.StateGraph.NODE_AFTER;
import static com.alibaba.cloud.ai.graph.StateGraph.NODE_BEFORE;
import static java.util.Objects.requireNonNull;

/**
 * Node executor that processes node execution and result handling. This class
 * demonstrates inheritance by extending BaseGraphExecutor. It also demonstrates
 * polymorphism through its specific implementation of execute.
 */
public class NodeExecutor extends BaseGraphExecutor {

	private final MainGraphExecutor mainGraphExecutor;

	public NodeExecutor(MainGraphExecutor mainGraphExecutor) {
		this.mainGraphExecutor = mainGraphExecutor;
	}

	/**
	 * Implementation of the execute method. This demonstrates polymorphism as it provides
	 * a specific implementation for node execution.
	 * @param context the graph runner context
	 * @param resultValue the atomic reference to store the result value
	 * @return Flux of GraphResponse with execution result
	 */
	@Override
	public Flux<GraphResponse<NodeOutput>> execute(GraphRunnerContext context, AtomicReference<Object> resultValue) {
		return executeNode(context, resultValue);
	}

	/**
	 * Executes a node and handles its result.
	 * @param context the graph runner context
	 * @param resultValue the atomic reference to store the result value
	 * @return Flux of GraphResponse with node execution result
	 */
	private Flux<GraphResponse<NodeOutput>> executeNode(GraphRunnerContext context,
			AtomicReference<Object> resultValue) {
		try {
			context.setCurrentNodeId(context.getNextNodeId());
			String currentNodeId = context.getCurrentNodeId();
			AsyncNodeActionWithConfig action = context.getNodeAction(currentNodeId);

			if (action == null) {
				return Flux.just(GraphResponse.error(RunnableErrors.missingNode.exception(currentNodeId)));
			}

			if (action instanceof InterruptableAction) {
				context.getConfig().metadata(RunnableConfig.STATE_UPDATE_METADATA_KEY).ifPresent(updateFromFeedback -> {
					if (updateFromFeedback instanceof Map<?, ?>) {
						context.updateState((Map<String, Object>) updateFromFeedback);
					} else {
						throw new RuntimeException();
					}
				});
				Optional<InterruptionMetadata> interruptMetadata = ((InterruptableAction) action)
					.interrupt(currentNodeId, context.cloneState(context.getCurrentStateData()), context.getConfig());
				if (interruptMetadata.isPresent()) {
					resultValue.set(interruptMetadata.get());
					return Flux.just(GraphResponse.done(interruptMetadata.get()));
				}
			}

			context.doListeners(NODE_BEFORE, null);

			CompletableFuture<Map<String, Object>> future = action.apply(context.getOverallState(),
					context.getConfig());

			return Mono.fromFuture(future)
				.flatMapMany(updateState -> handleActionResult(context, updateState, resultValue))
				.onErrorResume(error -> {
					context.doListeners(NODE_AFTER, null);
					return Flux.just(GraphResponse.error(error));
				});

		}
		catch (Exception e) {
			return Flux.just(GraphResponse.error(e));
		}
	}

	/**
	 * Handles the action result and returns appropriate response.
	 * @param context the graph runner context
	 * @param updateState the updated state from the action
	 * @param resultValue the atomic reference to store the result value
	 * @return Flux of GraphResponse with action result handling
	 */
	private Flux<GraphResponse<NodeOutput>> handleActionResult(GraphRunnerContext context,
			Map<String, Object> updateState, AtomicReference<Object> resultValue) {
		try {
			context.doListeners(NODE_AFTER, null);

			Optional<Flux<GraphResponse<NodeOutput>>> embedFlux = getEmbedFlux(context, updateState);
			if (embedFlux.isPresent()) {
				return handleEmbeddedFlux(context, embedFlux.get(), updateState, resultValue);
			}

<<<<<<< HEAD
			context.updateState(updateState);
=======
			Optional<AsyncGenerator<NodeOutput>> embedGenerator = getEmbedGenerator(updateState);
			if (embedGenerator.isPresent()) {
				return handleEmbeddedGenerator(context, embedGenerator.get(), updateState, resultValue);
			}

			context.mergeIntoCurrentState(updateState);
>>>>>>> 2783f9fb

			if (context.getCompiledGraph().compileConfig.interruptBeforeEdge()
					&& context.getCompiledGraph().compileConfig.interruptsAfter()
						.contains(context.getCurrentNodeId())) {
				context.setNextNodeId(INTERRUPT_AFTER);
			}
			else {
				Command nextCommand = context.nextNodeId(context.getCurrentNodeId(), context.getCurrentStateData());
				context.setNextNodeId(nextCommand.gotoNode());
				context.setCurrentStatData(nextCommand.update());
			}

			NodeOutput output = context.buildCurrentNodeOutput();
			// Recursively call the main execution handler
			return Flux.just(GraphResponse.of(output))
				.concatWith(Flux.defer(() -> mainGraphExecutor.execute(context, resultValue)));
		}
		catch (Exception e) {
			return Flux.just(GraphResponse.error(e));
		}
	}

	/**
	 * Gets embed flux from partial state.
	 * @param context the graph runner context
	 * @param partialState the partial state containing flux instances
	 * @return an Optional containing Data with the flux if found, empty otherwise
	 */
	private Optional<Flux<GraphResponse<NodeOutput>>> getEmbedFlux(GraphRunnerContext context,
			Map<String, Object> partialState) {
		return partialState.entrySet().stream().filter(e -> e.getValue() instanceof Flux<?>).findFirst().map(e -> {
			var chatFlux = (Flux<?>) e.getValue();
			var lastChatResponseRef = new AtomicReference<org.springframework.ai.chat.model.ChatResponse>(null);
			var lastGraphResponseRef = new AtomicReference<GraphResponse<NodeOutput>>(null);

            return chatFlux.filter(element -> {
                // skip ChatResponse.getResult() == null
                if (element instanceof org.springframework.ai.chat.model.ChatResponse response) {
                    return response.getResult() != null;
                }
                return true;
            }).map(element -> {
				if (element instanceof org.springframework.ai.chat.model.ChatResponse response) {
					org.springframework.ai.chat.model.ChatResponse lastResponse = lastChatResponseRef.get();
					if (lastResponse == null) {
						GraphResponse<NodeOutput> lastGraphResponse = GraphResponse
							.of(new StreamingOutput(response.getResult().getOutput().getText(), context.getCurrentNodeId(), context.getOverallState()));
						lastChatResponseRef.set(response);
						lastGraphResponseRef.set(lastGraphResponse);
						return lastGraphResponse;
					}

					final var currentMessage = response.getResult().getOutput();

					if (currentMessage.hasToolCalls()) {
						GraphResponse<NodeOutput> lastGraphResponse = GraphResponse
							.of(new StreamingOutput(response, context.getCurrentNodeId(), context.getOverallState()));
						lastGraphResponseRef.set(lastGraphResponse);
						return lastGraphResponse;
					}

					final var lastMessageText = requireNonNull(lastResponse.getResult().getOutput().getText(),
							"lastResponse text cannot be null");

					final var currentMessageText = currentMessage.getText();

					var newMessage = new org.springframework.ai.chat.messages.AssistantMessage(
							currentMessageText != null ? lastMessageText.concat(currentMessageText) : lastMessageText,
							currentMessage.getMetadata(), currentMessage.getToolCalls(), currentMessage.getMedia());

					var newGeneration = new org.springframework.ai.chat.model.Generation(newMessage,
							response.getResult().getMetadata());

					org.springframework.ai.chat.model.ChatResponse newResponse = new org.springframework.ai.chat.model.ChatResponse(
							List.of(newGeneration), response.getMetadata());
					lastChatResponseRef.set(newResponse);
					GraphResponse<NodeOutput> lastGraphResponse = GraphResponse
						.of(new StreamingOutput(response.getResult().getOutput().getText(), context.getCurrentNodeId(),
								context.getOverallState()));
					// lastGraphResponseRef.set(lastGraphResponse);
					return lastGraphResponse;
				}
				else if (element instanceof GraphResponse) {
					GraphResponse<NodeOutput> graphResponse = (GraphResponse<NodeOutput>) element;
					lastGraphResponseRef.set(graphResponse);
					return graphResponse;
				}
				else {
					String errorMsg = "Unsupported flux element type: "
							+ (element != null ? element.getClass().getSimpleName() : "null");
					return GraphResponse.<NodeOutput>error(new IllegalArgumentException(errorMsg));
				}
			}).concatWith(Mono.defer(() -> {
				if (lastChatResponseRef.get() == null) {
					GraphResponse<?> lastGraphResponse = lastGraphResponseRef.get();
					if (lastGraphResponse != null && lastGraphResponse.resultValue().isPresent()) {
						Object result = lastGraphResponse.resultValue().get();
						if (result instanceof Map resultMap) {
							if (!resultMap.containsKey(e.getKey()) && resultMap.containsKey("messages")) {
								List<Object> messages = (List<Object>) resultMap.get("messages");
								Object lastMessage = messages.get(messages.size() - 1);
								if (lastMessage instanceof AssistantMessage lastAssistantMessage) {
									resultMap.put(e.getKey(), lastAssistantMessage.getText());
								}
							}
						}
						return Mono.just(lastGraphResponseRef.get());
					}
					return Mono.empty();
				}
				else {
					return Mono.fromCallable(() -> {
						Map<String, Object> completionResult = new HashMap<>();
						completionResult.put(e.getKey(), lastChatResponseRef.get().getResult().getOutput());
						if (!e.getKey().equals("messages")) {
							completionResult.put("messages", lastChatResponseRef.get().getResult().getOutput());
						}
						return GraphResponse.done(completionResult);
					});
				}
			}));
		});
	}

	/**
	 * Handles embedded flux processing.
	 * @param context the graph runner context
	 * @param embedFlux the embedded flux to handle
	 * @param partialState the partial state
	 * @param resultValue the atomic reference to store the result value
	 * @return Flux of GraphResponse with embedded flux handling result
	 */
	private Flux<GraphResponse<NodeOutput>> handleEmbeddedFlux(GraphRunnerContext context,
			Flux<GraphResponse<NodeOutput>> embedFlux, Map<String, Object> partialState,
			AtomicReference<Object> resultValue) {

		AtomicReference<GraphResponse<NodeOutput>> lastData = new AtomicReference<>();

		Flux<GraphResponse<NodeOutput>> processedFlux = embedFlux.map(data -> {
			if (data.getOutput() != null) {
				var output = data.getOutput().join();
				output.setSubGraph(true);
				GraphResponse<NodeOutput> newData = GraphResponse.of(output);
				lastData.set(newData);
				return newData;
			}
			lastData.set(data);
			return data;
		});

		Mono<Void> updateContextMono = Mono.fromRunnable(() -> {
			var data = lastData.get();
			if (data == null)
				return;
			var nodeResultValue = data.resultValue();

			if (nodeResultValue.isPresent() && nodeResultValue.get() instanceof InterruptionMetadata) {
				context.setReturnFromEmbedWithValue(nodeResultValue.get());
				return;
			}

			Map<String, Object> partialStateWithoutFlux = partialState.entrySet()
					.stream()
					.filter(e -> !(e.getValue() instanceof Flux))
					.collect(Collectors.toMap(Map.Entry::getKey, Map.Entry::getValue));

			context.mergeIntoCurrentState(partialStateWithoutFlux);

			if (nodeResultValue.isPresent()) {
				Object value = nodeResultValue.get();
				if (value instanceof Map<?, ?>) {
					context.mergeIntoCurrentState((Map<String, Object>) value);
				}
				else {
					throw new IllegalArgumentException("Node stream must return Map result using Data.done(),");
				}
			}

			try {
				Command nextCommand = context.nextNodeId(context.getCurrentNodeId(), context.getCurrentStateData());
				context.setNextNodeId(nextCommand.gotoNode());
				context.setCurrentStatData(nextCommand.update());

				// save checkpoint after embedded flux completes
				context.buildCurrentNodeOutput();
			}
			catch (Exception e) {
				throw new RuntimeException(e);
			}
		});

		return processedFlux
			.concatWith(updateContextMono.thenMany(Flux.defer(() -> mainGraphExecutor.execute(context, resultValue))));
	}

}<|MERGE_RESOLUTION|>--- conflicted
+++ resolved
@@ -139,16 +139,7 @@
 				return handleEmbeddedFlux(context, embedFlux.get(), updateState, resultValue);
 			}
 
-<<<<<<< HEAD
 			context.updateState(updateState);
-=======
-			Optional<AsyncGenerator<NodeOutput>> embedGenerator = getEmbedGenerator(updateState);
-			if (embedGenerator.isPresent()) {
-				return handleEmbeddedGenerator(context, embedGenerator.get(), updateState, resultValue);
-			}
-
-			context.mergeIntoCurrentState(updateState);
->>>>>>> 2783f9fb
 
 			if (context.getCompiledGraph().compileConfig.interruptBeforeEdge()
 					&& context.getCompiledGraph().compileConfig.interruptsAfter()
