/*
 * Copyright 2024-2025 the original author or authors.
 *
 * Licensed under the Apache License, Version 2.0 (the "License");
 * you may not use this file except in compliance with the License.
 * You may obtain a copy of the License at
 *
 *      https://www.apache.org/licenses/LICENSE-2.0
 *
 * Unless required by applicable law or agreed to in writing, software
 * distributed under the License is distributed on an "AS IS" BASIS,
 * WITHOUT WARRANTIES OR CONDITIONS OF ANY KIND, either express or implied.
 * See the License for the specific language governing permissions and
 * limitations under the License.
 */
package com.alibaba.cloud.ai.graph.executor;

import com.alibaba.cloud.ai.graph.GraphResponse;
import com.alibaba.cloud.ai.graph.GraphRunnerContext;
import com.alibaba.cloud.ai.graph.NodeOutput;
import com.alibaba.cloud.ai.graph.RunnableConfig;
import com.alibaba.cloud.ai.graph.action.AsyncNodeActionWithConfig;
import com.alibaba.cloud.ai.graph.action.Command;
import com.alibaba.cloud.ai.graph.action.InterruptableAction;
import com.alibaba.cloud.ai.graph.action.InterruptionMetadata;
import com.alibaba.cloud.ai.graph.exception.RunnableErrors;
import com.alibaba.cloud.ai.graph.streaming.GraphFlux;
import com.alibaba.cloud.ai.graph.streaming.ParallelGraphFlux;
import com.alibaba.cloud.ai.graph.streaming.StreamingOutput;

import java.util.ArrayList;
import java.util.LinkedHashMap;
import org.springframework.ai.chat.messages.AssistantMessage;
import org.springframework.ai.chat.messages.AssistantMessage.ToolCall;
import org.springframework.ai.chat.model.ChatResponse;
import org.springframework.ai.chat.model.Generation;

import org.slf4j.Logger;
import org.slf4j.LoggerFactory;
import org.springframework.util.StringUtils;
import reactor.core.publisher.Flux;
import reactor.core.publisher.Mono;
import reactor.core.scheduler.Scheduler;
import reactor.core.scheduler.Schedulers;

import java.util.concurrent.Executor;

import java.util.HashMap;
import java.util.List;
import java.util.Map;
import java.util.Optional;
import java.util.concurrent.CompletableFuture;
import java.util.concurrent.atomic.AtomicReference;
import java.util.stream.Collectors;

import static com.alibaba.cloud.ai.graph.GraphRunnerContext.INTERRUPT_AFTER;
import static com.alibaba.cloud.ai.graph.StateGraph.*;
import static com.alibaba.cloud.ai.graph.internal.node.ParallelNode.getExecutor;
import static java.util.Objects.requireNonNull;

/**
 * Node executor that processes node execution and result handling. This class
 * demonstrates inheritance by extending BaseGraphExecutor. It also demonstrates
 * polymorphism through its specific implementation of execute.
 */
public class NodeExecutor extends BaseGraphExecutor {

	private static final Logger log = LoggerFactory.getLogger(NodeExecutor.class);

	private final MainGraphExecutor mainGraphExecutor;

	public NodeExecutor(MainGraphExecutor mainGraphExecutor) {
		this.mainGraphExecutor = mainGraphExecutor;
	}

	/**
	 * Implementation of the execute method. This demonstrates polymorphism as it provides
	 * a specific implementation for node execution.
	 * @param context the graph runner context
	 * @param resultValue the atomic reference to store the result value
	 * @return Flux of GraphResponse with execution result
	 */
	@Override
	public Flux<GraphResponse<NodeOutput>> execute(GraphRunnerContext context, AtomicReference<Object> resultValue) {
		return executeNode(context, resultValue);
	}

	/**
	 * Executes a node and handles its result.
	 * @param context the graph runner context
	 * @param resultValue the atomic reference to store the result value
	 * @return Flux of GraphResponse with node execution result
	 */
	private Flux<GraphResponse<NodeOutput>> executeNode(GraphRunnerContext context,
			AtomicReference<Object> resultValue) {
		try {
			context.setCurrentNodeId(context.getNextNodeId());
			String currentNodeId = context.getCurrentNodeId();
			AsyncNodeActionWithConfig action = context.getNodeAction(currentNodeId);

			if (action == null) {
				return Flux.just(GraphResponse.error(RunnableErrors.missingNode.exception(currentNodeId)));
			}

			if (action instanceof InterruptableAction) {
				context.getConfig().metadata(RunnableConfig.STATE_UPDATE_METADATA_KEY).ifPresent(updateFromFeedback -> {
					if (updateFromFeedback instanceof Map<?, ?>) {
						context.mergeIntoCurrentState((Map<String, Object>) updateFromFeedback);
					} else {
						throw new RuntimeException();
					}
				});
				Optional<InterruptionMetadata> interruptMetadata = ((InterruptableAction) action)
					.interrupt(currentNodeId, context.cloneState(context.getCurrentStateData()), context.getConfig());
				if (interruptMetadata.isPresent()) {
					resultValue.set(interruptMetadata.get());
					return Flux.just(GraphResponse.done(interruptMetadata.get()));
				}
			}

			context.doListeners(NODE_BEFORE, null);

			CompletableFuture<Map<String, Object>> future = action.apply(context.getOverallState(),
					context.getConfig());

			return Mono.fromFuture(future)
					.flatMapMany(updateState -> handleActionResult(context, updateState, resultValue))
					.onErrorResume(error -> {
						context.doListeners(ERROR, new Exception(error));
						return Flux.just(GraphResponse.error(error));
					});

		}
		catch (Exception e) {
			return Flux.just(GraphResponse.error(e));
		}
	}

	/**
	 * Handles the action result and returns appropriate response.
	 * @param context the graph runner context
	 * @param updateState the updated state from the action
	 * @param resultValue the atomic reference to store the result value
	 * @return Flux of GraphResponse with action result handling
	 */
	private Flux<GraphResponse<NodeOutput>> handleActionResult(GraphRunnerContext context,
			Map<String, Object> updateState, AtomicReference<Object> resultValue) {
		try {

			// Check for Flux
			Optional<Flux<GraphResponse<NodeOutput>>> embedFlux = getEmbedFlux(context, updateState);
			if (embedFlux.isPresent()) {
				return handleEmbeddedFlux(mainGraphExecutor, context, embedFlux.get(), updateState, resultValue);
			}

			// Check for ParallelGraphFlux (returned from ParallelNode)
			Optional<ParallelGraphFlux> embedParallelGraphFlux = getEmbedParallelGraphFlux(updateState);
			if (embedParallelGraphFlux.isPresent()) {
				return handleParallelGraphFlux(context, embedParallelGraphFlux.get(), updateState, resultValue);
			}

			// Check for GraphFlux (backward compatibility)
			Optional<GraphFlux<?>> embedGraphFlux = getEmbedGraphFlux(updateState,context);
			if (embedGraphFlux.isPresent()) {
				return handleGraphFlux(context, embedGraphFlux.get(), updateState, resultValue);
			}

			context.mergeIntoCurrentState(updateState);

			if (context.getCompiledGraph().compileConfig.interruptBeforeEdge()
					&& context.getCompiledGraph().compileConfig.interruptsAfter()
						.contains(context.getCurrentNodeId())) {
				context.setNextNodeId(INTERRUPT_AFTER);
			}
			else {
				Command nextCommand = context.nextNodeId(context.getCurrentNodeId(), context.getCurrentStateData());
				context.setNextNodeId(nextCommand.gotoNode());
			}
			NodeOutput output = context.buildNodeOutputAndAddCheckpoint(updateState);

			context.doListeners(NODE_AFTER, null);
			// Recursively call the main execution handler
			return Flux.just(GraphResponse.of(output))
				.concatWith(Flux.defer(() -> mainGraphExecutor.execute(context, resultValue)));
		}
		catch (Exception e) {
			return Flux.just(GraphResponse.error(e));
		}
	}

	/**
	 * Transforms a raw Flux to Flux<GraphResponse<NodeOutput>> with embedded flux processing logic.
	 * This is the core transformation logic extracted from getEmbedFlux for reuse.
	 * @param context the graph runner context
	 * @param rawFlux the raw flux to transform
	 * @param key the key associated with the flux (for logging and completion result)
	 * @param nodeId the node ID to use for building streaming output
	 * @return Flux of GraphResponse with transformed elements
	 */
	private Flux<GraphResponse<NodeOutput>> transformFluxToGraphResponse(
			GraphRunnerContext context, Flux<?> rawFlux, String key, String nodeId) {
		var lastChatResponseRef = new AtomicReference<ChatResponse>(null);
		var lastGraphResponseRef = new AtomicReference<GraphResponse<NodeOutput>>(null);

		return rawFlux.filter(element -> {
				// skip ChatResponse.getResult() == null
				if (element instanceof ChatResponse response) {
					return response.getResult() != null &&  response.getResult().getOutput() != null;
				}
				// Don't filter out Exception/Throwable - we need to handle them
				return true;
			})
			.switchIfEmpty(Flux.error(new IllegalStateException(
				"Empty flux detected for key '" + key + "'. This may indicate an LLM API error with null result.")))
			.map(element -> {
				// Handle Exception/Throwable as data elements (not error signals)
				if (element instanceof Throwable throwable) {
					log.error("Exception emitted as data element in embedded Flux stream for key '{}': {}",
						key, throwable.getMessage(), throwable);
					GraphResponse<NodeOutput> errorResponse = GraphResponse.error(throwable);
					lastGraphResponseRef.set(errorResponse);
					return errorResponse;
				}
				if (element instanceof ChatResponse response) {
					

					ChatResponse lastResponse = lastChatResponseRef.get();
					final var currentMessage = response.getResult().getOutput();
<<<<<<< HEAD

					if(lastResponse==null){
						lastChatResponseRef.set(response);

					}else {

						final var lastMessageText = requireNonNull(lastResponse.getResult().getOutput().getText(),
								"lastResponse text cannot be null");

						final var currentMessageText = currentMessage.getText();

=======

					if (lastResponse == null) {
						lastChatResponseRef.set(response);
					} else {
						final var lastMessageText = requireNonNull(lastResponse.getResult().getOutput().getText(),
								"lastResponse text cannot be null");

						final var currentMessageText = currentMessage.getText();
>>>>>>> c5b831d2

						var newMessage = AssistantMessage.builder()
								.content(currentMessageText != null ? lastMessageText.concat(currentMessageText) : lastMessageText)
								.properties(currentMessage.getMetadata())
								.toolCalls(mergeToolCalls(lastResponse.getResult().getOutput().getToolCalls(),
										currentMessage.getToolCalls()))
								.media(currentMessage.getMedia())
								.build();

						var newGeneration = new Generation(newMessage,
								response.getResult().getMetadata());

						ChatResponse newResponse = new ChatResponse(
								List.of(newGeneration), response.getMetadata());
						lastChatResponseRef.set(newResponse);
					}
					GraphResponse<NodeOutput> lastGraphResponse = GraphResponse
<<<<<<< HEAD
							.of(context.buildStreamingOutput(response.getResult().getOutput(), response, context.getCurrentNodeId()));
					lastGraphResponseRef.set(lastGraphResponse);
=======
						.of(context.buildStreamingOutput(response.getResult().getOutput(), response, nodeId));
					 lastGraphResponseRef.set(lastGraphResponse);
>>>>>>> c5b831d2
					return lastGraphResponse;
				}
				else if (element instanceof GraphResponse) {
					GraphResponse<NodeOutput> graphResponse = (GraphResponse<NodeOutput>) element;
					lastGraphResponseRef.set(graphResponse);
					return graphResponse;
				} else if (element instanceof NodeOutput nodeOutput) {
					GraphResponse<NodeOutput> graphResponse = GraphResponse.of(nodeOutput);
					lastGraphResponseRef.set(graphResponse);
					return graphResponse;
				}
				else {
					try {
						log.info("Received element of type '{}' in embedded Flux for key '{}', wrapping in StreamingOutput.",
							element.getClass().getName(), key);
						StreamingOutput<?> streamingOutput = context.buildStreamingOutput(element, nodeId);
						GraphResponse<NodeOutput> graphResponse = GraphResponse.of(streamingOutput);
						lastGraphResponseRef.set(graphResponse);
						return graphResponse;
					}
					catch (Exception ex) {
						throw new RuntimeException(ex);
					}
				}
			})
			.onErrorResume(error -> {
				// Handle actual error signals from the Flux
				log.error("Error signal occurred in embedded Flux stream for key '{}': {}",
					key, error.getMessage());
				GraphResponse<NodeOutput> errorResponse = GraphResponse.error(error);
				lastGraphResponseRef.set(errorResponse);
				return Flux.just(errorResponse);
			})
			.concatWith(Mono.defer(() -> {
				if (lastChatResponseRef.get() == null) {
					GraphResponse<?> lastGraphResponse = lastGraphResponseRef.get();
					if (lastGraphResponse != null && lastGraphResponse.resultValue().isPresent()) {
						Object result = lastGraphResponse.resultValue().get();

						// don't re-emit InterruptionMetadata, it will be handled by MainGraphExecutor
						if (result instanceof InterruptionMetadata) {
							return Mono.empty();
						}

						if (result instanceof Map resultMap) {
							if (!resultMap.containsKey(key) && resultMap.containsKey("messages")) {
								List<Object> messages = (List<Object>) resultMap.get("messages");
								Object lastMessage = messages.get(messages.size() - 1);
								if (lastMessage instanceof AssistantMessage lastAssistantMessage) {
									resultMap.put(key, lastAssistantMessage.getText());
								}
							}
						}
						return Mono.just(lastGraphResponseRef.get());
					}
					return Mono.empty();
				} else {
					return Mono.fromCallable(() -> {
						Map<String, Object> completionResult = new HashMap<>();
						completionResult.put(key, lastChatResponseRef.get().getResult().getOutput());
						if (!key.equals("messages")) {
							completionResult.put("messages", lastChatResponseRef.get().getResult().getOutput());
						}
						return GraphResponse.done(completionResult);
					});
				}
			}));
	}

  /**
   * Merges tool calls from two messages.
   * Tool calls with the same id will be merged.
   *
   * @return the merged list of tool calls
   */
	private List<ToolCall> mergeToolCalls(List<ToolCall> lastToolCalls, List<ToolCall> currentToolCalls) {

		if (lastToolCalls == null || lastToolCalls.isEmpty()) {
			return currentToolCalls != null ? currentToolCalls : List.of();
		}
		if (currentToolCalls == null || currentToolCalls.isEmpty()) {
			return lastToolCalls;
		}


		Map<String, ToolCall> toolCallMap = new LinkedHashMap<>();

<<<<<<< HEAD

		List<ToolCall> resultCalls = List.of();

		currentToolCalls.forEach(tc -> toolCallMap.put(tc.id(), tc));

		//去除旧的重复的，保持顺序
		lastToolCalls.forEach(tc->{
			if( !toolCallMap.containsKey(tc.id()) ) {
				resultCalls.add(tc);
			}
		});

        resultCalls.addAll(currentToolCalls);

		return resultCalls;
	}
=======
	  if (lastToolCalls == null || lastToolCalls.isEmpty()) {
		  return currentToolCalls != null ? currentToolCalls : List.of();
	  }
	  if (currentToolCalls == null || currentToolCalls.isEmpty()) {
		  return lastToolCalls;
	  }


	  Map<String, ToolCall> toolCallMap = new LinkedHashMap<>();

	  List<AssistantMessage.ToolCall> resultCalls = new ArrayList<>();
	  currentToolCalls.forEach(tc -> toolCallMap.put(tc.id(), tc));

	  // remove duplicate while keep order
	  lastToolCalls.forEach(tc->{
		  if( !toolCallMap.containsKey(tc.id()) ) {
			  resultCalls.add(tc);
		  }
	  });

	  resultCalls.addAll(currentToolCalls);

	  return resultCalls;
  }
>>>>>>> c5b831d2

	/**
	 * Processes a Flux<GraphResponse<NodeOutput>> with embedded flux handling logic.
	 * This is the core processing logic extracted from handleEmbeddedFlux for reuse.
	 * @param mainGraphExecutor the main graph executor
	 * @param context the graph runner context
	 * @param embedFlux the embedded flux to process
	 * @param partialState the partial state
	 * @param resultValue the atomic reference to store the result value
	 * @return Flux of GraphResponse with processed result
	 */
	private Flux<GraphResponse<NodeOutput>> processGraphResponseFlux(
			MainGraphExecutor mainGraphExecutor, GraphRunnerContext context,
			Flux<GraphResponse<NodeOutput>> embedFlux, Map<String, Object> partialState,
			AtomicReference<Object> resultValue) {
		AtomicReference<GraphResponse<NodeOutput>> lastData = new AtomicReference<>();

		Flux<GraphResponse<NodeOutput>> processedFlux = embedFlux.map(data -> {
				if (data.getOutput() != null && !data.getOutput().isCompletedExceptionally()) {
					var output = data.getOutput().join();
					output.setSubGraph(true);
					GraphResponse<NodeOutput> newData = GraphResponse.of(output);
					lastData.set(newData);
					return newData;
				}
				lastData.set(data);
				return data;
			})
			// filter out InterruptionMetadata emitted directly by upstream to avoid duplicate sending
			// retain regular procedural events
			.filter(data -> {
				var value = data.resultValue();
				return value.isEmpty() || !(value.get() instanceof InterruptionMetadata);
			});

		Mono<Void> updateContextMono = Mono.fromRunnable(() -> {
			var data = lastData.get();
			if (data == null) {
				log.error("No data returned from last streaming node execution '{}', will goto END node directly.", context.getCurrentNodeId());
				context.setNextNodeId(END);
				context.doListeners(NODE_AFTER, null);
				return;
			}

			var nodeResultValue = data.resultValue();

			if (nodeResultValue.isPresent() && nodeResultValue.get() instanceof InterruptionMetadata) {
				context.setReturnFromEmbedWithValue(nodeResultValue.get());
				return;
			}

			Map<String, Object> partialStateWithoutFlux = partialState.entrySet()
					.stream()
					.filter(e -> !(e.getValue() instanceof Flux) 
							&& !(e.getValue() instanceof GraphFlux)
							&& !(e.getValue() instanceof ParallelGraphFlux))
					.collect(Collectors.toMap(Map.Entry::getKey, Map.Entry::getValue));

			context.mergeIntoCurrentState(partialStateWithoutFlux);

			Map<String, Object> updateState = new HashMap<>();
			if (nodeResultValue.isPresent()) {
				Object value = nodeResultValue.get();
				if (value instanceof Map<?, ?>) {
					updateState = (Map<String, Object>) value;
					context.mergeIntoCurrentState(updateState);
				}
				else {
					throw new IllegalArgumentException("Node stream must return Map result using Data.done(),");
				}
			}

			try {
				Command nextCommand = context.nextNodeId(context.getCurrentNodeId(), context.getCurrentStateData());
				context.setNextNodeId(nextCommand.gotoNode());

				context.buildNodeOutputAndAddCheckpoint(updateState);

				context.doListeners(NODE_AFTER, null);
			}
			catch (Exception e) {
				throw new RuntimeException(e);
			}
		});

		return processedFlux
			.concatWith(updateContextMono.thenMany(Flux.defer(() -> mainGraphExecutor.execute(context, resultValue))));
	}

	/**
	 * Gets embed flux from partial state.
	 * @param context the graph runner context
	 * @param partialState the partial state containing flux instances
	 * @return an Optional containing Data with the flux if found, empty otherwise
	 */
	public Optional<Flux<GraphResponse<NodeOutput>>> getEmbedFlux(GraphRunnerContext context,
			Map<String, Object> partialState) {
		return partialState.entrySet().stream().filter(e -> e.getValue() instanceof Flux<?>).findFirst().map(e -> {
			var chatFlux = (Flux<?>) e.getValue();
			return transformFluxToGraphResponse(context, chatFlux, e.getKey(), context.getCurrentNodeId());
		});
	}

	/**
	 * Handles embedded flux processing.
	 * @param context the graph runner context
	 * @param embedFlux the embedded flux to handle
	 * @param partialState the partial state
	 * @param resultValue the atomic reference to store the result value
	 * @return Flux of GraphResponse with embedded flux handling result
	 */
	public Flux<GraphResponse<NodeOutput>> handleEmbeddedFlux(MainGraphExecutor mainGraphExecutor, GraphRunnerContext context,
			Flux<GraphResponse<NodeOutput>> embedFlux, Map<String, Object> partialState,
			AtomicReference<Object> resultValue) {
		return processGraphResponseFlux(mainGraphExecutor, context, embedFlux, partialState, resultValue);
	}

	/**
	 * Gets GraphFlux from partial state.
	 * @param partialState the partial state containing GraphFlux instances
	 * @return an Optional containing GraphFlux if found, empty otherwise
	 */
	private Optional<GraphFlux<?>> getEmbedGraphFlux(Map<String, Object> partialState, GraphRunnerContext context) {
		return partialState.entrySet()
				.stream()
				.filter(e -> e.getValue() instanceof GraphFlux)
				.findFirst()
				.map(e -> {
					GraphFlux<Object> graphFlux = (GraphFlux<Object>) e.getValue();
					return GraphFlux.of(StringUtils.hasText(graphFlux.getNodeId()) ? graphFlux.getNodeId() : context.getCurrentNodeId(),
							StringUtils.hasText(graphFlux.getKey()) ? graphFlux.getKey() : e.getKey(),
							graphFlux.getFlux(),
							graphFlux.getMapResult(),
							graphFlux.getChunkResult());
				});
	}

	/**
	 * Gets ParallelGraphFlux from partial state.
	 * @param partialState the partial state containing ParallelGraphFlux instances
	 * @return an Optional containing ParallelGraphFlux if found, empty otherwise
	 */
	private Optional<ParallelGraphFlux> getEmbedParallelGraphFlux(Map<String, Object> partialState) {
		return partialState.entrySet()
				.stream()
				.filter(e -> e.getValue() instanceof ParallelGraphFlux)
				.findFirst()
				.map(e -> (ParallelGraphFlux) e.getValue());
	}

	/**
	 * Handles GraphFlux processing with combined embedded flux transformation and processing.
	 * This method applies both getEmbedFlux transformation logic and handleEmbeddedFlux processing logic.
	 * @param context the graph runner context
	 * @param graphFlux the GraphFlux to handle
	 * @param partialState the partial state
	 * @param resultValue the atomic reference to store the result value
	 * @return Flux of GraphResponse with GraphFlux handling result
	 */
	private Flux<GraphResponse<NodeOutput>> transformGraphFluxToFlux(GraphRunnerContext context,
			GraphFlux<?> graphFlux, Map<String, Object> partialState,
			AtomicReference<Object> resultValue) {
		// Use nodeId from GraphFlux instead of context to preserve real node identity
		String effectiveNodeId = graphFlux.getNodeId();
		String key = graphFlux.getKey() != null ? graphFlux.getKey() : "result";

		// Step 1: Apply getEmbedFlux transformation logic to graphFlux.getFlux()
		Flux<GraphResponse<NodeOutput>> transformedFlux = transformFluxToGraphResponse(
				context, graphFlux.getFlux(), key, effectiveNodeId);

		// Step 2: Apply handleEmbeddedFlux processing logic (directly implemented)

		return transformedFlux.map(data -> {
				if (data.getOutput() != null && !data.getOutput().isCompletedExceptionally()) {
					var output = data.getOutput().join();
					output.setSubGraph(true);
					GraphResponse<NodeOutput> newData = GraphResponse.of(output);
					resultValue.set(newData);
					return newData;
				}
				resultValue.set(data);
				return data;
			})
			// filter out InterruptionMetadata emitted directly by upstream to avoid duplicate sending
			// retain regular procedural events
			.filter(data -> {
				var value = data.resultValue();
				return value.isEmpty() || !(value.get() instanceof InterruptionMetadata);
			});
	}

	/**
	 * Handles GraphFlux processing with node ID preservation.
	 * @param context the graph runner context
	 * @param graphFlux the GraphFlux to handle
	 * @param partialState the partial state
	 * @param resultValue the atomic reference to store the result value
	 * @return Flux of GraphResponse with GraphFlux handling result
	 */
	private Flux<GraphResponse<NodeOutput>> handleGraphFlux(GraphRunnerContext context,
															GraphFlux<?> graphFlux, Map<String, Object> partialState,
															AtomicReference<Object> resultValue) {

		// Use nodeId from GraphFlux instead of context to preserve real node identity
		String effectiveNodeId = graphFlux.getNodeId();
		AtomicReference<Object> lastDataRef = new AtomicReference<>();

		// Process the GraphFlux stream with preserved node ID
		Flux<GraphResponse<NodeOutput>> processedFlux = transformGraphFluxToFlux(context, graphFlux, partialState, lastDataRef);

		// Handle completion and result mapping
		Mono<Void> updateContextMono = Mono.fromRunnable(() -> {
			Object lastData = lastDataRef.get();

			if (lastData == null) {
				log.error("No data returned from last streaming node execution '{}', will goto END node directly.", context.getCurrentNodeId());
				context.setNextNodeId(END);
				return;
			}

			// Apply mapResult function if available
			Map<String, Object> resultMap = new HashMap<>();
			resultMap.put(graphFlux.getKey(), lastData);

			// Merge non-GraphFlux state
			Map<String, Object> partialStateWithoutGraphFlux = partialState.entrySet()
					.stream()
					.filter(e -> !(e.getValue() instanceof GraphFlux))
					.collect(Collectors.toMap(Map.Entry::getKey, Map.Entry::getValue));

			context.mergeIntoCurrentState(partialStateWithoutGraphFlux);

			// Merge the result from GraphFlux processing
			if (!resultMap.isEmpty()) {
				context.mergeIntoCurrentState(resultMap);
			}

			try {
				Command nextCommand = context.nextNodeId(context.getCurrentNodeId(), context.getCurrentStateData());
				context.setNextNodeId(nextCommand.gotoNode());

				context.buildNodeOutputAndAddCheckpoint(partialStateWithoutGraphFlux);

				context.doListeners(NODE_AFTER, null);
			} catch (Exception e) {
				throw new RuntimeException(e);
			}
		});

		return processedFlux
				.concatWith(updateContextMono.thenMany(Flux.defer(() -> mainGraphExecutor.execute(context, resultValue))));
	}

	/**
	 * Handles ParallelGraphFlux processing with node ID preservation for all parallel streams.
	 * @param context the graph runner context
	 * @param parallelGraphFlux the ParallelGraphFlux to handle
	 * @param partialState the partial state
	 * @param resultValue the atomic reference to store the result value
	 * @return Flux of GraphResponse with ParallelGraphFlux handling result
	 */
	private Flux<GraphResponse<NodeOutput>> handleParallelGraphFlux(GraphRunnerContext context,
																	ParallelGraphFlux parallelGraphFlux, Map<String, Object> partialState,
																	AtomicReference<Object> resultValue) throws Exception {

		if (parallelGraphFlux.isEmpty()) {
			// Handle empty ParallelGraphFlux
			return handleNonStreamingResult(context, partialState, resultValue);
		}

		Map<String, AtomicReference<Object>> nodeDataRefs = new HashMap<>();

		// Get executor from context, fallback to Schedulers.parallel() if not available
		// Note: DEFAULT_EXECUTOR from ParallelNode is private, so we use Schedulers.parallel() as fallback
		Executor executor = getExecutor(context.getConfig(), context.getCurrentNodeId());
		
		// Convert Executor to Scheduler for Reactor, use Schedulers.parallel() as fallback
		Scheduler scheduler = executor != null ? Schedulers.fromExecutor(executor) : Schedulers.parallel();

		// Create merged flux from all GraphFlux instances with preserved node IDs
		// Use subscribeOn(scheduler) to ensure each Flux executes in parallel on the scheduler
		List<Flux<GraphResponse<NodeOutput>>> fluxList = parallelGraphFlux.getGraphFluxes()
				.stream()
				.map(graphFlux -> {
					String nodeId = graphFlux.getNodeId();
					AtomicReference<Object> nodeDataRef = new AtomicReference<>();
					nodeDataRefs.put(nodeId, nodeDataRef);

					return transformGraphFluxToFlux(context, graphFlux, partialState, nodeDataRef)
							.subscribeOn(scheduler);
				}).collect(Collectors.toList());
		
		// Merge all parallel streams while preserving node identities
		// Each Flux is already subscribed on the scheduler, so they will execute in parallel
		Flux<GraphResponse<NodeOutput>> mergedFlux = Flux.merge(fluxList);

		// Handle completion and result mapping for all nodes
		Mono<Void> updateContextMono = Mono.fromRunnable(() -> {
			Map<String, Object> combinedResultMap = new HashMap<>();

			// Process results from each GraphFlux with node-specific prefixes
			for (GraphFlux<?> graphFlux : parallelGraphFlux.getGraphFluxes()) {
				String nodeId = graphFlux.getNodeId();
				Object nodeData = nodeDataRefs.get(nodeId).get();

				combinedResultMap.put(graphFlux.getKey(),nodeData);
			}

			// Merge non-ParallelGraphFlux state
			Map<String, Object> partialStateWithoutParallelGraphFlux = partialState.entrySet()
					.stream()
					.filter(e -> !(e.getValue() instanceof ParallelGraphFlux))
					.collect(Collectors.toMap(Map.Entry::getKey, Map.Entry::getValue));

			context.mergeIntoCurrentState(partialStateWithoutParallelGraphFlux);

			// Merge the combined results from ParallelGraphFlux processing
			if (!combinedResultMap.isEmpty()) {
				context.mergeIntoCurrentState(combinedResultMap);
			}

			try {
				Command nextCommand = context.nextNodeId(context.getCurrentNodeId(), context.getCurrentStateData());
				context.setNextNodeId(nextCommand.gotoNode());

				context.buildNodeOutputAndAddCheckpoint(partialStateWithoutParallelGraphFlux);

				context.doListeners(NODE_AFTER, null);
			} catch (Exception e) {
				throw new RuntimeException(e);
			}
		});

		return mergedFlux
				.concatWith(updateContextMono.thenMany(Flux.defer(() -> mainGraphExecutor.execute(context, resultValue))));
	}

	/**
	 * Handles non-streaming result processing.
	 * @param context the graph runner context
	 * @param partialState the partial state
	 * @param resultValue the atomic reference to store the result value
	 * @return Flux of GraphResponse with non-streaming result
	 */
	private Flux<GraphResponse<NodeOutput>> handleNonStreamingResult(GraphRunnerContext context,
																	 Map<String, Object> partialState, AtomicReference<Object> resultValue) throws Exception {
		if (context.getCompiledGraph().compileConfig.interruptBeforeEdge()
				&& context.getCompiledGraph().compileConfig.interruptsAfter()
				.contains(context.getCurrentNodeId())) {
			context.setNextNodeId(INTERRUPT_AFTER);
		}
		else {
			Command nextCommand = context.nextNodeId(context.getCurrentNodeId(), context.getCurrentStateData());
			context.setNextNodeId(nextCommand.gotoNode());
		}

		NodeOutput output = context.buildNodeOutputAndAddCheckpoint(partialState);
		// Recursively call the main execution handler
		return Flux.just(GraphResponse.of(output))
				.concatWith(Flux.defer(() -> mainGraphExecutor.execute(context, resultValue)));
	}
}<|MERGE_RESOLUTION|>--- conflicted
+++ resolved
@@ -226,7 +226,6 @@
 
 					ChatResponse lastResponse = lastChatResponseRef.get();
 					final var currentMessage = response.getResult().getOutput();
-<<<<<<< HEAD
 
 					if(lastResponse==null){
 						lastChatResponseRef.set(response);
@@ -238,16 +237,6 @@
 
 						final var currentMessageText = currentMessage.getText();
 
-=======
-
-					if (lastResponse == null) {
-						lastChatResponseRef.set(response);
-					} else {
-						final var lastMessageText = requireNonNull(lastResponse.getResult().getOutput().getText(),
-								"lastResponse text cannot be null");
-
-						final var currentMessageText = currentMessage.getText();
->>>>>>> c5b831d2
 
 						var newMessage = AssistantMessage.builder()
 								.content(currentMessageText != null ? lastMessageText.concat(currentMessageText) : lastMessageText)
@@ -265,13 +254,8 @@
 						lastChatResponseRef.set(newResponse);
 					}
 					GraphResponse<NodeOutput> lastGraphResponse = GraphResponse
-<<<<<<< HEAD
 							.of(context.buildStreamingOutput(response.getResult().getOutput(), response, context.getCurrentNodeId()));
 					lastGraphResponseRef.set(lastGraphResponse);
-=======
-						.of(context.buildStreamingOutput(response.getResult().getOutput(), response, nodeId));
-					 lastGraphResponseRef.set(lastGraphResponse);
->>>>>>> c5b831d2
 					return lastGraphResponse;
 				}
 				else if (element instanceof GraphResponse) {
@@ -359,7 +343,6 @@
 
 		Map<String, ToolCall> toolCallMap = new LinkedHashMap<>();
 
-<<<<<<< HEAD
 
 		List<ToolCall> resultCalls = List.of();
 
@@ -376,32 +359,6 @@
 
 		return resultCalls;
 	}
-=======
-	  if (lastToolCalls == null || lastToolCalls.isEmpty()) {
-		  return currentToolCalls != null ? currentToolCalls : List.of();
-	  }
-	  if (currentToolCalls == null || currentToolCalls.isEmpty()) {
-		  return lastToolCalls;
-	  }
-
-
-	  Map<String, ToolCall> toolCallMap = new LinkedHashMap<>();
-
-	  List<AssistantMessage.ToolCall> resultCalls = new ArrayList<>();
-	  currentToolCalls.forEach(tc -> toolCallMap.put(tc.id(), tc));
-
-	  // remove duplicate while keep order
-	  lastToolCalls.forEach(tc->{
-		  if( !toolCallMap.containsKey(tc.id()) ) {
-			  resultCalls.add(tc);
-		  }
-	  });
-
-	  resultCalls.addAll(currentToolCalls);
-
-	  return resultCalls;
-  }
->>>>>>> c5b831d2
 
 	/**
 	 * Processes a Flux<GraphResponse<NodeOutput>> with embedded flux handling logic.
