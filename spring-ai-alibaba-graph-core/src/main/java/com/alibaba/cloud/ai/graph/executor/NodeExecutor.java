--- conflicted
+++ resolved
@@ -56,140 +56,6 @@
  */
 public class NodeExecutor extends BaseGraphExecutor {
 
-<<<<<<< HEAD
-    private final MainGraphExecutor mainGraphExecutor;
-
-    public NodeExecutor(MainGraphExecutor mainGraphExecutor) {
-        this.mainGraphExecutor = mainGraphExecutor;
-    }
-
-    /**
-     * Implementation of the execute method. This demonstrates polymorphism as it provides
-     * a specific implementation for node execution.
-     * @param context the graph runner context
-     * @param resultValue the atomic reference to store the result value
-     * @return Flux of GraphResponse with execution result
-     */
-    @Override
-    public Flux<GraphResponse<NodeOutput>> execute(GraphRunnerContext context, AtomicReference<Object> resultValue) {
-        return executeNode(context, resultValue);
-    }
-
-    /**
-     * Executes a node and handles its result.
-     * @param context the graph runner context
-     * @param resultValue the atomic reference to store the result value
-     * @return Flux of GraphResponse with node execution result
-     */
-    private Flux<GraphResponse<NodeOutput>> executeNode(GraphRunnerContext context,
-                                                        AtomicReference<Object> resultValue) {
-        try {
-            context.setCurrentNodeId(context.getNextNodeId());
-            String currentNodeId = context.getCurrentNodeId();
-            AsyncNodeActionWithConfig action = context.getNodeAction(currentNodeId);
-
-            if (action == null) {
-                return Flux.just(GraphResponse.error(RunnableErrors.missingNode.exception(currentNodeId)));
-            }
-
-            if (action instanceof InterruptableAction) {
-                context.getConfig().metadata(RunnableConfig.STATE_UPDATE_METADATA_KEY).ifPresent(updateFromFeedback -> {
-                    if (updateFromFeedback instanceof Map<?, ?>) {
-                        context.mergeIntoCurrentState((Map<String, Object>) updateFromFeedback);
-                    } else {
-                        throw new RuntimeException();
-                    }
-                });
-                Optional<InterruptionMetadata> interruptMetadata = ((InterruptableAction) action)
-                        .interrupt(currentNodeId, context.cloneState(context.getCurrentStateData()), context.getConfig());
-                if (interruptMetadata.isPresent()) {
-                    resultValue.set(interruptMetadata.get());
-                    return Flux.just(GraphResponse.done(interruptMetadata.get()));
-                }
-            }
-
-            context.doListeners(NODE_BEFORE, null);
-
-            CompletableFuture<Map<String, Object>> future = action.apply(context.getOverallState(),
-                    context.getConfig());
-
-            return Mono.fromFuture(future)
-                    .flatMapMany(updateState -> handleActionResult(context, updateState, resultValue))
-                    .onErrorResume(error -> {
-                        context.doListeners(ERROR, new Exception(error));
-                        return Flux.just(GraphResponse.error(error));
-                    });
-
-        }
-        catch (Exception e) {
-            return Flux.just(GraphResponse.error(e));
-        }
-    }
-
-    /**
-     * Handles the action result and returns appropriate response.
-     * @param context the graph runner context
-     * @param updateState the updated state from the action
-     * @param resultValue the atomic reference to store the result value
-     * @return Flux of GraphResponse with action result handling
-     */
-    private Flux<GraphResponse<NodeOutput>> handleActionResult(GraphRunnerContext context,
-                                                               Map<String, Object> updateState, AtomicReference<Object> resultValue) {
-        try {
-            // Priority 1: Check for GraphFlux (highest priority)
-            Optional<GraphFlux<?>> embedGraphFlux = getEmbedGraphFlux(updateState,context);
-            if (embedGraphFlux.isPresent()) {
-                return handleGraphFlux(context, embedGraphFlux.get(), updateState, resultValue);
-            }
-
-            // Priority 2: Check for ParallelGraphFlux
-            Optional<ParallelGraphFlux> embedParallelGraphFlux = getEmbedParallelGraphFlux(updateState);
-            if (embedParallelGraphFlux.isPresent()) {
-                return handleParallelGraphFlux(context, embedParallelGraphFlux.get(), updateState, resultValue);
-            }
-
-            // Priority 3: Check for traditional Flux (backward compatibility)
-            Optional<Flux<GraphResponse<NodeOutput>>> embedFlux = getEmbedFlux(context, updateState);
-            if (embedFlux.isPresent()) {
-                return handleEmbeddedFlux(context, embedFlux.get(), updateState, resultValue);
-            }
-
-            context.mergeIntoCurrentState(updateState);
-
-            if (context.getCompiledGraph().compileConfig.interruptBeforeEdge()
-                    && context.getCompiledGraph().compileConfig.interruptsAfter()
-                    .contains(context.getCurrentNodeId())) {
-                context.setNextNodeId(INTERRUPT_AFTER);
-            }
-            else {
-                Command nextCommand = context.nextNodeId(context.getCurrentNodeId(), context.getCurrentStateData());
-                context.setNextNodeId(nextCommand.gotoNode());
-            }
-            NodeOutput output = context.buildCurrentNodeOutput();
-
-            context.doListeners(NODE_AFTER, null);
-            // Recursively call the main execution handler
-            return Flux.just(GraphResponse.of(output))
-                    .concatWith(Flux.defer(() -> mainGraphExecutor.execute(context, resultValue)));
-        }
-        catch (Exception e) {
-            return Flux.just(GraphResponse.error(e));
-        }
-    }
-
-    /**
-     * Gets embed flux from partial state.
-     * @param context the graph runner context
-     * @param partialState the partial state containing flux instances
-     * @return an Optional containing Data with the flux if found, empty otherwise
-     */
-    private Optional<Flux<GraphResponse<NodeOutput>>> getEmbedFlux(GraphRunnerContext context,
-                                                                   Map<String, Object> partialState) {
-        return partialState.entrySet().stream().filter(e -> e.getValue() instanceof Flux<?>).findFirst().map(e -> {
-            var chatFlux = (Flux<?>) e.getValue();
-            var lastChatResponseRef = new AtomicReference<ChatResponse>(null);
-            var lastGraphResponseRef = new AtomicReference<GraphResponse<NodeOutput>>(null);
-=======
 	private static final Logger log = LoggerFactory.getLogger(NodeExecutor.class);
 
 	private final MainGraphExecutor mainGraphExecutor;
@@ -324,7 +190,6 @@
 			var chatFlux = (Flux<?>) e.getValue();
 			var lastChatResponseRef = new AtomicReference<ChatResponse>(null);
 			var lastGraphResponseRef = new AtomicReference<GraphResponse<NodeOutput>>(null);
->>>>>>> 32c283d1
 
             return chatFlux.filter(element -> {
                 // skip ChatResponse.getResult() == null
@@ -332,379 +197,6 @@
                     return response.getResult() != null;
                 }
                 return true;
-<<<<<<< HEAD
-            }).map(element -> {
-                if (element instanceof ChatResponse response) {
-                    ChatResponse lastResponse = lastChatResponseRef.get();
-                    if (lastResponse == null) {
-                        var message = response.getResult().getOutput();
-                        GraphResponse<NodeOutput> lastGraphResponse = null;
-                        if (message.hasToolCalls()) {
-                            lastGraphResponse = GraphResponse
-                                    .of(new StreamingOutput<>(message.getToolCalls().toString(), response, context.getCurrentNodeId(), context.getOverallState()));
-                        } else {
-                            lastGraphResponse =
-                                    GraphResponse
-                                            .of(new StreamingOutput(message.getText(), context.getCurrentNodeId(), context.getOverallState()));
-                        }
-                        lastChatResponseRef.set(response);
-                        lastGraphResponseRef.set(lastGraphResponse);
-                        return lastGraphResponse;
-                    }
-
-                    final var currentMessage = response.getResult().getOutput();
-
-                    if (currentMessage.hasToolCalls()) {
-                        GraphResponse<NodeOutput> lastGraphResponse = GraphResponse
-                                .of(new StreamingOutput<>(currentMessage.getToolCalls().toString(), response, context.getCurrentNodeId(), context.getOverallState()));
-                        lastGraphResponseRef.set(lastGraphResponse);
-                        return lastGraphResponse;
-                    }
-
-                    final var lastMessageText = requireNonNull(lastResponse.getResult().getOutput().getText(),
-                            "lastResponse text cannot be null");
-
-                    final var currentMessageText = currentMessage.getText();
-
-                    var newMessage = new org.springframework.ai.chat.messages.AssistantMessage(
-                            currentMessageText != null ? lastMessageText.concat(currentMessageText) : lastMessageText,
-                            currentMessage.getMetadata(), currentMessage.getToolCalls(), currentMessage.getMedia());
-
-                    var newGeneration = new org.springframework.ai.chat.model.Generation(newMessage,
-                            response.getResult().getMetadata());
-
-                    org.springframework.ai.chat.model.ChatResponse newResponse = new org.springframework.ai.chat.model.ChatResponse(
-                            List.of(newGeneration), response.getMetadata());
-                    lastChatResponseRef.set(newResponse);
-                    GraphResponse<NodeOutput> lastGraphResponse = GraphResponse
-                            .of(new StreamingOutput(response.getResult().getOutput().getText(), context.getCurrentNodeId(),
-                                    context.getOverallState()));
-                    // lastGraphResponseRef.set(lastGraphResponse);
-                    return lastGraphResponse;
-                }
-                else if (element instanceof GraphResponse) {
-                    GraphResponse<NodeOutput> graphResponse = (GraphResponse<NodeOutput>) element;
-                    lastGraphResponseRef.set(graphResponse);
-                    return graphResponse;
-                }
-                else {
-                    String errorMsg = "Unsupported flux element type: "
-                            + (element != null ? element.getClass().getSimpleName() : "null");
-                    return GraphResponse.<NodeOutput>error(new IllegalArgumentException(errorMsg));
-                }
-            }).concatWith(Mono.defer(() -> {
-                if (lastChatResponseRef.get() == null) {
-                    GraphResponse<?> lastGraphResponse = lastGraphResponseRef.get();
-                    if (lastGraphResponse != null && lastGraphResponse.resultValue().isPresent()) {
-                        Object result = lastGraphResponse.resultValue().get();
-                        if (result instanceof Map resultMap) {
-                            if (!resultMap.containsKey(e.getKey()) && resultMap.containsKey("messages")) {
-                                List<Object> messages = (List<Object>) resultMap.get("messages");
-                                Object lastMessage = messages.get(messages.size() - 1);
-                                if (lastMessage instanceof AssistantMessage lastAssistantMessage) {
-                                    resultMap.put(e.getKey(), lastAssistantMessage.getText());
-                                }
-                            }
-                        }
-                        return Mono.just(lastGraphResponseRef.get());
-                    }
-                    return Mono.empty();
-                }
-                else {
-                    return Mono.fromCallable(() -> {
-                        Map<String, Object> completionResult = new HashMap<>();
-                        completionResult.put(e.getKey(), lastChatResponseRef.get().getResult().getOutput());
-                        if (!e.getKey().equals("messages")) {
-                            completionResult.put("messages", lastChatResponseRef.get().getResult().getOutput());
-                        }
-                        return GraphResponse.done(completionResult);
-                    });
-                }
-            }));
-        });
-    }
-
-    /**
-     * Handles embedded flux processing.
-     * @param context the graph runner context
-     * @param embedFlux the embedded flux to handle
-     * @param partialState the partial state
-     * @param resultValue the atomic reference to store the result value
-     * @return Flux of GraphResponse with embedded flux handling result
-     */
-    private Flux<GraphResponse<NodeOutput>> handleEmbeddedFlux(GraphRunnerContext context,
-                                                               Flux<GraphResponse<NodeOutput>> embedFlux, Map<String, Object> partialState,
-                                                               AtomicReference<Object> resultValue) {
-
-        AtomicReference<GraphResponse<NodeOutput>> lastData = new AtomicReference<>();
-
-        Flux<GraphResponse<NodeOutput>> processedFlux = embedFlux.map(data -> {
-            if (data.getOutput() != null) {
-                var output = data.getOutput().join();
-                output.setSubGraph(true);
-                GraphResponse<NodeOutput> newData = GraphResponse.of(output);
-                lastData.set(newData);
-                return newData;
-            }
-            lastData.set(data);
-            return data;
-        });
-
-        Mono<Void> updateContextMono = Mono.fromRunnable(() -> {
-            var data = lastData.get();
-            if (data == null)
-                return;
-            var nodeResultValue = data.resultValue();
-
-            if (nodeResultValue.isPresent() && nodeResultValue.get() instanceof InterruptionMetadata) {
-                context.setReturnFromEmbedWithValue(nodeResultValue.get());
-                return;
-            }
-
-            Map<String, Object> partialStateWithoutFlux = partialState.entrySet()
-                    .stream()
-                    .filter(e -> !(e.getValue() instanceof Flux))
-                    .collect(Collectors.toMap(Map.Entry::getKey, Map.Entry::getValue));
-
-            context.mergeIntoCurrentState(partialStateWithoutFlux);
-
-            if (nodeResultValue.isPresent()) {
-                Object value = nodeResultValue.get();
-                if (value instanceof Map<?, ?>) {
-                    context.mergeIntoCurrentState((Map<String, Object>) value);
-                }
-                else {
-                    throw new IllegalArgumentException("Node stream must return Map result using Data.done(),");
-                }
-            }
-
-            try {
-                Command nextCommand = context.nextNodeId(context.getCurrentNodeId(), context.getCurrentStateData());
-                context.setNextNodeId(nextCommand.gotoNode());
-
-                context.buildCurrentNodeOutput();
-
-                context.doListeners(NODE_AFTER, null);
-            }
-            catch (Exception e) {
-                throw new RuntimeException(e);
-            }
-        });
-
-        return processedFlux
-                .concatWith(updateContextMono.thenMany(Flux.defer(() -> mainGraphExecutor.execute(context, resultValue))));
-    }
-
-    /**
-     * Gets GraphFlux from partial state.
-     * @param partialState the partial state containing GraphFlux instances
-     * @return an Optional containing GraphFlux if found, empty otherwise
-     */
-    private Optional<GraphFlux<?>> getEmbedGraphFlux(Map<String, Object> partialState, GraphRunnerContext context) {
-        return partialState.entrySet()
-                .stream()
-                .filter(e -> e.getValue() instanceof GraphFlux)
-                .findFirst()
-                .map(e -> {
-                    GraphFlux<Object> graphFlux = (GraphFlux<Object>) e.getValue();
-                    return GraphFlux.of(StringUtils.hasText(graphFlux.getNodeId()) ? graphFlux.getNodeId() : context.getCurrentNodeId(),
-                            StringUtils.hasText(graphFlux.getKey()) ? graphFlux.getKey() : e.getKey(),
-                            graphFlux.getFlux(),
-                            graphFlux.getMapResult(),
-                            graphFlux.getChunkResult());
-                });
-    }
-
-    /**
-     * Gets ParallelGraphFlux from partial state.
-     * @param partialState the partial state containing ParallelGraphFlux instances
-     * @return an Optional containing ParallelGraphFlux if found, empty otherwise
-     */
-    private Optional<ParallelGraphFlux> getEmbedParallelGraphFlux(Map<String, Object> partialState) {
-        return partialState.entrySet()
-                .stream()
-                .filter(e -> e.getValue() instanceof ParallelGraphFlux)
-                .findFirst()
-                .map(e -> (ParallelGraphFlux) e.getValue());
-    }
-
-    /**
-     * Handles GraphFlux processing with node ID preservation.
-     * @param context the graph runner context
-     * @param graphFlux the GraphFlux to handle
-     * @param partialState the partial state
-     * @param resultValue the atomic reference to store the result value
-     * @return Flux of GraphResponse with GraphFlux handling result
-     */
-    private Flux<GraphResponse<NodeOutput>> handleGraphFlux(GraphRunnerContext context,
-                                                            GraphFlux<?> graphFlux, Map<String, Object> partialState,
-                                                            AtomicReference<Object> resultValue) {
-
-        // Use nodeId from GraphFlux instead of context to preserve real node identity
-        String effectiveNodeId = graphFlux.getNodeId();
-        AtomicReference<Object> lastDataRef = new AtomicReference<>();
-
-        // Process the GraphFlux stream with preserved node ID
-        Flux<GraphResponse<NodeOutput>> processedFlux = graphFlux.getFlux()
-                .map(element -> {
-                    lastDataRef.set(graphFlux.hasMapResult() ? graphFlux.getMapResult().apply(element) : element);
-
-                    // Create StreamingOutput with GraphFlux's nodeId (preserves real node identity)
-                    StreamingOutput output = graphFlux.hasChunkResult() ?
-                            new StreamingOutput(graphFlux.getChunkResult().apply(element), element, effectiveNodeId, context.getOverallState()):
-                            new StreamingOutput(element, effectiveNodeId, context.getOverallState());
-                    output.setSubGraph(true);
-                    return GraphResponse.<NodeOutput>of(output);
-                })
-                .onErrorMap(error -> new RuntimeException("GraphFlux processing error in node: " + effectiveNodeId, error));
-
-        // Handle completion and result mapping
-        Mono<Void> updateContextMono = Mono.fromRunnable(() -> {
-            Object lastData = lastDataRef.get();
-
-            // Apply mapResult function if available
-            Map<String, Object> resultMap = new HashMap<>();
-            resultMap.put(graphFlux.getKey(), lastData);
-
-            // Merge non-GraphFlux state
-            Map<String, Object> partialStateWithoutGraphFlux = partialState.entrySet()
-                    .stream()
-                    .filter(e -> !(e.getValue() instanceof GraphFlux))
-                    .collect(Collectors.toMap(Map.Entry::getKey, Map.Entry::getValue));
-
-            context.mergeIntoCurrentState(partialStateWithoutGraphFlux);
-
-            // Merge the result from GraphFlux processing
-            if (!resultMap.isEmpty()) {
-                context.mergeIntoCurrentState(resultMap);
-            }
-
-            try {
-                Command nextCommand = context.nextNodeId(context.getCurrentNodeId(), context.getCurrentStateData());
-                context.setNextNodeId(nextCommand.gotoNode());
-
-                context.buildCurrentNodeOutput();
-
-                context.doListeners(NODE_AFTER, null);
-            } catch (Exception e) {
-                throw new RuntimeException(e);
-            }
-        });
-
-        return processedFlux
-                .concatWith(updateContextMono.thenMany(Flux.defer(() -> mainGraphExecutor.execute(context, resultValue))));
-    }
-
-    /**
-     * Handles ParallelGraphFlux processing with node ID preservation for all parallel streams.
-     * @param context the graph runner context
-     * @param parallelGraphFlux the ParallelGraphFlux to handle
-     * @param partialState the partial state
-     * @param resultValue the atomic reference to store the result value
-     * @return Flux of GraphResponse with ParallelGraphFlux handling result
-     */
-    private Flux<GraphResponse<NodeOutput>> handleParallelGraphFlux(GraphRunnerContext context,
-                                                                    ParallelGraphFlux parallelGraphFlux, Map<String, Object> partialState,
-                                                                    AtomicReference<Object> resultValue) throws Exception {
-
-        if (parallelGraphFlux.isEmpty()) {
-            // Handle empty ParallelGraphFlux
-            return handleNonStreamingResult(context, partialState, resultValue);
-        }
-
-        Map<String, AtomicReference<Object>> nodeDataRefs = new HashMap<>();
-
-        // Create merged flux from all GraphFlux instances with preserved node IDs
-        List<Flux<GraphResponse<NodeOutput>>> fluxList = parallelGraphFlux.getGraphFluxes()
-                .stream()
-                .map(graphFlux -> {
-                    String nodeId = graphFlux.getNodeId();
-                    AtomicReference<Object> nodeDataRef = new AtomicReference<>();
-                    nodeDataRefs.put(nodeId, nodeDataRef);
-
-                    return graphFlux.getFlux()
-                            .map(element -> {
-                                nodeDataRef.set(graphFlux.hasMapResult() ? graphFlux.getMapResult().apply(element) : element);
-                                // Create StreamingOutput with specific nodeId (preserves parallel node identity)
-                                StreamingOutput output = graphFlux.hasChunkResult() ?
-                                        new StreamingOutput(graphFlux.getChunkResult().apply(element), element, nodeId, context.getOverallState()):
-                                        new StreamingOutput(element, nodeId, context.getOverallState());
-                                output.setSubGraph(true);
-                                return GraphResponse.<NodeOutput>of(output);
-                            })
-                            .onErrorMap(error -> new RuntimeException("ParallelGraphFlux processing error in node: " + nodeId, error));
-                })
-                .collect(Collectors.toList());
-
-        // Merge all parallel streams while preserving node identities
-        Flux<GraphResponse<NodeOutput>> mergedFlux = Flux.merge(fluxList);
-
-        // Handle completion and result mapping for all nodes
-        Mono<Void> updateContextMono = Mono.fromRunnable(() -> {
-            Map<String, Object> combinedResultMap = new HashMap<>();
-
-            // Process results from each GraphFlux with node-specific prefixes
-            for (GraphFlux<?> graphFlux : parallelGraphFlux.getGraphFluxes()) {
-                String nodeId = graphFlux.getNodeId();
-                Object nodeData = nodeDataRefs.get(nodeId).get();
-
-                combinedResultMap.put(graphFlux.getKey(),nodeData);
-            }
-
-            // Merge non-ParallelGraphFlux state
-            Map<String, Object> partialStateWithoutParallelGraphFlux = partialState.entrySet()
-                    .stream()
-                    .filter(e -> !(e.getValue() instanceof ParallelGraphFlux))
-                    .collect(Collectors.toMap(Map.Entry::getKey, Map.Entry::getValue));
-
-            context.mergeIntoCurrentState(partialStateWithoutParallelGraphFlux);
-
-            // Merge the combined results from ParallelGraphFlux processing
-            if (!combinedResultMap.isEmpty()) {
-                context.mergeIntoCurrentState(combinedResultMap);
-            }
-
-            try {
-                Command nextCommand = context.nextNodeId(context.getCurrentNodeId(), context.getCurrentStateData());
-                context.setNextNodeId(nextCommand.gotoNode());
-
-                context.buildCurrentNodeOutput();
-
-                context.doListeners(NODE_AFTER, null);
-            } catch (Exception e) {
-                throw new RuntimeException(e);
-            }
-        });
-
-        return mergedFlux
-                .concatWith(updateContextMono.thenMany(Flux.defer(() -> mainGraphExecutor.execute(context, resultValue))));
-    }
-
-    /**
-     * Handles non-streaming result processing.
-     * @param context the graph runner context
-     * @param partialState the partial state
-     * @param resultValue the atomic reference to store the result value
-     * @return Flux of GraphResponse with non-streaming result
-     */
-    private Flux<GraphResponse<NodeOutput>> handleNonStreamingResult(GraphRunnerContext context,
-                                                                     Map<String, Object> partialState, AtomicReference<Object> resultValue) throws Exception {
-        if (context.getCompiledGraph().compileConfig.interruptBeforeEdge()
-                && context.getCompiledGraph().compileConfig.interruptsAfter()
-                .contains(context.getCurrentNodeId())) {
-            context.setNextNodeId(INTERRUPT_AFTER);
-        }
-        else {
-            Command nextCommand = context.nextNodeId(context.getCurrentNodeId(), context.getCurrentStateData());
-            context.setNextNodeId(nextCommand.gotoNode());
-        }
-
-        NodeOutput output = context.buildCurrentNodeOutput();
-        // Recursively call the main execution handler
-        return Flux.just(GraphResponse.of(output))
-                .concatWith(Flux.defer(() -> mainGraphExecutor.execute(context, resultValue)));
-    }
-=======
             })
 			.doOnError(error -> {
 				// Debug logging for Flux errors
@@ -1076,5 +568,4 @@
 		return Flux.just(GraphResponse.of(output))
 				.concatWith(Flux.defer(() -> mainGraphExecutor.execute(context, resultValue)));
 	}
->>>>>>> 32c283d1
 }