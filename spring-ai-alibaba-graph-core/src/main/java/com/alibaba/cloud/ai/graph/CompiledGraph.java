/*
 * Copyright 2024-2025 the original author or authors.
 *
 * Licensed under the Apache License, Version 2.0 (the "License");
 * you may not use this file except in compliance with the License.
 * You may obtain a copy of the License at
 *
 *      https://www.apache.org/licenses/LICENSE-2.0
 *
 * Unless required by applicable law or agreed to in writing, software
 * distributed under the License is distributed on an "AS IS" BASIS,
 * WITHOUT WARRANTIES OR CONDITIONS OF ANY KIND, either express or implied.
 * See the License for the specific language governing permissions and
 * limitations under the License.
 */
package com.alibaba.cloud.ai.graph;

import com.alibaba.cloud.ai.graph.action.AsyncNodeActionWithConfig;
import com.alibaba.cloud.ai.graph.action.Command;
import com.alibaba.cloud.ai.graph.checkpoint.BaseCheckpointSaver;
import com.alibaba.cloud.ai.graph.checkpoint.Checkpoint;
import com.alibaba.cloud.ai.graph.exception.Errors;
import com.alibaba.cloud.ai.graph.exception.GraphStateException;
import com.alibaba.cloud.ai.graph.exception.RunnableErrors;
import com.alibaba.cloud.ai.graph.internal.edge.Edge;
import com.alibaba.cloud.ai.graph.internal.edge.EdgeValue;
import com.alibaba.cloud.ai.graph.internal.node.ParallelNode;
import com.alibaba.cloud.ai.graph.internal.node.Node;
import com.alibaba.cloud.ai.graph.scheduling.ScheduleConfig;
import com.alibaba.cloud.ai.graph.scheduling.ScheduledAgentTask;
import com.alibaba.cloud.ai.graph.state.StateSnapshot;

import java.io.IOException;
import java.util.Collection;
import java.util.HashMap;
import java.util.LinkedHashMap;
import java.util.Map;
import java.util.Objects;
import java.util.Optional;
import java.util.Set;
import java.util.function.Function;
import java.util.function.Supplier;
import java.util.stream.Collectors;
import java.util.stream.Stream;

import org.slf4j.Logger;
import org.slf4j.LoggerFactory;
import reactor.core.publisher.Flux;
import reactor.core.publisher.Mono;

import static com.alibaba.cloud.ai.graph.StateGraph.END;
import static com.alibaba.cloud.ai.graph.StateGraph.Edges;
import static com.alibaba.cloud.ai.graph.StateGraph.Nodes;
import static com.alibaba.cloud.ai.graph.StateGraph.START;
import static java.lang.String.format;
import static java.util.stream.Collectors.toList;

/**
 * The type Compiled graph.
 */
public class CompiledGraph {

	private static final Logger log = LoggerFactory.getLogger(CompiledGraph.class);

	private static String INTERRUPT_AFTER = "__INTERRUPTED__";

	/**
	 * The State graph.
	 */
	public final StateGraph stateGraph;

	/**
	 * The Compile config.
	 */
	public final CompileConfig compileConfig;

	/**
	 * The Node Factories - stores factory functions instead of instances to ensure thread safety.
	 */
	final Map<String, Node.ActionFactory> nodeFactories = new LinkedHashMap<>();

	/**
	 * The Edges.
	 */
	final Map<String, EdgeValue> edges = new LinkedHashMap<>();

	private final Map<String, KeyStrategy> keyStrategyMap;

	private final ProcessedNodesEdgesAndConfig processedData;

	private int maxIterations = 25;

	/**
	 * Constructs a CompiledGraph with the given StateGraph.
	 * @param stateGraph the StateGraph to be used in this CompiledGraph
	 * @param compileConfig the compile config
	 * @throws GraphStateException the graph state exception
	 */
	protected CompiledGraph(StateGraph stateGraph, CompileConfig compileConfig) throws GraphStateException {
		this.stateGraph = stateGraph;
		this.keyStrategyMap = stateGraph.getKeyStrategyFactory()
			.apply()
			.entrySet()
			.stream()
			.map(e -> Map.entry(e.getKey(), e.getValue()))
			.collect(Collectors.toMap(Map.Entry::getKey, Map.Entry::getValue));

		this.processedData = ProcessedNodesEdgesAndConfig.process(stateGraph, compileConfig);

		// CHECK INTERRUPTIONS
		for (String interruption : processedData.interruptsBefore()) {
			if (!processedData.nodes().anyMatchById(interruption)) {
				throw Errors.interruptionNodeNotExist.exception(interruption);
			}
		}
		for (String interruption : processedData.interruptsAfter()) {
			if (!processedData.nodes().anyMatchById(interruption)) {
				throw Errors.interruptionNodeNotExist.exception(interruption);
			}
		}

		// RE-CREATE THE EVENTUALLY UPDATED COMPILE CONFIG
		this.compileConfig = CompileConfig.builder(compileConfig)
			.interruptsBefore(processedData.interruptsBefore())
			.interruptsAfter(processedData.interruptsAfter())
			.build();

		// STORE NODE FACTORIES - for thread safety, we store factories instead of instances
		for (var n : processedData.nodes().elements) {
			var factory = n.actionFactory();
			Objects.requireNonNull(factory, format("action factory for node id '%s' is null!", n.id()));
			nodeFactories.put(n.id(), factory);
		}

		// EVALUATE EDGES
		for (var e : processedData.edges().elements) {
			var targets = e.targets();
			if (targets.size() == 1) {
				edges.put(e.sourceId(), targets.get(0));
			}
			else {
				Supplier<Stream<EdgeValue>> parallelNodeStream = () -> targets.stream()
					.filter(target -> nodeFactories.containsKey(target.id()));

				var parallelNodeEdges = parallelNodeStream.get()
					.map(target -> new Edge(target.id()))
					.filter(ee -> processedData.edges().elements.contains(ee))
					.map(ee -> processedData.edges().elements.indexOf(ee))
					.map(index -> processedData.edges().elements.get(index))
					.toList();

				var parallelNodeTargets = parallelNodeEdges.stream()
					.map(ee -> ee.target().id())
					.collect(Collectors.toSet());

				if (parallelNodeTargets.size() > 1) {

					// find the first defer node

					var conditionalEdges = parallelNodeEdges.stream()
						.filter(ee -> ee.target().value() != null)
						.toList();
					if (!conditionalEdges.isEmpty()) {
						throw Errors.unsupportedConditionalEdgeOnParallelNode.exception(e.sourceId(),
								conditionalEdges.stream().map(Edge::sourceId).toList());
					}
					throw Errors.illegalMultipleTargetsOnParallelNode.exception(e.sourceId(), parallelNodeTargets);
				}

				var actions = parallelNodeStream.get()
					.map(target -> {
						try {
							return nodeFactories.get(target.id()).apply(compileConfig);
						} catch (GraphStateException ex) {
							throw new RuntimeException("Failed to create parallel node action for target: " + target.id() + ". Cause: " + ex.getMessage(), ex);
						}
					})
					.toList();

				var parallelNode = new ParallelNode(e.sourceId(), actions, keyStrategyMap, compileConfig);

				nodeFactories.put(parallelNode.id(), parallelNode.actionFactory());

				edges.put(e.sourceId(), new EdgeValue(parallelNode.id()));

				edges.put(parallelNode.id(), new EdgeValue(parallelNodeTargets.iterator().next()));

			}

		}
	}

	public Collection<StateSnapshot> getStateHistory(RunnableConfig config) {
		BaseCheckpointSaver saver = compileConfig.checkpointSaver()
			.orElseThrow(() -> (new IllegalStateException("Missing CheckpointSaver!")));

		return saver.list(config)
			.stream()
			.map(checkpoint -> StateSnapshot.of(keyStrategyMap, checkpoint, config, stateGraph.getStateFactory()))
			.collect(toList());
	}

	/**
	 * Same of {@link #stateOf(RunnableConfig)} but throws an IllegalStateException if
	 * checkpoint is not found.
	 * @param config the RunnableConfig
	 * @return the StateSnapshot of the given RunnableConfig
	 * @throws IllegalStateException if the saver is not defined, or no checkpoint is
	 * found
	 */
	public StateSnapshot getState(RunnableConfig config) {
		return stateOf(config).orElseThrow(() -> (new IllegalStateException("Missing Checkpoint!")));
	}

	/**
	 * Get the StateSnapshot of the given RunnableConfig.
	 * @param config the RunnableConfig
	 * @return an Optional of StateSnapshot of the given RunnableConfig
	 * @throws IllegalStateException if the saver is not defined
	 */
	public Optional<StateSnapshot> stateOf(RunnableConfig config) {
		BaseCheckpointSaver saver = compileConfig.checkpointSaver()
			.orElseThrow(() -> (new IllegalStateException("Missing CheckpointSaver!")));

		return saver.get(config)
			.map(checkpoint -> StateSnapshot.of(keyStrategyMap, checkpoint, config, stateGraph.getStateFactory()));

	}

	/**
	 * Update the state of the graph with the given values. If asNode is given, it will be
	 * used to determine the next node to run. If not given, the next node will be
	 * determined by the state graph.
	 * @param config the RunnableConfig containing the graph state
	 * @param values the values to be updated
	 * @param asNode the node id to be used for the next node. can be null
	 * @return the updated RunnableConfig
	 * @throws Exception when something goes wrong
	 */
	public RunnableConfig updateState(RunnableConfig config, Map<String, Object> values, String asNode)
			throws Exception {
		BaseCheckpointSaver saver = compileConfig.checkpointSaver()
			.orElseThrow(() -> (new IllegalStateException("Missing CheckpointSaver!")));

		// merge values with checkpoint values
		Checkpoint branchCheckpoint = saver.get(config)
			.map(Checkpoint::copyOf)
			.map(cp -> cp.updateState(values, keyStrategyMap))
			.orElseThrow(() -> (new IllegalStateException("Missing Checkpoint!")));

		String nextNodeId = null;
		if (asNode != null) {
			var nextNodeCommand = nextNodeId(asNode, branchCheckpoint.getState(), config);

			nextNodeId = nextNodeCommand.gotoNode();
			branchCheckpoint = branchCheckpoint.updateState(nextNodeCommand.update(), keyStrategyMap);

		}
		// update checkpoint in saver
		RunnableConfig newConfig = saver.put(config, branchCheckpoint);

		return RunnableConfig.builder(newConfig).checkPointId(branchCheckpoint.getId()).nextNode(nextNodeId).build();
	}

	/***
	 * Update the state of the graph with the given values.
	 * @param config the RunnableConfig containing the graph state
	 * @param values the values to be updated
	 * @return the updated RunnableConfig
	 * @throws Exception when something goes wrong
	 */
	public RunnableConfig updateState(RunnableConfig config, Map<String, Object> values) throws Exception {
		return updateState(config, values, null);
	}

	private Command nextNodeId(EdgeValue route, Map<String, Object> state, String nodeId, RunnableConfig config)
			throws Exception {

		if (route == null) {
			throw RunnableErrors.missingEdge.exception(nodeId);
		}
		if (route.id() != null) {
			return new Command(route.id(), state);
		}
		if (route.value() != null) {
			OverAllState derefState = stateGraph.getStateFactory().apply(state);

			var command = route.value().action().apply(derefState, config).get();

			var newRoute = command.gotoNode();

			String result = route.value().mappings().get(newRoute);
			if (result == null) {
				throw RunnableErrors.missingNodeInEdgeMapping.exception(nodeId, newRoute);
			}

			var currentState = OverAllState.updateState(state, command.update(), keyStrategyMap);

			return new Command(result, currentState);
		}
		throw RunnableErrors.executionError.exception(format("invalid edge value for nodeId: [%s] !", nodeId));
	}

	/**
	 * Determines the next node ID based on the current node ID and state.
	 * @param nodeId the current node ID
	 * @param state the current state
	 * @return the next node command
	 * @throws Exception if there is an error determining the next node ID
	 */
	private Command nextNodeId(String nodeId, Map<String, Object> state, RunnableConfig config) throws Exception {
		return nextNodeId(edges.get(nodeId), state, nodeId, config);

	}

	private Command getEntryPoint(Map<String, Object> state, RunnableConfig config) throws Exception {
		var entryPoint = this.edges.get(START);
		return nextNodeId(entryPoint, state, "entryPoint", config);
	}

	private boolean shouldInterruptBefore(String nodeId, String previousNodeId) {
		if (previousNodeId == null) { // FIX RESUME ERROR
			return false;
		}
		return compileConfig.interruptsBefore().contains(nodeId);
	}

	private boolean shouldInterruptAfter(String nodeId, String previousNodeId) {
		if (nodeId == null || Objects.equals(nodeId, previousNodeId)) { // FIX RESUME
			// ERROR
			return false;
		}
		return (compileConfig.interruptBeforeEdge() && Objects.equals(nodeId, INTERRUPT_AFTER))
				|| compileConfig.interruptsAfter().contains(nodeId);
	}

	private Optional<Checkpoint> addCheckpoint(RunnableConfig config, String nodeId, Map<String, Object> state,
			String nextNodeId, OverAllState overAllState) throws Exception {
		if (compileConfig.checkpointSaver().isPresent()) {
			var cp = Checkpoint.builder()
				.nodeId(nodeId)
				.state(cloneState(state, overAllState))
				.nextNodeId(nextNodeId)
				.build();
			compileConfig.checkpointSaver().get().put(config, cp);
			return Optional.of(cp);
		}
		return Optional.empty();

	}

	/**
	 * Gets initial state.
	 * @param inputs the inputs
	 * @param config the config
	 * @return the initial state
	 */
	public Map<String, Object> getInitialState(Map<String, Object> inputs, RunnableConfig config) {

		return compileConfig.checkpointSaver()
			.flatMap(saver -> saver.get(config))
			.map(cp -> OverAllState.updateState(cp.getState(), inputs, keyStrategyMap))
			.orElseGet(() -> OverAllState.updateState(new HashMap<>(), inputs, keyStrategyMap));
	}

	/**
	 * Clone state over all state.
	 * @param data the data
	 * @return the over all state
	 */
	OverAllState cloneState(Map<String, Object> data, OverAllState overAllState)
			throws IOException, ClassNotFoundException {
		return new OverAllState(stateGraph.getStateSerializer().cloneObject(data).data(), overAllState.keyStrategies(), overAllState.getStore());
	}

	/**
	 * Clone state over all state.
	 * @param data the data
	 * @return the over all state
	 */
	public OverAllState cloneState(Map<String, Object> data) throws IOException, ClassNotFoundException {
		return new OverAllState(stateGraph.getStateSerializer().cloneObject(data).data());
	}

	/**
	 * Package-private access to nodes for ReactiveNodeGenerator.
	 */
	public AsyncNodeActionWithConfig getNodeAction(String nodeId) {
		Node.ActionFactory factory = nodeFactories.get(nodeId);
		try {
			return factory != null ? factory.apply(compileConfig) : null;
		} catch (GraphStateException e) {
			throw new RuntimeException("Failed to create node action for nodeId: " + nodeId + ". Cause: " + e.getMessage(), e);
		}
	}

	/**
	 * Package-private access to edges for ReactiveNodeGenerator
	 */
	public EdgeValue getEdge(String nodeId) {
		return edges.get(nodeId);
	}

	/**
	 * Package-private access to keyStrategyMap for ReactiveNodeGenerator
	 */
	public Map<String, KeyStrategy> getKeyStrategyMap() {
		return keyStrategyMap;
	}

	/**
	 * Package-private access to maxIterations for ReactiveNodeGenerator
	 */
	public int getMaxIterations() {
		return maxIterations;
	}

	/**
	 * Sets the maximum number of iterations for the graph execution.
	 * @param maxIterations the maximum number of iterations
	 * @throws IllegalArgumentException if maxIterations is less than or equal to 0
	 */
	public void setMaxIterations(int maxIterations) {
		if (maxIterations <= 0) {
			throw new IllegalArgumentException("maxIterations must be > 0!");
		}
		this.maxIterations = maxIterations;
	}

	public GraphResponse<NodeOutput> invokeAndGetResponse(Map<String, Object> inputs, RunnableConfig config) {
		return graphResponseStream(inputs, config).last().block();
	}

	public GraphResponse<NodeOutput> invokeAndGetResponse(OverAllState state, RunnableConfig config) {
		return graphResponseStream(state, config).last().block();
	}

	public Flux<GraphResponse<NodeOutput>> graphResponseStream(Map<String, Object> inputs, RunnableConfig config) {
		return graphResponseStream(stateCreate(inputs), config);
	}

	public Flux<GraphResponse<NodeOutput>> graphResponseStream(OverAllState state, RunnableConfig config) {
		Objects.requireNonNull(config, "config cannot be null");
		try {
			GraphRunner runner = new GraphRunner(this, config);
			return runner.run(state);
		}
		catch (Exception e) {
			return Flux.error(e);
		}
	}

	/**
	 * Creates a Flux stream of NodeOutput based on the provided inputs. This is the
	 * modern reactive approach using Project Reactor.
	 * @param inputs the input map
	 * @param config the invoke configuration
	 * @return a Flux stream of NodeOutput
	 */
	public Flux<NodeOutput> stream(Map<String, Object> inputs, RunnableConfig config) {
		return streamFromInitialNode(stateCreate(inputs), config);
	}

	/**
	 * Creates a Flux stream from an initial state.
	 * @param overAllState the initial state
	 * @param config the configuration
	 * @return a Flux stream of NodeOutput
	 */
	public Flux<NodeOutput> streamFromInitialNode(OverAllState overAllState, RunnableConfig config) {
		Objects.requireNonNull(config, "config cannot be null");
		try {
			GraphRunner runner = new GraphRunner(this, config);
			return runner.run(overAllState).flatMap(data -> {
				if (data.isDone()) {
					if (data.resultValue().isPresent() && data.resultValue().get() instanceof NodeOutput) {
						return Flux.just((NodeOutput)data.resultValue().get());
					} else {
						return Flux.empty();
					}
				}
				if (data.isError()) {
					return Mono.fromFuture(data.getOutput()).onErrorMap(throwable -> throwable).flux();
				}

				return Mono.fromFuture(data.getOutput()).flux();
			});
		}
		catch (Exception e) {
			return Flux.error(e);
		}
	}

	/**
	 * Creates a Flux stream of NodeOutput based on the provided inputs.
	 * @param inputs the input map
	 * @return a Flux stream of NodeOutput
	 */
	public Flux<NodeOutput> stream(Map<String, Object> inputs) {
		return stream(inputs, RunnableConfig.builder().build());
	}

	/**
	 * Creates a Flux stream with empty inputs.
	 * @return a Flux stream of NodeOutput
	 */
	public Flux<NodeOutput> stream() {
		return stream(Map.of());
	}

	/**
	 * Creates a Flux stream for snapshots based on the provided inputs.
	 * @param inputs the input map
	 * @param config the invoke configuration
	 * @return a Flux stream of NodeOutput containing snapshots
	 */
	public Flux<NodeOutput> streamSnapshots(Map<String, Object> inputs, RunnableConfig config) {
		Objects.requireNonNull(config, "config cannot be null");
		return stream(inputs, config.withStreamMode(StreamMode.SNAPSHOTS));
	}

	/**
	 * Calls the graph execution and returns the final state.
	 * @param inputs the input map
	 * @param config the invoke configuration
	 * @return an Optional containing the final state
	 */
	public Optional<OverAllState> invoke(Map<String, Object> inputs, RunnableConfig config) {
		return Optional.ofNullable(stream(inputs, config).last().map(NodeOutput::state).block());
	}

	/**
	 * Calls the graph execution from initial state and returns the final state.
	 * @param overAllState the initial state
	 * @param config the configuration
	 * @return an Optional containing the final state
	 */
	public Optional<OverAllState> invoke(OverAllState overAllState, RunnableConfig config) {
		return Optional
<<<<<<< HEAD
			.ofNullable(streamFromInitialNode(overAllState, config).last().map(NodeOutput::state).block());
=======
			.ofNullable(fluxStreamFromInitialNode(overAllState, config).last().map(NodeOutput::state).block()); // Block and wait for result
>>>>>>> 2783f9fb
	}

	/**
	 * Calls the graph execution and returns the final state.
	 * @param inputs the input map
	 * @return an Optional containing the final state
	 */
	public Optional<OverAllState> invoke(Map<String, Object> inputs) {
		return invoke(inputs, RunnableConfig.builder().build());
	}

	public Optional<NodeOutput> invokeAndGetOutput(OverAllState overAllState, RunnableConfig config) {
		return Optional.ofNullable(streamFromInitialNode(overAllState, config).last().block());
	}

<<<<<<< HEAD
	public Optional<NodeOutput> invokeAndGetOutput(Map<String, Object> inputs, RunnableConfig config) {
		return Optional.ofNullable(stream(inputs, config).last().block());
	}

	public Optional<NodeOutput> invokeAndGetOutput(Map<String, Object> inputs) {
		return invokeAndGetOutput(inputs, RunnableConfig.builder().build());
=======
			return Optional
				.ofNullable(fluxStreamFromInitialNode(resumeState, config).last().map(NodeOutput::state).block()); // Block and wait for result
		}
		catch (Exception e) {
			throw new RuntimeException("Resume execution failed", e);
		}
>>>>>>> 2783f9fb
	}

	/**
	 * Schedule the graph execution with enhanced configuration options.
	 * @param scheduleConfig the schedule configuration
	 * @return a ScheduledGraphExecution instance for managing the scheduled task
	 */
	public ScheduledAgentTask schedule(ScheduleConfig scheduleConfig) {
		return new ScheduledAgentTask(this, scheduleConfig).start();
	}

	private OverAllState stateCreate(Map<String, Object> inputs) {
		// Creates a new OverAllState instance using key strategies from the graph
		// and provided input data.
		return OverAllStateBuilder.builder()
			.withKeyStrategies(stateGraph.getKeyStrategyFactory().apply())
			.withData(inputs)
			.withStore(compileConfig.getStore())
			.build();
	}

	/**
	 * Get the last StateSnapshot of the given RunnableConfig.
	 * @param config - the RunnableConfig
	 * @return the last StateSnapshot of the given RunnableConfig if any
	 */
	Optional<StateSnapshot> lastStateOf(RunnableConfig config) {
		return getStateHistory(config).stream().findFirst();
	}

	/**
	 * Generates a drawable graph representation of the state graph.
	 * @param type the type of graph representation to generate
	 * @param title the title of the graph
	 * @param printConditionalEdges whether to print conditional edges
	 * @return a diagram code of the state graph
	 */
	public GraphRepresentation getGraph(GraphRepresentation.Type type, String title, boolean printConditionalEdges) {

		String content = type.generator.generate(processedData.nodes(), processedData.edges(), title,
				printConditionalEdges);

		return new GraphRepresentation(type, content);
	}

	/**
	 * Generates a drawable graph representation of the state graph.
	 * @param type the type of graph representation to generate
	 * @param title the title of the graph
	 * @return a diagram code of the state graph
	 */
	public GraphRepresentation getGraph(GraphRepresentation.Type type, String title) {

		String content = type.generator.generate(processedData.nodes(), processedData.edges(), title, true);

		return new GraphRepresentation(type, content);
	}

	/**
	 * Generates a drawable graph representation of the state graph with default title.
	 * @param type the type of graph representation to generate
	 * @return a diagram code of the state graph
	 */
	public GraphRepresentation getGraph(GraphRepresentation.Type type) {
		return getGraph(type, "Graph Diagram", true);
	}

	/**
	 * The enum Stream mode.
	 */
	public enum StreamMode {

		/**
		 * Values stream mode.
		 */
		VALUES,
		/**
		 * Snapshots stream mode.
		 */
		SNAPSHOTS

	}

}

/**
 * The type Processed nodes edges and config.
 */
record ProcessedNodesEdgesAndConfig(Nodes nodes, Edges edges, Set<String> interruptsBefore,
		Set<String> interruptsAfter) {

	/**
	 * Instantiates a new Processed nodes edges and config.
	 * @param stateGraph the state graph
	 * @param config the config
	 */
	ProcessedNodesEdgesAndConfig(StateGraph stateGraph, CompileConfig config) {
		this(stateGraph.nodes, stateGraph.edges, config.interruptsBefore(), config.interruptsAfter());
	}

	/**
	 * Process processed nodes edges and config.
	 * @param stateGraph the state graph
	 * @param config the config
	 * @return the processed nodes edges and config
	 * @throws GraphStateException the graph state exception
	 */
	static ProcessedNodesEdgesAndConfig process(StateGraph stateGraph, CompileConfig config)
			throws GraphStateException {

		var subgraphNodes = stateGraph.nodes.onlySubStateGraphNodes();

		if (subgraphNodes.isEmpty()) {
			return new ProcessedNodesEdgesAndConfig(stateGraph, config);
		}

		var interruptsBefore = config.interruptsBefore();
		var interruptsAfter = config.interruptsAfter();
		var nodes = new Nodes(stateGraph.nodes.exceptSubStateGraphNodes());
		var edges = new Edges(stateGraph.edges.elements);

		for (var subgraphNode : subgraphNodes) {

			var sgWorkflow = subgraphNode.subGraph();

			ProcessedNodesEdgesAndConfig processedSubGraph = process(sgWorkflow, config);
			Nodes processedSubGraphNodes = processedSubGraph.nodes;
			Edges processedSubGraphEdges = processedSubGraph.edges;

			//
			// Process START Node
			//
			var sgEdgeStart = processedSubGraphEdges.edgeBySourceId(START).orElseThrow();

			if (sgEdgeStart.isParallel()) {
				throw new GraphStateException("subgraph not support start with parallel branches yet!");
			}

			var sgEdgeStartTarget = sgEdgeStart.target();

			if (sgEdgeStartTarget.id() == null) {
				throw new GraphStateException(format("the target for node '%s' is null!", subgraphNode.id()));
			}

			var sgEdgeStartRealTargetId = subgraphNode.formatId(sgEdgeStartTarget.id());

			// Process Interruption (Before) Subgraph(s)
			interruptsBefore = interruptsBefore.stream()
				.map(interrupt -> Objects.equals(subgraphNode.id(), interrupt) ? sgEdgeStartRealTargetId : interrupt)
				.collect(Collectors.toUnmodifiableSet());

			var edgesWithSubgraphTargetId = edges.edgesByTargetId(subgraphNode.id());

			if (edgesWithSubgraphTargetId.isEmpty()) {
				throw new GraphStateException(
						format("the node '%s' is not present as target in graph!", subgraphNode.id()));
			}

			for (var edgeWithSubgraphTargetId : edgesWithSubgraphTargetId) {

				var newEdge = edgeWithSubgraphTargetId.withSourceAndTargetIdsUpdated(subgraphNode, Function.identity(),
						id -> new EdgeValue((Objects.equals(id, subgraphNode.id())
								? subgraphNode.formatId(sgEdgeStartTarget.id()) : id)));
				edges.elements.remove(edgeWithSubgraphTargetId);
				edges.elements.add(newEdge);
			}
			//
			// Process END Nodes
			//
			var sgEdgesEnd = processedSubGraphEdges.edgesByTargetId(END);

			var edgeWithSubgraphSourceId = edges.edgeBySourceId(subgraphNode.id()).orElseThrow();

			if (edgeWithSubgraphSourceId.isParallel()) {
				throw new GraphStateException("subgraph not support routes to parallel branches yet!");
			}

			// Process Interruption (After) Subgraph(s)
			if (interruptsAfter.contains(subgraphNode.id())) {

				var exceptionMessage = (edgeWithSubgraphSourceId.target()
					.id() == null) ? "'interruption after' on subgraph is not supported yet!" : format(
							"'interruption after' on subgraph is not supported yet! consider to use 'interruption before' node: '%s'",
							edgeWithSubgraphSourceId.target().id());
				throw new GraphStateException(exceptionMessage);
			}

			sgEdgesEnd.stream()
				.map(e -> e.withSourceAndTargetIdsUpdated(subgraphNode, subgraphNode::formatId,
						id -> (Objects.equals(id, END) ? edgeWithSubgraphSourceId.target()
								: new EdgeValue(subgraphNode.formatId(id)))))
				.forEach(edges.elements::add);
			edges.elements.remove(edgeWithSubgraphSourceId);

			//
			// Process edges
			//
			processedSubGraphEdges.elements.stream()
				.filter(e -> !Objects.equals(e.sourceId(), START))
				.filter(e -> !e.anyMatchByTargetId(END))
				.map(e -> e.withSourceAndTargetIdsUpdated(subgraphNode, subgraphNode::formatId,
						id -> new EdgeValue(subgraphNode.formatId(id))))
				.forEach(edges.elements::add);

			//
			// Process nodes
			//
			processedSubGraphNodes.elements.stream().map(n -> {
				return n.withIdUpdated(subgraphNode::formatId);
			}).forEach(nodes.elements::add);
		}

		return new ProcessedNodesEdgesAndConfig(nodes, edges, interruptsBefore, interruptsAfter);
	}
}<|MERGE_RESOLUTION|>--- conflicted
+++ resolved
@@ -537,11 +537,7 @@
 	 */
 	public Optional<OverAllState> invoke(OverAllState overAllState, RunnableConfig config) {
 		return Optional
-<<<<<<< HEAD
 			.ofNullable(streamFromInitialNode(overAllState, config).last().map(NodeOutput::state).block());
-=======
-			.ofNullable(fluxStreamFromInitialNode(overAllState, config).last().map(NodeOutput::state).block()); // Block and wait for result
->>>>>>> 2783f9fb
 	}
 
 	/**
@@ -557,21 +553,12 @@
 		return Optional.ofNullable(streamFromInitialNode(overAllState, config).last().block());
 	}
 
-<<<<<<< HEAD
 	public Optional<NodeOutput> invokeAndGetOutput(Map<String, Object> inputs, RunnableConfig config) {
 		return Optional.ofNullable(stream(inputs, config).last().block());
 	}
 
 	public Optional<NodeOutput> invokeAndGetOutput(Map<String, Object> inputs) {
 		return invokeAndGetOutput(inputs, RunnableConfig.builder().build());
-=======
-			return Optional
-				.ofNullable(fluxStreamFromInitialNode(resumeState, config).last().map(NodeOutput::state).block()); // Block and wait for result
-		}
-		catch (Exception e) {
-			throw new RuntimeException("Resume execution failed", e);
-		}
->>>>>>> 2783f9fb
 	}
 
 	/**
