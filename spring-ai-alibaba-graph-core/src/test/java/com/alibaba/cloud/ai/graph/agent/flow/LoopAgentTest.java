--- conflicted
+++ resolved
@@ -1,209 +1,3 @@
-<<<<<<< HEAD
-/*
- * Copyright 2024-2025 the original author or authors.
- *
- * Licensed under the Apache License, Version 2.0 (the "License");
- * you may not use this file except in compliance with the License.
- * You may obtain a copy of the License at
- *
- *      https://www.apache.org/licenses/LICENSE-2.0
- *
- * Unless required by applicable law or agreed to in writing, software
- * distributed under the License is distributed on an "AS IS" BASIS,
- * WITHOUT WARRANTIES OR CONDITIONS OF ANY KIND, either express or implied.
- * See the License for the specific language governing permissions and
- * limitations under the License.
- */
-
-package com.alibaba.cloud.ai.graph.agent.flow;
-
-import com.alibaba.cloud.ai.dashscope.api.DashScopeApi;
-import com.alibaba.cloud.ai.dashscope.chat.DashScopeChatModel;
-import com.alibaba.cloud.ai.graph.KeyStrategy;
-import com.alibaba.cloud.ai.graph.KeyStrategyFactory;
-import com.alibaba.cloud.ai.graph.agent.ReactAgent;
-import com.alibaba.cloud.ai.graph.agent.flow.agent.LoopAgent;
-import com.alibaba.cloud.ai.graph.exception.GraphStateException;
-import com.alibaba.cloud.ai.graph.state.strategy.AppendStrategy;
-import com.alibaba.cloud.ai.graph.state.strategy.ReplaceStrategy;
-
-import org.springframework.ai.chat.model.ChatModel;
-
-import org.springframework.util.StringUtils;
-
-import java.util.HashMap;
-import java.util.List;
-import java.util.Map;
-
-import org.junit.jupiter.api.BeforeEach;
-import org.junit.jupiter.api.Test;
-import org.junit.jupiter.api.condition.EnabledIfEnvironmentVariable;
-import org.slf4j.Logger;
-import org.slf4j.LoggerFactory;
-
-import static org.junit.jupiter.api.Assertions.assertEquals;
-
-@EnabledIfEnvironmentVariable(named = "DASHSCOPE_API_KEY", matches = ".+")
-public class LoopAgentTest {
-
-	private static final Logger logger = LoggerFactory.getLogger(LoopAgentTest.class);
-
-	private ChatModel chatModel;
-
-	private KeyStrategyFactory stateFactory;
-
-	private ReactAgent writerAgent;
-
-	private ReactAgent reviewerAgent;
-
-	@BeforeEach
-	void setUp() throws GraphStateException {
-		// Create DashScopeApi instance using the API key from environment variable
-		DashScopeApi dashScopeApi = DashScopeApi.builder().apiKey(System.getenv("DASHSCOPE_API_KEY")).build();
-
-		// Create DashScope ChatModel instance
-		this.chatModel = DashScopeChatModel.builder().dashScopeApi(dashScopeApi).build();
-
-		this.stateFactory = () -> {
-			HashMap<String, KeyStrategy> keyStrategyHashMap = new HashMap<>();
-			keyStrategyHashMap.put("input", new ReplaceStrategy());
-			keyStrategyHashMap.put("topic", new ReplaceStrategy());
-			keyStrategyHashMap.put("article", new ReplaceStrategy());
-			keyStrategyHashMap.put("reviewed_article", new ReplaceStrategy());
-			return keyStrategyHashMap;
-		};
-
-		this.writerAgent = ReactAgent.builder()
-			.name("writer_agent")
-			.model(chatModel)
-			.description("可以写文章。")
-			.instruction("你是一个知名的作家，擅长写作和创作。请根据用户的提问进行回答。")
-			.outputKey("article")
-			.build();
-
-		this.reviewerAgent = ReactAgent.builder()
-			.name("reviewer_agent")
-			.model(chatModel)
-			.description("可以对文章进行评论和修改。")
-			.instruction("你是一个知名的评论家，擅长对文章进行评论和修改。对于散文类文章，请确保文章中必须包含对于西湖风景的描述。")
-			.outputKey("reviewed_article")
-			.build();
-	}
-
-	@Test
-	public void testCountLoopAgent() throws Exception {
-		LoopAgent loopAgent = LoopAgent.builder()
-			.name("loop_agent")
-			.description("循环执行3次")
-			.inputKey("loop_input")
-			.outputKey("loop_output")
-			.state(() -> Map.of("loop_output", new AppendStrategy(), "loop_input", new ReplaceStrategy()))
-			.loopMode(LoopAgent.LoopMode.COUNT)
-			.loopCount(3)
-			.subAgents(List.of(writerAgent, reviewerAgent))
-			.build();
-
-		Map<String, Object> data = loopAgent.invoke(Map.of("loop_input", "帮我写一个散文，题目是：如何进行垃圾分类")).get().data();
-
-		List<?> loopOutput = (List<?>) data.get("loop_output");
-		logger.info("loopOutput: {}", loopOutput);
-
-		assertEquals(3, loopOutput.size());
-	}
-
-	@Test
-	public void testConditionalLoopAgent() throws Exception {
-		LoopAgent loopAgent = LoopAgent.builder()
-			.name("loop_agent")
-			.description("迭代执行")
-			.inputKey("loop_input")
-			.outputKey("loop_output")
-			.loopCondition(result -> result instanceof String && StringUtils.hasText((String) result))
-			.state(() -> Map.of("loop_output", new AppendStrategy(), "loop_input", new ReplaceStrategy()))
-			.loopMode(LoopAgent.LoopMode.CONDITION)
-			.subAgents(List.of(writerAgent))
-			.build();
-
-		Map<String, Object> data = loopAgent.invoke(Map.of("loop_input", "帮我写一个散文，题目是：如何进行垃圾分类")).get().data();
-
-		List<?> loopOutput = (List<?>) data.get("loop_output");
-		logger.info("loopOutput: {}", loopOutput);
-
-		assertEquals(1, loopOutput.size());
-	}
-
-	@Test
-	public void testIterableLoopAgent() throws Exception {
-		LoopAgent loopAgent = LoopAgent.builder()
-			.name("loop_agent")
-			.description("迭代执行")
-			.inputKey("loop_input")
-			.outputKey("loop_output")
-			.state(() -> Map.of("loop_output", new AppendStrategy(), "loop_input", new ReplaceStrategy()))
-			.loopMode(LoopAgent.LoopMode.ITERABLE)
-			.subAgents(List.of(writerAgent, reviewerAgent))
-			.build();
-
-		Map<String, Object> data = loopAgent
-			.invoke(Map.of("loop_input", List.of("帮我写一个散文，题目是：如何进行垃圾分类", "帮我写一个散文，题目是：如何节约资源", "帮我写一个散文，题目是：大自然的风景")))
-			.get()
-			.data();
-
-		List<?> loopOutput = (List<?>) data.get("loop_output");
-		logger.info("loopOutput: {}", loopOutput);
-
-		assertEquals(3, loopOutput.size());
-	}
-
-	@Test
-	public void testArrayLoopAgent() throws Exception {
-		LoopAgent loopAgent = LoopAgent.builder()
-			.name("loop_agent")
-			.description("迭代执行")
-			.inputKey("loop_input")
-			.outputKey("loop_output")
-			.state(() -> Map.of("loop_output", new AppendStrategy(), "loop_input", new ReplaceStrategy()))
-			.loopMode(LoopAgent.LoopMode.ARRAY)
-			.subAgents(List.of(writerAgent))
-			.build();
-
-		Map<String, Object> data = loopAgent
-			.invoke(Map.of("loop_input",
-					new String[] { "帮我写一个散文，题目是：如何进行垃圾分类", "帮我写一个散文，题目是：如何节约资源", "帮我写一个散文，题目是：大自然的风景" }))
-			.get()
-			.data();
-
-		List<?> loopOutput = (List<?>) data.get("loop_output");
-		logger.info("loopOutput: {}", loopOutput);
-
-		assertEquals(3, loopOutput.size());
-	}
-
-	@Test
-	public void testJsonArrayLoopAgent() throws Exception {
-		LoopAgent loopAgent = LoopAgent.builder()
-			.name("loop_agent")
-			.description("迭代执行")
-			.inputKey("loop_input")
-			.outputKey("loop_output")
-			.state(() -> Map.of("loop_output", new AppendStrategy(), "loop_input", new ReplaceStrategy()))
-			.loopMode(LoopAgent.LoopMode.JSON_ARRAY)
-			.subAgents(List.of(writerAgent))
-			.build();
-
-		Map<String, Object> data = loopAgent
-			.invoke(Map.of("loop_input", "[\"帮我写一个散文，题目是：如何进行垃圾分类\", \"帮我写一个散文，题目是：如何节约资源\", \"帮我写一个散文，题目是：大自然的风景\"]"))
-			.get()
-			.data();
-
-		List<?> loopOutput = (List<?>) data.get("loop_output");
-		logger.info("loopOutput: {}", loopOutput);
-
-		assertEquals(3, loopOutput.size());
-	}
-
-}
-=======
 ///*
 // * Copyright 2024-2025 the original author or authors.
 // *
@@ -407,5 +201,4 @@
 //		assertEquals(3, loopOutput.size());
 //	}
 //
-//}
->>>>>>> 154b47a5
+//}