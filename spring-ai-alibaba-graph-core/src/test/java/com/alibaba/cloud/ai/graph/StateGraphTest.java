/*
 * Copyright 2024-2025 the original author or authors.
 *
 * Licensed under the Apache License, Version 2.0 (the "License");
 * you may not use this file except in compliance with the License.
 * You may obtain a copy of the License at
 *
 *      https://www.apache.org/licenses/LICENSE-2.0
 *
 * Unless required by applicable law or agreed to in writing, software
 * distributed under the License is distributed on an "AS IS" BASIS,
 * WITHOUT WARRANTIES OR CONDITIONS OF ANY KIND, either express or implied.
 * See the License for the specific language governing permissions and
 * limitations under the License.
 */
package com.alibaba.cloud.ai.graph;

import com.alibaba.cloud.ai.graph.action.*;
import com.alibaba.cloud.ai.graph.async.AsyncGenerator;
import com.alibaba.cloud.ai.graph.async.AsyncGeneratorQueue;
import com.alibaba.cloud.ai.graph.exception.GraphStateException;
import com.alibaba.cloud.ai.graph.serializer.plain_text.PlainTextStateSerializer;
import com.alibaba.cloud.ai.graph.serializer.plain_text.jackson.SpringAIJacksonStateSerializer;
import com.alibaba.cloud.ai.graph.state.AppenderChannel;
import com.alibaba.cloud.ai.graph.state.RemoveByHash;
import com.alibaba.cloud.ai.graph.state.strategy.AppendStrategy;
import com.alibaba.cloud.ai.graph.state.strategy.ReplaceStrategy;
import com.alibaba.cloud.ai.graph.streaming.StreamingOutput;
import com.alibaba.cloud.ai.graph.utils.EdgeMappings;
import com.fasterxml.jackson.databind.ObjectMapper;
import org.junit.jupiter.api.NamedExecutable;
import org.junit.jupiter.api.Test;
import org.slf4j.Logger;
import org.slf4j.LoggerFactory;
import reactor.core.publisher.Flux;

import java.util.*;
import java.util.Map.Entry;
import java.util.concurrent.Executors;
import java.util.concurrent.ForkJoinPool;
import java.util.concurrent.LinkedBlockingQueue;
import java.util.stream.Collectors;

import static com.alibaba.cloud.ai.graph.StateGraph.END;
import static com.alibaba.cloud.ai.graph.StateGraph.START;
import static com.alibaba.cloud.ai.graph.action.AsyncEdgeAction.edge_async;
import static com.alibaba.cloud.ai.graph.action.AsyncNodeAction.node_async;
import static java.util.concurrent.CompletableFuture.completedFuture;
import static org.junit.Assert.assertArrayEquals;
import static org.junit.jupiter.api.Assertions.*;

public class StateGraphTest {

	private static final Logger log = LoggerFactory.getLogger(StateGraphTest.class);

	/**
	 * Sorts a map by its keys and returns a list of entries.
	 * 
	 * @param map The map to be sorted.
	 * @return A list of map entries sorted by key.
	 */
	public static <T> List<Entry<String, T>> sortMap(Map<String, T> map) {
		return map.entrySet().stream().sorted(Entry.comparingByKey()).collect(Collectors.toList());
	}

	/**
	 * Filters out internal keys (starting with underscore) from a map.
	 * This is useful for test assertions to ignore automatically-injected keys like
	 * _graph_execution_id_.
	 * 
	 * @param map The map to filter.
	 * @return A new map without internal keys.
	 */
	public static <T> Map<String, T> filterInternalKeys(Map<String, T> map) {
		return map.entrySet().stream()
				.filter(entry -> !entry.getKey().startsWith("_"))
				.collect(Collectors.toMap(Entry::getKey, Entry::getValue));
	}

	/**
	 * Removes an element from the list based on the provided RemoveIdentifier.
	 */
	private static void removeFromList(List<Object> result, AppenderChannel.RemoveIdentifier<Object> removeIdentifier) {
		for (int i = 0; i < result.size(); i++) {
			if (removeIdentifier.compareTo(result.get(i), i) == 0) {
				result.remove(i);
				break;
			}
		}
	}

	/**
	 * Evaluates removal operations on a list based on RemoveIdentifiers in
	 * newValues.
	 */
	private static AppenderChannel.RemoveData<Object> evaluateRemoval(List<Object> oldValues, List<?> newValues) {

		final var result = new AppenderChannel.RemoveData<>(oldValues, newValues);

		newValues.stream().filter(value -> value instanceof AppenderChannel.RemoveIdentifier<?>).forEach(value -> {
			result.newValues().remove(value);
			var removeIdentifier = (AppenderChannel.RemoveIdentifier<Object>) value;
			removeFromList(result.oldValues(), removeIdentifier);
		});
		return result;

	}

	/**
	 * Creates an OverAllState instance with predefined strategies for testing
	 * purposes.
	 */
	private static KeyStrategyFactory createKeyStrategyFactory() {
		return () -> {
			Map<String, KeyStrategy> keyStrategyMap = new HashMap<>();
			keyStrategyMap.put("steps", (o, o2) -> o2);
			keyStrategyMap.put("messages", new AppendStrategy());
			return keyStrategyMap;
		};
	}

	/**
	 * Tests the validation logic of the StateGraph, ensuring proper exceptions are
	 * thrown
	 * when the graph is not correctly configured.
	 */
	@Test
	void testValidation() throws Exception {

		StateGraph workflow = new StateGraph();
		GraphStateException exception = assertThrows(GraphStateException.class, workflow::compile);
		System.out.println(exception.getMessage());
		assertEquals("missing Entry Point", exception.getMessage());

		workflow.addEdge(START, "agent_1");

		exception = assertThrows(GraphStateException.class, workflow::compile);
		assertEquals("edge sourceId 'agent_1' refers to undefined node!", exception.getMessage());

		workflow.addNode("agent_1", node_async((state) -> {
			log.info("agent_1\n{}", state);
			return Map.of("prop1", "test");
		}));

		assertNotNull(workflow.compile());

		workflow.addEdge("agent_1", END);

		assertNotNull(workflow.compile());

		exception = assertThrows(GraphStateException.class, () -> workflow.addEdge(END, "agent_1"));
		log.info("{}", exception.getMessage());

		workflow.addNode("agent_2", node_async(state -> {
			log.info("agent_2\n{}", state);
			return Map.of("prop2", "test");
		}));

		workflow.addEdge("agent_2", "agent_3");

		exception = assertThrows(GraphStateException.class, workflow::compile);
		log.info("{}", exception.getMessage());

		exception = assertThrows(GraphStateException.class,
				() -> workflow.addConditionalEdges("agent_1", edge_async(state -> "agent_3"), Map.of()));
		log.info("{}", exception.getMessage());

	}

	/**
	 * Tests a simple graph with one node that updates the state.
	 */
	@Test
	public void testRunningOneNode() throws Exception {
		StateGraph workflow = new StateGraph(() -> {
			HashMap<String, KeyStrategy> keyStrategyHashMap = new HashMap<>();
			keyStrategyHashMap.put("prop1", (o, o2) -> o2);
			return keyStrategyHashMap;
		}).addEdge(START, "agent_1").addNode("agent_1", node_async(state -> {
			log.info("agent_1\n{}", state);
			return Map.of("prop1", "test");
		})).addEdge("agent_1", END);

		CompiledGraph app = workflow.compile();

		Optional<OverAllState> result = app.invoke(Map.of(OverAllState.DEFAULT_INPUT_KEY, "test1"));
		System.out.println("result = " + result);
		assertTrue(result.isPresent());

		Map<String, String> expected = Map.of("input", "test1", "prop1", "test");
		assertIterableEquals(sortMap(expected), sortMap(filterInternalKeys(result.get().data())));
	}

	/**
	 * Tests a graph where nodes append messages to a shared list.
	 */
	@Test
	void testWithAppender() throws Exception {
		StateGraph workflow = new StateGraph(createKeyStrategyFactory()).addNode("agent_1", node_async(state -> {
			System.out.println("agent_1");
			return Map.of("messages", "message1");
		})).addNode("agent_2", node_async(state -> {
			System.out.println("agent_2");
			return Map.of("messages", new String[] { "message2" });
		})).addNode("agent_3", node_async(state -> {
			System.out.println("agent_3");
			List<String> messages = Optional.ofNullable(state.value("messages").get())
					.filter(List.class::isInstance)
					.map(List.class::cast)
					.orElse(new ArrayList<>());

			int steps = messages.size() + 1;

			return Map.of("messages", "message3", "steps", steps);
		}))
				.addEdge("agent_1", "agent_2")
				.addEdge("agent_2", "agent_3")
				.addEdge(StateGraph.START, "agent_1")
				.addEdge("agent_3", StateGraph.END);

		CompiledGraph app = workflow.compile();

		Optional<OverAllState> result = app.invoke(Map.of());

		assertTrue(result.isPresent());
		System.out.println(result.get().data());
		List<String> listResult = (List<String>) result.get().value("messages").get();
		assertIterableEquals(List.of("message1", "message2", "message3"), listResult);

	}

	@Test
	public void testRunnableConfigMetadata() throws Exception {

		// Create an async node action that validates metadata in the config
		var agent = AsyncNodeActionWithConfig.node_async((state, config) -> {

			// Verify that the metadata "configData" is present in the configuration
			assertTrue(config.metadata("configData").isPresent());

			log.info("agent_1\n{}", state);
			return Map.of("prop1", "test");
		});

		// Build a workflow with a custom key strategy using ReplaceStrategy for "prop1"
		var workflow = new StateGraph(() -> {
			Map<String, KeyStrategy> keyStrategyMap = new HashMap<>();
			keyStrategyMap.put("prop1", new ReplaceStrategy());
			return keyStrategyMap;
		}).addEdge(START, "agent_1").addNode("agent_1", agent).addEdge("agent_1", END);

		// Compile the workflow into a runnable graph
		var app = workflow.compile();

		// Configure RunnableConfig with metadata to be passed during execution
		var config = RunnableConfig.builder().addMetadata("configData", "test").build();

		// Execute the graph with input and configured metadata
		var result = app.invoke(Map.of("input", "test1"), config);
		assertTrue(result.isPresent());

		// Expected output after execution
		Map<String, String> expected = Map.of("input", "test1", "prop1", "test");

		// Validate the actual output matches the expected values
		assertIterableEquals(sortMap(expected), sortMap(filterInternalKeys(result.get().data())));
	}

	/**
	 * Tests message appending and single message removal in a graph flow.
	 */
	@Test
	void testWithAppenderOneRemove() throws Exception {
		StateGraph workflow = new StateGraph(createKeyStrategyFactory()).addNode("agent_1", node_async(state -> {
			log.info("agent_1");
			return Map.of("messages", "message1");
		})).addNode("agent_2", node_async(state -> {
			log.info("agent_2");
			return Map.of("messages", new String[] { "message2" });
		})).addNode("agent_3", node_async(state -> {
			System.out.println("agent_3");
			List<String> messages = Optional.ofNullable(state.value("messages").get())
					.filter(List.class::isInstance)
					.map(List.class::cast)
					.orElse(new ArrayList<>());

			int steps = messages.size() + 1;
			return Map.of("messages", RemoveByHash.of("message2"), "steps", steps);
		}))
				.addEdge("agent_1", "agent_2")
				.addEdge("agent_2", "agent_3")
				.addEdge(START, "agent_1")
				.addEdge("agent_3", END);

		CompiledGraph app = workflow.compile();

		Optional<OverAllState> result = app.invoke(Map.of());

		assertTrue(result.isPresent());
		log.info("{}", result.get().data());
		List<String> messages = (List<String>) result.get().value("messages").get();
		assertEquals(3, result.get().value("steps").get());
		assertEquals(1, messages.size());
		assertIterableEquals(List.of("message1"), messages);

	}

	/**
	 * Tests combining both appending and removing messages in a multi-step graph
	 * flow.
	 */
	@Test
	void testWithAppenderOneAppendOneRemove() throws Exception {
		StateGraph workflow = new StateGraph(createKeyStrategyFactory())
				.addNode("agent_1", node_async(state -> Map.of("messages", "message1")))
				.addNode("agent_2", node_async(state -> Map.of("messages", new String[] { "message2" })))
				.addNode("agent_3",
						node_async(state -> Map.of("messages", List.of("message3", RemoveByHash.of("message2")))))
				.addNode("agent_4", node_async(state -> {
					System.out.println("agent_3");
					List messages = Optional.of(state.value("messages").get())
							.filter(List.class::isInstance)
							.map(List.class::cast)
							.orElse(new ArrayList<>());

					int steps = messages.size() + 1;
					return Map.of("messages", List.of("message4"), "steps", steps);
				}))
				.addEdge("agent_1", "agent_2")
				.addEdge("agent_2", "agent_3")
				.addEdge("agent_3", "agent_4")
				.addEdge(START, "agent_1")
				.addEdge("agent_4", END);

		CompiledGraph app = workflow.compile();

		Optional<OverAllState> result = app.invoke(Map.of());

		assertTrue(result.isPresent());

		System.out.println(result.get().data());
		List<String> messages = (List<String>) result.get().value("messages").get();
		assertEquals(3, result.get().value("steps").get());
		assertEquals(3, messages.size());
		assertIterableEquals(List.of("message1", "message3", "message4"), messages);

	}

	/**
	 * Tests subgraph functionality where one graph is embedded within another.
	 */
	@Test
	public void testWithSubgraph() throws Exception {

		var childStep1 = node_async((OverAllState state) -> Map.of("messages", "child:step1"));

		var childStep2 = node_async((OverAllState state) -> Map.of("messages", "child:step2"));

		var childStep3 = node_async((OverAllState state) -> Map.of("messages", "child:step3"));

		var workflowChild = new StateGraph().addNode("child:step_1", childStep1)
				.addNode("child:step_2", childStep2)
				.addNode("child:step_3", childStep3)
				.addEdge(START, "child:step_1")
				.addEdge("child:step_1", "child:step_2")
				.addEdge("child:step_2", "child:step_3")
				.addEdge("child:step_3", END);

		var step1 = node_async((OverAllState state) -> Map.of("messages", "step1"));

		var step2 = node_async((OverAllState state) -> Map.of("messages", "step2"));

		var step3 = node_async((OverAllState state) -> Map.of("messages", "step3"));

		var workflowParent = new StateGraph(createKeyStrategyFactory()).addNode("step_1", step1)
				.addNode("step_2", step2)
				.addNode("step_3", step3)
				.addNode("subgraph", workflowChild)
				.addEdge(START, "step_1")
				.addEdge("step_1", "step_2")
				.addEdge("step_2", "subgraph")
				.addEdge("subgraph", "step_3")
				.addEdge("step_3", END)
				.compile();

		// 使用实时流式处理，收集最后一个状态
		final OverAllState[] finalState = new OverAllState[1];
		workflowParent.stream(Map.of())
				.doOnNext(System.out::println) // 实时输出每个节点执行结果
				.map(NodeOutput::state)
				.doOnNext(state -> finalState[0] = state) // 保存最后的状态
				.blockLast(); // 只等待流完成，不阻塞中间过程

		assertTrue(finalState[0] != null);
		assertIterableEquals(List.of("step1", "step2", "child:step1", "child:step2", "child:step3", "step3"),
				(List<Object>) finalState[0].value("messages").get());

	}

	/**
	 * Helper method to create a node action with logging functionality.
	 */
	private AsyncNodeAction makeNode(String id) {
		return node_async(state -> {
			log.info("call node {}", id);
			if (id.equalsIgnoreCase("A2")) {
				log.info("sleep A2");
				Thread.sleep(2000);
			}
			return Map.of("messages", id);
		});
	}

	private AsyncNodeAction makeNodeForStream(String id) {
		return node_async(state -> {
			log.info("call node {}", id);
			final AsyncGenerator<NodeOutput> it = AsyncGeneratorQueue.of(new LinkedBlockingQueue<>(), queue -> {
				for (int i = 0; i < 10; ++i) {
					queue.add(AsyncGenerator.Data.of(completedFuture(new StreamingOutput(id + i, id, state))));
				}
			});

			return Map.of("messages", it);
		});
	}

	/**
	 * Tests parallel branch execution in a graph.
	 */
	@Test
	void testWithParallelBranch() throws Exception {
		var workflow = new StateGraph(createKeyStrategyFactory()).addNode("A", makeNode("A"))
				.addNode("A1", makeNode("A1"))
				.addNode("A2", makeNode("A2"))
				.addNode("A3", makeNode("A3"))
				.addNode("B", makeNode("B"))
				.addNode("C", makeNode("C"))
				.addEdge("A", "A1")
				.addEdge("A", "A2")
				.addEdge("A", "A3")
				.addEdge("A1", "B")
				.addEdge("A2", "B")
				.addEdge("A3", "B")
				.addEdge("B", "C")
				.addEdge(START, "A")
				.addEdge("C", END);

		var app = workflow.compile(CompileConfig.builder().withLifecycleListener(new GraphLifecycleListener() {
			@Override
			public void before(String nodeId, Map<String, Object> state, RunnableConfig config, Long curTime) {
				log.info("node before ,node = {},state = {}", nodeId, state);
			}

			@Override
			public void after(String nodeId, Map<String, Object> state, RunnableConfig config, Long curTime) {
				log.info("node after ,node = {},state = {}", nodeId, state);
			}
		}).build());

		final OverAllState[] finalState = new OverAllState[1];
		app.stream(Map.of(),
				RunnableConfig.builder().addParallelNodeExecutor("A", ForkJoinPool.commonPool()).build())
				.doOnNext(output -> System.out.println(output))
				.map(NodeOutput::state)
				.doOnNext(state -> finalState[0] = state)
				.blockLast();

		assertTrue(finalState[0] != null);
		List<String> messages = (List<String>) finalState[0].value("messages").get();
		log.info("messages: {}", messages);

		// 验证所有节点都被执行，但不关心并行节点的顺序
		assertEquals("A", messages.get(0)); // A 应该是第一个
		assertEquals("B", messages.get(messages.size() - 2)); // B 应该是倒数第二个
		assertEquals("C", messages.get(messages.size() - 1)); // C 应该是最后一个

		// 验证并行节点 A1, A2, A3 都在结果中
		assertTrue(messages.contains("A1"), "A1 should be in the result");
		assertTrue(messages.contains("A2"), "A2 should be in the result");
		assertTrue(messages.contains("A3"), "A3 should be in the result");

		// 验证总长度正确
		assertEquals(6, messages.size(), "Should have 6 messages: A, A1, A2, A3, B, C");

		workflow = new StateGraph(createKeyStrategyFactory()).addNode("A", makeNode("A"))
				.addNode("A1", makeNode("A1"))
				.addNode("A2", makeNode("A2"))
				.addNode("A3", makeNode("A3"))
				.addNode("B", makeNode("B"))
				.addNode("C", makeNode("C"))
				.addEdge("A1", "B")
				.addEdge("A2", "B")
				.addEdge("A3", "B")
				.addEdge("B", "C")
				.addEdge(START, "A1")
				.addEdge(START, "A2")
				.addEdge(START, "A3")
				.addEdge("C", END);

		app = workflow.compile();

		// 第二个测试也使用实时流式处理
		final OverAllState[] finalState2 = new OverAllState[1];
		app.stream(Map.of(),
				RunnableConfig.builder().addParallelNodeExecutor(START, Executors.newSingleThreadExecutor()).build())
				.doOnNext(output -> System.out.println(output))
				.map(NodeOutput::state)
				.doOnNext(state -> finalState2[0] = state)
				.blockLast();

		assertTrue(finalState2[0] != null);
		List<String> messages2 = (List<String>) finalState2[0].value("messages").get();

		// 验证所有节点都被执行，但不关心并行节点的顺序
		assertEquals("B", messages2.get(messages2.size() - 2)); // B 应该是倒数第二个
		assertEquals("C", messages2.get(messages2.size() - 1)); // C 应该是最后一个

		// 验证并行节点 A1, A2, A3 都在结果中
		assertTrue(messages2.contains("A1"), "A1 should be in the result");
		assertTrue(messages2.contains("A2"), "A2 should be in the result");
		assertTrue(messages2.contains("A3"), "A3 should be in the result");

		// 验证总长度正确
		assertEquals(5, messages2.size(), "Should have 5 messages: A1, A2, A3, B, C");

	}

	/**
	 * Tests parallel branch execution in a graph.
	 */
	@Test
	void testWithParallelBranchWithStream() throws GraphStateException {
		var workflow = new StateGraph(createKeyStrategyFactory()).addNode("A", makeNode("A"))
				.addNode("A1", makeNodeForStream("A1"))
				.addNode("A2", makeNodeForStream("A2"))
				.addNode("C", makeNode("C"))
				.addEdge("A", "A1")
				.addEdge("A", "A2")
				.addEdge("A1", "C")
				.addEdge("A2", "C")
				.addEdge(START, "A")
				.addEdge("C", END);
		var app = workflow.compile();

		app.stream(Map.of()).subscribe(output -> {
			System.out.println("Node output: " + output);
		});
	}

	@Test
	void testCommandNode() throws Exception {

		AsyncCommandAction commandAction = (state,
				config) -> completedFuture(new Command("C2", Map.of("messages", "B", "next_node", "C2")));

		var graph = new StateGraph().addNode("A", makeNode("A"))
				.addNode("B", commandAction, EdgeMappings.builder().toEND().to("C1").to("C2").build())
				.addNode("C1", makeNode("C1"))
				.addNode("C2", makeNode("C2"))
				.addEdge(START, "A")
				.addEdge("A", "B")
				.addEdge("C1", END)
				.addEdge("C2", END)
				.compile();

		// 使用实时流式处理，收集所有步骤用于测试验证
		final List<NodeOutput> allSteps = new ArrayList<>();
		graph.stream(Map.of())
				.doOnNext(System.out::println) // 实时输出每个节点执行结果
				.doOnNext(allSteps::add) // 收集所有步骤
				.blockLast(); // 只等待流完成，不阻塞中间过程

		assertEquals(5, allSteps.size());
		assertEquals("B", allSteps.get(2).node());
		assertEquals("C2", allSteps.get(2).state().value("next_node").orElse(null));

	}

	@Test
	public void testRunnableInterrupt() throws Exception {
		KeyStrategyFactory keyStrategyFactory = new KeyStrategyFactoryBuilder().addStrategy("prop1", (o, o2) -> o2)
				.build();

		StateGraph workflow = new StateGraph(keyStrategyFactory).addEdge(START, "agent_1")
				.addEdge("agent_1", "agent_2")
				.addNode("agent_1", AsyncNodeActionWithConfig.node_async((state, config) -> {
					log.info("agent_1\n{}", state);
					config.markNodeAsInterrupted("agent_1");
					return Map.of("prop1", "test");
				}))
				.addNode("agent_2", AsyncNodeActionWithConfig.node_async((state, config) -> {
					log.info("agent_2\n{}", state);
					return Map.of("prop1", "test_2");
				}))
				.addEdge("agent_2", END);

		CompiledGraph app = workflow.compile();
		RunnableConfig runnableConfig = new RunnableConfig.Builder().threadId("thread1").build();
		Optional<OverAllState> result = app.invoke(Map.of(OverAllState.DEFAULT_INPUT_KEY, "test1"), runnableConfig);
		System.out.println("result = " + result);
		assertTrue(result.isPresent());

		// resume - 使用实时流式处理
		final OverAllState[] resumeState = new OverAllState[1];
		app.stream(null, runnableConfig)
				.doOnNext(output -> System.out.println("Resume: " + output)) // 实时输出恢复过程
				.map(NodeOutput::state)
				.doOnNext(state -> resumeState[0] = state) // 保存最后的状态
				.blockLast(); // 只等待流完成，不阻塞中间过程

		assertTrue(resumeState[0] != null);
		System.out.println("final result = " + Optional.of(resumeState[0]));

	}

	/**
	 * Tests error conditions related to parallel branches in graph configuration.
	 */
	@Test
	void testWithParallelBranchWithErrors() throws Exception {
		var onlyOneTarget = new StateGraph(createKeyStrategyFactory()).addNode("A", makeNode("A"))
				.addNode("A1", makeNode("A1"))
				.addNode("A2", makeNode("A2"))
				.addNode("A3", makeNode("A3"))
				.addNode("B", makeNode("B"))
				.addNode("C", makeNode("C"))
				.addEdge("A", "A1")
				.addEdge("A", "A2")
				.addEdge("A", "A3")
				.addEdge("A1", "B")
				.addEdge("A2", "B")
				.addEdge("A3", "C")
				.addEdge("B", "C")
				.addEdge(START, "A")
				.addEdge("C", END);

		var exception = assertThrows(GraphStateException.class, onlyOneTarget::compile);
		assertEquals("parallel node [A] must have only one target, but [B, C] have been found!",
				exception.getMessage());

		var noConditionalEdge = new StateGraph(createKeyStrategyFactory()).addNode("A", makeNode("A"))
				.addNode("A1", makeNode("A1"))
				.addNode("A2", makeNode("A2"))
				.addNode("A3", makeNode("A3"))
				.addNode("B", makeNode("B"))
				.addNode("C", makeNode("C"))
				.addEdge("A", "A1")
				.addEdge("A", "A3")
				.addEdge("A1", "B")
				.addEdge("A2", "B")
				.addEdge("A3", "B")
				.addEdge("B", "C")
				.addEdge(START, "A")
				.addEdge("C", END);

		exception = assertThrows(GraphStateException.class,
<<<<<<< HEAD
				() -> noConditionalEdge.addConditionalEdges("A", edge_async((state, config) -> "next"),
						Map.of("next", "A2")));
		assertEquals("conditional edge from 'A' already exist!", exception.getMessage());

		var noConditionalEdgeOnBranch = new StateGraph(createKeyStrategyFactory()).addNode("A", makeNode("A"))
				.addNode("A1", makeNode("A1"))
				.addNode("A2", makeNode("A2"))
				.addNode("A3", makeNode("A3"))
				.addNode("B", makeNode("B"))
				.addNode("C", makeNode("C"))
				.addEdge("A", "A1")
				.addEdge("A", "A2")
				.addEdge("A", "A3")
				.addEdge("A1", "B")
				.addEdge("A2", "B")
				.addConditionalEdges("A3", edge_async((state, config) -> "next"), Map.of("next", "B"))
				.addEdge("B", "C")
				.addEdge(START, "A")
				.addEdge("C", END);
=======
				() -> noConditionalEdge.addConditionalEdges("A", edge_async(state -> "next"), Map.of("next", "A2")));
		assertEquals("conditional edge from 'A' already exist!", exception.getMessage());

		var noConditionalEdgeOnBranch = new StateGraph(createKeyStrategyFactory()).addNode("A", makeNode("A"))
			.addNode("A1", makeNode("A1"))
			.addNode("A2", makeNode("A2"))
			.addNode("A3", makeNode("A3"))
			.addNode("B", makeNode("B"))
			.addNode("C", makeNode("C"))
			.addEdge("A", "A1")
			.addEdge("A", "A2")
			.addEdge("A", "A3")
			.addEdge("A1", "B")
			.addEdge("A2", "B")
			.addConditionalEdges("A3", edge_async(state -> "next"), Map.of("next", "B"))
			.addEdge("B", "C")
			.addEdge(START, "A")
			.addEdge("C", END);
>>>>>>> 52ab0a8e

		exception = assertThrows(GraphStateException.class, noConditionalEdgeOnBranch::compile);
		assertEquals(
				"parallel node doesn't support conditional branch, but on [A] a conditional branch on [A3] have been found!",
				exception.getMessage());

		var noDuplicateTarget = new StateGraph(createKeyStrategyFactory()).addNode("A", makeNode("A"))
				.addNode("A1", makeNode("A1"))
				.addNode("A2", makeNode("A2"))
				.addNode("A3", makeNode("A3"))
				.addNode("B", makeNode("B"))
				.addNode("C", makeNode("C"))
				.addEdge("A", "A1")
				.addEdge("A", "A2")
				.addEdge("A", "A3")
				.addEdge("A", "A2")
				.addEdge("A1", "B")
				.addEdge("A2", "B")
				.addEdge("A3", "B")
				.addEdge("B", "C")
				.addEdge(START, "A")
				.addEdge("C", END);

		exception = assertThrows(GraphStateException.class, noDuplicateTarget::compile);
		assertEquals("edge [A] has duplicate targets [A2]!", exception.getMessage());

	}

	/**
	 * Tests serialization capabilities of the StateGraph using different
	 * serializers.
	 */
	@Test
	public void testWithSubSerialize() throws Exception {
		KeyStrategyFactory keyStrategyFactory = () -> {
			Map<String, KeyStrategy> keyStrategyMap = new HashMap<>();
			keyStrategyMap.put("prop1", (o, o2) -> o2);
			return keyStrategyMap;
		};
		PlainTextStateSerializer plainTextStateSerializer = new SpringAIJacksonStateSerializer(OverAllState::new,
				new ObjectMapper());
		StateGraph workflow = new StateGraph(keyStrategyFactory, plainTextStateSerializer).addEdge(START, "agent_1")
				.addNode("agent_1", node_async(state -> {
					log.info("agent_1\n{}", state);
					return Map.of("prop1", "test", "user", new User("zhangsan", 16), "userList",
							List.of(new User("lisi", 18)), "userAry", new User[] { new User("wangwu", 20) });
				}))
				.addEdge("agent_1", END);

		CompiledGraph app = workflow.compile();

		Optional<OverAllState> result = app.invoke(Map.of(OverAllState.DEFAULT_INPUT_KEY, "test1"));
		System.out.println("result = " + result);
		assertTrue(result.isPresent());

		Map<String, Object> expected = Map.of("input", "test1", "prop1", "test", "user", new User("zhangsan", 16),
				"userList", List.of(new User("lisi", 18)), "userAry", new User[] { new User("wangwu", 20) });

		HashMap<String, Object> expectedMClone = new HashMap<>(expected);
		HashMap<String, Object> resultClone = new HashMap<>(filterInternalKeys(result.get().data()));
		Object expectedAry = expectedMClone.remove("userAry");
		Object resultAry = resultClone.remove("userAry");
		assertIterableEquals(sortMap(expectedMClone), sortMap(resultClone));
		assertArrayEquals((User[]) expectedAry, (User[]) resultAry);
	}

	/**
	 * Used to provide test data for the testWithSubSerialize method
	 * 
	 * @param name
	 * @param age
	 */
	record User(String name, int age) {
	}

	/**
	 * Tests creation of a StateGraph using a custom OverAllStateFactory.
	 */
	@Test
	public void testCreateStateGraph() throws Exception {
		StateGraph workflow = new StateGraph(createKeyStrategyFactory()).addEdge(START, "agent_1")
				.addNode("agent_1", node_async(state -> {
					log.info("agent_1\n{}", state);
					return Map.of("prop1", "test");
				}))
				.addEdge("agent_1", END);

		CompiledGraph app = workflow.compile();

		Optional<OverAllState> result = app.invoke(Map.of(OverAllState.DEFAULT_INPUT_KEY, "test1"));
		System.out.println("result = " + result);
		assertTrue(result.isPresent());

		Map<String, String> expected = Map.of("input", "test1", "prop1", "test");
		assertIterableEquals(sortMap(expected), sortMap(filterInternalKeys(result.get().data())));
	}

	/**
	 * Test creating a state graph with custom key strategies using a lambda
	 * function.
	 * This test verifies that the graph correctly handles state updates using
	 * ReplaceStrategy for specific keys.
	 */
	@Test
	public void testKeyStrategyFactoryCreateStateGraph() throws Exception {
		StateGraph workflow = new StateGraph(() -> {
			HashMap<String, KeyStrategy> keyStrategyHashMap = new HashMap<>();
			keyStrategyHashMap.put("prop1", new ReplaceStrategy());
			keyStrategyHashMap.put("input", new ReplaceStrategy());
			return keyStrategyHashMap;
		}).addEdge(START, "agent_1").addNode("agent_1", node_async(state -> {
			log.info("agent_1\n{}", state);
			return Map.of("prop1", "test");
		})).addEdge("agent_1", END);

		CompiledGraph app = workflow.compile();

		Optional<OverAllState> result = app.invoke(Map.of(OverAllState.DEFAULT_INPUT_KEY, "test1"));
		System.out.println("result = " + result);
		assertTrue(result.isPresent());

		Map<String, String> expected = Map.of("input", "test1", "prop1", "test");
		assertIterableEquals(sortMap(expected), sortMap(filterInternalKeys(result.get().data())));
	}

	@Test
	public void testLifecycleListenerGraphWithLIFO() throws Exception {
		StateGraph workflow = new StateGraph(() -> {
			HashMap<String, KeyStrategy> keyStrategyHashMap = new HashMap<>();
			keyStrategyHashMap.put("prop1", new ReplaceStrategy());
			keyStrategyHashMap.put("input", new ReplaceStrategy());
			return keyStrategyHashMap;
		}).addEdge(START, "agent_1").addNode("agent_1", node_async(state -> {
			log.info("agent_1\n{}", state);
			return Map.of("prop1", "test");
		})).addEdge("agent_1", END);

		CompiledGraph app = workflow
				.compile(CompileConfig.builder().withLifecycleListener(new GraphLifecycleListener() {
					@Override
					public void onComplete(String nodeId, Map<String, Object> state, RunnableConfig config) {
						log.info("listener1 ,node = {},state = {}", nodeId, state);
					}

					@Override
					public void onStart(String nodeId, Map<String, Object> state, RunnableConfig config) {
						log.info("listener1 ,node = {},state = {}", nodeId, state);
					}
				}).withLifecycleListener(new GraphLifecycleListener() {
					@Override
					public void onStart(String nodeId, Map<String, Object> state, RunnableConfig config) {
						log.info("listener2 ,node = {},state = {}", nodeId, state);
					}

					@Override
					public void onComplete(String nodeId, Map<String, Object> state, RunnableConfig config) {
						log.info("listener2 ,node = {},state = {}", nodeId, state);
					}
				}).build());

		app.invoke(Map.of(OverAllState.DEFAULT_INPUT_KEY, "test1"));
	}

	/**
	 * Test graph execution lifecycle listeners for start and complete events. This
	 * test
	 * ensures that onStart and onComplete callbacks are properly triggered during
	 * graph
	 * execution.
	 */
	@Test
	public void testLifecycleListenerGraphWithCompleteAndStart() throws Exception {
		StateGraph workflow = new StateGraph(() -> {
			HashMap<String, KeyStrategy> keyStrategyHashMap = new HashMap<>();
			keyStrategyHashMap.put("prop1", new ReplaceStrategy());
			keyStrategyHashMap.put("input", new ReplaceStrategy());
			return keyStrategyHashMap;
		}).addEdge(START, "agent_1").addNode("agent_1", node_async(state -> {
			log.info("agent_1\n{}", state);
			return Map.of("prop1", "test");
		})).addEdge("agent_1", END);

		CompiledGraph app = workflow
				.compile(CompileConfig.builder().withLifecycleListener(new GraphLifecycleListener() {
					@Override
					public void onComplete(String nodeId, Map<String, Object> state, RunnableConfig config) {
						log.info("node = {},state = {}", nodeId, state);
					}

					@Override
					public void onStart(String nodeId, Map<String, Object> state, RunnableConfig config) {
						log.info("node = {},state = {}", nodeId, state);
					}
				}).build());

		app.invoke(Map.of(OverAllState.DEFAULT_INPUT_KEY, "test1"));
	}

	/**
	 * Test graph execution error handling through lifecycle listener. This test
	 * ensures
	 * that onError callback is properly triggered when an exception occurs during
	 * node
	 * execution.
	 */
	@Test
	public void testLifecycleListenerGraphWithError() throws Exception {
		StateGraph workflow = new StateGraph(() -> {
			HashMap<String, KeyStrategy> keyStrategyHashMap = new HashMap<>();
			keyStrategyHashMap.put("prop1", new ReplaceStrategy());
			keyStrategyHashMap.put("input", new ReplaceStrategy());
			return keyStrategyHashMap;
		}).addEdge(START, "agent_1").addNode("agent_1", node_async(state -> {
			log.info("agent_1\n{}", state);
			int a = 1 / 0; // Force division by zero error
			return Map.of("prop1", "test");
		})).addEdge("agent_1", END);

		CompiledGraph app = workflow
				.compile(CompileConfig.builder().withLifecycleListener(new GraphLifecycleListener() {
					@Override
					public void onComplete(String nodeId, Map<String, Object> state, RunnableConfig config) {
						log.info("node = {},state = {}", nodeId, state);
					}

					@Override
					public void onStart(String nodeId, Map<String, Object> state, RunnableConfig config) {
						log.info("node = {},state = {}", nodeId, state);
					}

					@Override
					public void onError(String nodeId, Map<String, Object> state, Throwable ex, RunnableConfig config) {
						log.error("node = {},state = {}", nodeId, state, ex);
					}
				}).build());

		assertThrows(ArithmeticException.class,
				(NamedExecutable) () -> app.invoke(Map.of(OverAllState.DEFAULT_INPUT_KEY, "test1")));
	}

	/**
	 * Tests that lifecycle listeners receive correct nodeId for parallel node
	 * children.
	 */
	@Test
	void testParallelNodeLifecycleListenerNodeId() throws Exception {
		List<String> beforeNodeIds = new ArrayList<>();
		List<String> afterNodeIds = new ArrayList<>();

		var workflow = new StateGraph(createKeyStrategyFactory()).addNode("A", makeNode("A"))
				.addNode("A1", makeNode("A1"))
				.addNode("A2", makeNode("A2"))
				.addNode("A3", makeNode("A3"))
				.addNode("B", makeNode("B"))
				.addEdge("A", "A1")
				.addEdge("A", "A2")
				.addEdge("A", "A3")
				.addEdge("A1", "B")
				.addEdge("A2", "B")
				.addEdge("A3", "B")
				.addEdge(START, "A")
				.addEdge("B", END);

		var app = workflow.compile(CompileConfig.builder().withLifecycleListener(new GraphLifecycleListener() {
			@Override
			public void before(String nodeId, Map<String, Object> state, RunnableConfig config, Long curTime) {
				synchronized (beforeNodeIds) {
					beforeNodeIds.add(nodeId);
					log.info("Lifecycle before: nodeId = {}", nodeId);
				}
			}

			@Override
			public void after(String nodeId, Map<String, Object> state, RunnableConfig config, Long curTime) {
				synchronized (afterNodeIds) {
					afterNodeIds.add(nodeId);
					log.info("Lifecycle after: nodeId = {}", nodeId);
				}
			}
		}).build());

		app.stream(Map.of(), RunnableConfig.builder().build())
				.blockLast();

		log.info("Before nodeIds: {}", beforeNodeIds);
		log.info("After nodeIds: {}", afterNodeIds);

		assertTrue(beforeNodeIds.contains("A"));
		assertTrue(afterNodeIds.contains("A"));

		assertTrue(beforeNodeIds.contains("__PARALLEL__(A)"));
		assertTrue(afterNodeIds.contains("__PARALLEL__(A)"));

		assertTrue(beforeNodeIds.contains("A1"));
		assertTrue(afterNodeIds.contains("A1"));

		assertTrue(beforeNodeIds.contains("A2"));
		assertTrue(afterNodeIds.contains("A2"));

		assertTrue(beforeNodeIds.contains("A3"));
		assertTrue(afterNodeIds.contains("A3"));

		assertTrue(beforeNodeIds.contains("B"));
		assertTrue(afterNodeIds.contains("B"));

		long parallelIdCount = beforeNodeIds.stream().filter(id -> id.equals("__PARALLEL__(A)")).count();
		assertEquals(1, parallelIdCount);
	}

	/**
	 * Tests ParallelNode thread pool optimization and logging functionality.
	 * Verifies that the default thread pool is properly configured and logs metrics
	 * correctly.
	 */
	@Test
	void testParallelNodeThreadPoolOptimization() throws Exception {
		// Create a simple parallel workflow
		var workflow = new StateGraph(createKeyStrategyFactory())
				.addNode("parallelParent", makeNode("parallelParent"))
				.addNode("child1", makeNode("child1"))
				.addNode("child2", makeNode("child2"))
				.addNode("child3", makeNode("child3"))
				.addNode("merge", makeNode("merge"))
				.addEdge(START, "parallelParent")
				.addEdge("parallelParent", "child1")
				.addEdge("parallelParent", "child2")
				.addEdge("parallelParent", "child3")
				.addEdge("child1", "merge")
				.addEdge("child2", "merge")
				.addEdge("child3", "merge")
				.addEdge("merge", END);

		// Compile the workflow
		var app = workflow.compile();

		// Capture log output to verify thread pool logging
		final List<String> logMessages = new ArrayList<>();

		// Create a test listener to capture lifecycle events
		var testListener = new GraphLifecycleListener() {
			@Override
			public void before(String nodeId, Map<String, Object> state, RunnableConfig config, Long curTime) {
				if (nodeId.contains("PARALLEL")) {
					logMessages.add("Parallel node started: " + nodeId);
				}
			}

			@Override
			public void after(String nodeId, Map<String, Object> state, RunnableConfig config, Long curTime) {
				if (nodeId.contains("PARALLEL")) {
					logMessages.add("Parallel node completed: " + nodeId);
				}
			}
		};

		// Add the listener to compile config
		var config = CompileConfig.builder().withLifecycleListener(testListener).build();

		// Override the default workflow compilation to use our config
		var appWithConfig = workflow.compile(config);

		// Execute the workflow
		appWithConfig.stream(Map.of()).blockLast();

		// Verify that all nodes were executed
		assertTrue(logMessages.size() >= 2, "Should have at least parallel start and complete messages");

		// Verify that we have the expected parallel node markers
		boolean hasParallelStart = logMessages.stream().anyMatch(msg -> msg.contains("Parallel node started"));
		boolean hasParallelComplete = logMessages.stream().anyMatch(msg -> msg.contains("Parallel node completed"));

		assertTrue(hasParallelStart, "Should have parallel node start message");
		assertTrue(hasParallelComplete, "Should have parallel node complete message");
	}

	@Test
	public void testCommandEdgeGraph() throws Exception {
		StateGraph workflow = new StateGraph(
				() -> Map.of("prop1", new ReplaceStrategy(), "input", new ReplaceStrategy()))

				.addNode("agent_1", node_async(state -> {
					log.info("agent_1\n{}", state);

					return Map.of("prop1", "agent_1");
				}))
				.addNode("agent_2", node_async(state -> {
					log.info("agent_2\n{}", state);

					return Map.of("prop1", "agent_2");
				}))
				.addNode("agent_3", node_async(state -> {
					log.info("agent_3\n{}", state);
					assertEquals("command content", state.value("prop1", String.class).get());
					return Map.of("prop1", "agent_3");
				}))
				.addConditionalEdges("agent_2",
						AsyncCommandAction
								.node_async(
										(state, config) -> new Command("agent_2", Map.of("prop1", "command content"))),
						Map.of("agent_2", "agent_3"))
				.addEdge(START, "agent_1")
				.addEdge("agent_3", END)
				.addEdge("agent_1", "agent_2");
		CompiledGraph compile = workflow.compile();
		compile.invoke(Map.of(OverAllState.DEFAULT_INPUT_KEY, "test1"));
	}

	@Test
	public void testCommandNodeGraph() throws Exception {
		StateGraph graph = new StateGraph(() -> {
			HashMap<String, KeyStrategy> stringKeyStrategyHashMap = new HashMap<>();
			stringKeyStrategyHashMap.put("messages", new AppendStrategy());
			return stringKeyStrategyHashMap;
		});

		CommandAction commandAction = (state, config) -> new Command("node1", Map.of("messages", "go to command node"));
		graph.addNode("testCommandNode", AsyncCommandAction.node_async(commandAction),
				Map.of("node1", "node1", "node2", "node2"));

		graph.addNode("node1", makeNode("node1"));
		graph.addNode("node2", makeNode("node2"));

		graph.addEdge(START, "testCommandNode");
		graph.addEdge("node1", "node2");
		graph.addEdge("node2", END);

		CompiledGraph compile = graph.compile();
		String plantuml = compile.getGraph(GraphRepresentation.Type.PLANTUML).content();
		String mermaid = compile.getGraph(GraphRepresentation.Type.MERMAID).content();
		System.out.println("===============plantuml===============");
		System.out.println(plantuml);
		System.out.println("===============mermaid===============");
		System.out.println(mermaid);

		OverAllState state = compile.invoke(Map.of()).orElseThrow();
		assertEquals(List.of("go to command node", "node1", "node2"), state.value("messages", List.class).get());
	}

	@Test
	public void testParallelInterrupt() throws GraphStateException {
		KeyStrategyFactory keyStrategyFactory = new KeyStrategyFactoryBuilder().addStrategy("prop1", (o, o2) -> o2)
				.build();

		StateGraph workflow = new StateGraph(keyStrategyFactory).addEdge(START, "agent_1")
				.addEdge(START, "agent_2")
				.addEdge("agent_2", "agent_3")
				.addEdge("agent_1", "agent_3")
				.addNode("agent_1", AsyncNodeActionWithConfig.node_async((state, config) -> {
					log.info("agent_1\n{}", state);
					return Map.of("prop1", "test");
				}))
				.addNode("agent_2", AsyncNodeActionWithConfig.node_async((state, config) -> {
					log.info("agent_2\n{}", state);
					return Map.of("prop1", "test_2");
				}))
				.addNode("agent_3", AsyncNodeActionWithConfig.node_async((state, config) -> {
					log.info("agent_3\n{}", state);
					return Map.of("prop1", "test_3");
				}))
				.addEdge("agent_3", END);

		CompiledGraph app = workflow
				.compile(CompileConfig.builder().interruptBefore("agent_2").interruptBeforeEdge(true).build());
		RunnableConfig runnableConfig = new RunnableConfig.Builder().threadId("thread1").build();
		Optional<OverAllState> result = app.invoke(Map.of(OverAllState.DEFAULT_INPUT_KEY, "test1"), runnableConfig);
		System.out.println("result = " + result);
		assertTrue(result.isPresent());

		// resume
		result = app.stream(null, runnableConfig).reduce((a, b) -> b).map(NodeOutput::state).blockOptional();
		System.out.println("result = " + result);
		assertTrue(result.isPresent());

	}

	@Test
	public void testStreamingNodeWithFluxException() throws Exception {
		StateGraph workflow = new StateGraph(createKeyStrategyFactory()).addEdge(START, "agent_1")
				.addNode("agent_1", node_async(state -> {
					log.info("agent_1\n{}", state);
					return Map.of("pro1", Flux.just("response1", "response2", "response3")
							.map(value -> {
								if (value.equals("response3")) {
									throw new RuntimeException("Exception in map operation");
								}
								return value;
							}));
				}))
				.addEdge("agent_1", END);

		CompiledGraph app = workflow.compile();

		assertThrows(RuntimeException.class,
				() -> app.invoke(Map.of(OverAllState.DEFAULT_INPUT_KEY, "test1")));

		Flux<NodeOutput> flux = app.stream(Map.of(OverAllState.DEFAULT_INPUT_KEY, "test1"));

		// 验证前两个元素正常输出
		Flux<NodeOutput> fluxForFirstTwo = app.stream(Map.of(OverAllState.DEFAULT_INPUT_KEY, "test1"));
		List<NodeOutput> firstTwoElements = fluxForFirstTwo.take(2).collectList().block();
		assertNotNull(firstTwoElements);
		assertEquals(2, firstTwoElements.size());

		// 验证第三个元素会抛出异常
		assertThrows(RuntimeException.class, () -> flux.blockLast());
	}

	@Test
	public void testStreamingNodeWithNodeException() throws Exception {
		StateGraph workflow = new StateGraph(createKeyStrategyFactory()).addEdge(START, "agent_1")
				.addNode("agent_1", node_async(state -> {
					throw new RuntimeException("forced exception for testing");
				}))
				.addEdge("agent_1", END);

		CompiledGraph app = workflow.compile();

		// 验证 invoke 会抛出异常
		assertThrows(RuntimeException.class,
				() -> app.invoke(Map.of(OverAllState.DEFAULT_INPUT_KEY, "test1")));

		// 验证 stream 也会抛出异常
		Flux<NodeOutput> flux = app.stream(Map.of(OverAllState.DEFAULT_INPUT_KEY, "test1"));
		assertThrows(RuntimeException.class, () -> flux.blockLast());
	}

	/**
	 * Tests the addConditionalEdges method with AsyncEdgeActionWithConfig and a mapping of conditional routes.
	 * This test verifies that conditional edges work properly with configuration-based routing.
	 */
	@Test
	public void testAddConditionalEdgesWithConfig() throws Exception {
		// Create a state graph with key strategies
		StateGraph workflow = new StateGraph(() -> {
			Map<String, KeyStrategy> keyStrategyMap = new HashMap<>();
			keyStrategyMap.put("messages", new AppendStrategy());
			keyStrategyMap.put("prop1", new ReplaceStrategy());
			return keyStrategyMap;
		});

<<<<<<< HEAD
		StateGraph workflow = new StateGraph(createKeyStrategyFactory())
				.addConditionalEdges(START, AsyncEdgeAction.edge_async((state, runnableConfig) -> {
					log.info("run with state: {} and config: {}", state, runnableConfig);
					// 验证传入的配置是否与调用时传入的一致1
					assertEquals("thread1", runnableConfig.threadId().orElse(null));
					assertTrue(runnableConfig.metadata("prop1").isPresent());
					assertEquals("value1", runnableConfig.metadata("prop1").get());
					return "agent_1";
				}), Map.of("agent_1", "agent_1"))
				.addNode("agent_1", node_async(state -> Map.of("test", "test")))
				.addEdge("agent_1", END);
		CompiledGraph app = workflow.compile();
		Optional<OverAllState> result = app.invoke(Map.of(OverAllState.DEFAULT_INPUT_KEY, "test1"),
				new RunnableConfig.Builder()
						.addMetadata("prop1", "value1") // 使用addMetadata而不是addStateUpdate，因为RunnableConfig使用metadata存储键值对
						.threadId("thread1")
						.build());

		// 验证执行成功
=======
		// Add nodes to the workflow
		workflow.addNode("start", node_async(state -> {
			log.info("start node");
			return Map.of("messages", "start");
		}))
		.addNode("conditional_node", node_async(state -> {
			log.info("conditional_node");
			return Map.of("messages", "processing");
		}))
		.addNode("route1", node_async(state -> {
			log.info("route1");
			return Map.of("messages", "route1_result", "prop1", "value1");
		}))
		.addNode("route2", node_async(state -> {
			log.info("route2");
			return Map.of("messages", "route2_result", "prop1", "value2");
		}))
		.addNode("end", node_async(state -> {
			log.info("end");
			return Map.of("messages", "end");
		}));

		// Add conditional edges using the AsyncEdgeActionWithConfig with explicit cast to resolve method ambiguity
		workflow.addConditionalEdges("conditional_node",AsyncEdgeActionWithConfig.edge_async((state, config) -> {
			// Check if there's a specific value in the state to determine the route
			String prop1Value = state.value("prop1",String.class).get();
			if (prop1Value.equals("value1")) {
				return "route1";
			} else {
				return "route2";
			}
		})  , Map.of(
			"route1", "route1",
			"route2", "route2"
		));

		// Add regular edges to connect the workflow
		workflow.addEdge(START, "start")
			.addEdge("start", "conditional_node")
			.addEdge("route1", "end")
			.addEdge("route2", "end")
			.addEdge("end", END);

		// Compile the workflow
		CompiledGraph app = workflow.compile();

		// Test the workflow with initial state that should route to route2
		Optional<OverAllState> result = app.invoke(Map.of("prop1", "initial_value"),RunnableConfig.builder().threadId("test-thread-1").build());
		assertTrue(result.isPresent());
		log.info("Result: {}", result.get().data());

		// Verify the result went through the correct route
		List<String> messages = (List<String>) result.get().value("messages").get();
		assertIterableEquals(List.of("start", "processing", "route2_result", "end"), messages);

		// Test with state that should route to route1
		Optional<OverAllState> result2 = app.invoke(Map.of("prop1", "value1"), RunnableConfig.builder().threadId("test-thread-2").build());
		assertTrue(result2.isPresent());
		log.info("Result2: {}", result2.get().data());

		List<String> messages2 = (List<String>) result2.get().value("messages").get();
		assertIterableEquals(List.of("start", "processing", "route1_result", "end"), messages2);
	}

	/**
	 * Tests the addConditionalEdges method with configuration-based routing.
	 * This test verifies that the conditional edge can access and use the RunnableConfig.
	 */
	@Test
	public void testAddConditionalEdgesWithConfigAccess() throws Exception {
		StateGraph workflow = new StateGraph(() -> {
			Map<String, KeyStrategy> keyStrategyMap = new HashMap<>();
			keyStrategyMap.put("messages", new AppendStrategy());
			return keyStrategyMap;
		});

		// Add nodes
		workflow.addNode("start", node_async(state -> {
			log.info("start node");
			return Map.of("messages", "start");
		}))
		.addNode("conditional_node", node_async(state -> {
			log.info("conditional_node");
			return Map.of("messages", "processing");
		}))
		.addNode("config_route", node_async(state -> {
			log.info("config_route");
			return Map.of("messages", "config_route_result");
		}))
		.addNode("default_route", node_async(state -> {
			log.info("default_route");
			return Map.of("messages", "default_route_result");
		}));

		workflow.addConditionalEdges("conditional_node", AsyncEdgeActionWithConfig.edge_async( (state, config) -> {
			// Check if a specific value is in the config metadata
			Optional<Object> configValue = config.metadata("test_route");
			if (configValue.isPresent() && "config_route".equals(configValue.get())) {
				return "config_route";
			} else {
				return "default_route";
			}
		}), Map.of(
			"config_route", "config_route",
			"default_route", "default_route"
		));

		workflow.addEdge(START, "start")
			.addEdge("start", "conditional_node")
			.addEdge("config_route", END)
			.addEdge("default_route", END);

		CompiledGraph app = workflow.compile();

		// Test with config that should route to config_route
		RunnableConfig config = RunnableConfig.builder().threadId("config-thread").addMetadata("test_route", "config_route").build();
		Optional<OverAllState> result = app.invoke(Map.of(), config);
>>>>>>> 52ab0a8e
		assertTrue(result.isPresent());
		log.info("Config result: {}", result.get().data());

		List<String> messages = (List<String>) result.get().value("messages").get();
		assertIterableEquals(List.of("start", "processing", "config_route_result"), messages);

		// Test with default config that should route to default_route
		RunnableConfig defaultConfig = RunnableConfig.builder().threadId("default-thread").build();
		Optional<OverAllState> result2 = app.invoke(Map.of(), defaultConfig);
		assertTrue(result2.isPresent());
		log.info("Default config result: {}", result2.get().data());

		List<String> messages2 = (List<String>) result2.get().value("messages").get();
		assertIterableEquals(List.of("start", "processing", "default_route_result"), messages2);
	}

	/**
	 * Tests error conditions for the addConditionalEdges method.
	 */
	@Test
	public void testAddConditionalEdgesWithConfigErrors() throws GraphStateException {
		StateGraph workflow = new StateGraph();
		
		// Add a node to work with
		workflow.addNode("node1", node_async(state -> Map.of()));
		
		// Test that adding conditional edges to END node throws an exception
		GraphStateException exception = assertThrows(GraphStateException.class, () -> {
			workflow.addConditionalEdges(END, AsyncEdgeActionWithConfig.edge_async((state, config) -> "next"), Map.of("next", "node1"));
		});

		assertEquals("END is not a valid edge sourceId!", exception.getMessage());
		
		// Test that adding conditional edges with empty mappings throws an exception
		GraphStateException exception2 = assertThrows(GraphStateException.class, () -> {
			workflow.addConditionalEdges("node1", AsyncEdgeActionWithConfig.edge_async((state, config) -> "next"), Map.of());
		});
		
		assertEquals("edge mapping is empty!", exception2.getMessage());
		
		// Test that adding conditional edges with null mappings throws an exception
		GraphStateException exception3 = assertThrows(GraphStateException.class, () -> {
			workflow.addConditionalEdges("node1",AsyncEdgeActionWithConfig.edge_async((state, config) -> "next"), null);
		});
		
		assertEquals("edge mapping is empty!", exception3.getMessage());
	}

}<|MERGE_RESOLUTION|>--- conflicted
+++ resolved
@@ -55,7 +55,7 @@
 
 	/**
 	 * Sorts a map by its keys and returns a list of entries.
-	 * 
+	 *
 	 * @param map The map to be sorted.
 	 * @return A list of map entries sorted by key.
 	 */
@@ -67,7 +67,7 @@
 	 * Filters out internal keys (starting with underscore) from a map.
 	 * This is useful for test assertions to ignore automatically-injected keys like
 	 * _graph_execution_id_.
-	 * 
+	 *
 	 * @param map The map to filter.
 	 * @return A new map without internal keys.
 	 */
@@ -654,27 +654,6 @@
 				.addEdge("C", END);
 
 		exception = assertThrows(GraphStateException.class,
-<<<<<<< HEAD
-				() -> noConditionalEdge.addConditionalEdges("A", edge_async((state, config) -> "next"),
-						Map.of("next", "A2")));
-		assertEquals("conditional edge from 'A' already exist!", exception.getMessage());
-
-		var noConditionalEdgeOnBranch = new StateGraph(createKeyStrategyFactory()).addNode("A", makeNode("A"))
-				.addNode("A1", makeNode("A1"))
-				.addNode("A2", makeNode("A2"))
-				.addNode("A3", makeNode("A3"))
-				.addNode("B", makeNode("B"))
-				.addNode("C", makeNode("C"))
-				.addEdge("A", "A1")
-				.addEdge("A", "A2")
-				.addEdge("A", "A3")
-				.addEdge("A1", "B")
-				.addEdge("A2", "B")
-				.addConditionalEdges("A3", edge_async((state, config) -> "next"), Map.of("next", "B"))
-				.addEdge("B", "C")
-				.addEdge(START, "A")
-				.addEdge("C", END);
-=======
 				() -> noConditionalEdge.addConditionalEdges("A", edge_async(state -> "next"), Map.of("next", "A2")));
 		assertEquals("conditional edge from 'A' already exist!", exception.getMessage());
 
@@ -693,7 +672,6 @@
 			.addEdge("B", "C")
 			.addEdge(START, "A")
 			.addEdge("C", END);
->>>>>>> 52ab0a8e
 
 		exception = assertThrows(GraphStateException.class, noConditionalEdgeOnBranch::compile);
 		assertEquals(
@@ -762,7 +740,7 @@
 
 	/**
 	 * Used to provide test data for the testWithSubSerialize method
-	 * 
+	 *
 	 * @param name
 	 * @param age
 	 */
@@ -1234,27 +1212,6 @@
 			return keyStrategyMap;
 		});
 
-<<<<<<< HEAD
-		StateGraph workflow = new StateGraph(createKeyStrategyFactory())
-				.addConditionalEdges(START, AsyncEdgeAction.edge_async((state, runnableConfig) -> {
-					log.info("run with state: {} and config: {}", state, runnableConfig);
-					// 验证传入的配置是否与调用时传入的一致1
-					assertEquals("thread1", runnableConfig.threadId().orElse(null));
-					assertTrue(runnableConfig.metadata("prop1").isPresent());
-					assertEquals("value1", runnableConfig.metadata("prop1").get());
-					return "agent_1";
-				}), Map.of("agent_1", "agent_1"))
-				.addNode("agent_1", node_async(state -> Map.of("test", "test")))
-				.addEdge("agent_1", END);
-		CompiledGraph app = workflow.compile();
-		Optional<OverAllState> result = app.invoke(Map.of(OverAllState.DEFAULT_INPUT_KEY, "test1"),
-				new RunnableConfig.Builder()
-						.addMetadata("prop1", "value1") // 使用addMetadata而不是addStateUpdate，因为RunnableConfig使用metadata存储键值对
-						.threadId("thread1")
-						.build());
-
-		// 验证执行成功
-=======
 		// Add nodes to the workflow
 		workflow.addNode("start", node_async(state -> {
 			log.info("start node");
@@ -1372,7 +1329,6 @@
 		// Test with config that should route to config_route
 		RunnableConfig config = RunnableConfig.builder().threadId("config-thread").addMetadata("test_route", "config_route").build();
 		Optional<OverAllState> result = app.invoke(Map.of(), config);
->>>>>>> 52ab0a8e
 		assertTrue(result.isPresent());
 		log.info("Config result: {}", result.get().data());
 
@@ -1395,29 +1351,29 @@
 	@Test
 	public void testAddConditionalEdgesWithConfigErrors() throws GraphStateException {
 		StateGraph workflow = new StateGraph();
-		
+
 		// Add a node to work with
 		workflow.addNode("node1", node_async(state -> Map.of()));
-		
+
 		// Test that adding conditional edges to END node throws an exception
 		GraphStateException exception = assertThrows(GraphStateException.class, () -> {
 			workflow.addConditionalEdges(END, AsyncEdgeActionWithConfig.edge_async((state, config) -> "next"), Map.of("next", "node1"));
 		});
 
 		assertEquals("END is not a valid edge sourceId!", exception.getMessage());
-		
+
 		// Test that adding conditional edges with empty mappings throws an exception
 		GraphStateException exception2 = assertThrows(GraphStateException.class, () -> {
 			workflow.addConditionalEdges("node1", AsyncEdgeActionWithConfig.edge_async((state, config) -> "next"), Map.of());
 		});
-		
+
 		assertEquals("edge mapping is empty!", exception2.getMessage());
-		
+
 		// Test that adding conditional edges with null mappings throws an exception
 		GraphStateException exception3 = assertThrows(GraphStateException.class, () -> {
 			workflow.addConditionalEdges("node1",AsyncEdgeActionWithConfig.edge_async((state, config) -> "next"), null);
 		});
-		
+
 		assertEquals("edge mapping is empty!", exception3.getMessage());
 	}
 
