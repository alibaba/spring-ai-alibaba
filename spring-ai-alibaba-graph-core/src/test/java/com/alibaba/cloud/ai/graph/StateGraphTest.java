--- conflicted
+++ resolved
@@ -935,8 +935,6 @@
 		assertEquals(List.of("go to command node", "node1", "node2"), state.value("messages", List.class).get());
 	}
 
-<<<<<<< HEAD
-=======
 	@Test
 	void testCommandNode() throws Exception {
 
@@ -1029,5 +1027,4 @@
 
 	}
 
->>>>>>> 116670b3
 }