/*
 * Copyright 2024-2025 the original author or authors.
 *
 * Licensed under the Apache License, Version 2.0 (the "License");
 * you may not use this file except in compliance with the License.
 * You may obtain a copy of the License at
 *
 *      https://www.apache.org/licenses/LICENSE-2.0
 *
 * Unless required by applicable law or agreed to in writing, software
 * distributed under the License is distributed on an "AS IS" BASIS,
 * WITHOUT WARRANTIES OR CONDITIONS OF ANY KIND, either express or implied.
 * See the License for the specific language governing permissions and
 * limitations under the License.
 */
package com.alibaba.cloud.ai.graph;

import com.alibaba.cloud.ai.graph.action.AsyncNodeAction;
import com.alibaba.cloud.ai.graph.checkpoint.BaseCheckpointSaver;
import com.alibaba.cloud.ai.graph.checkpoint.config.SaverConfig;
import com.alibaba.cloud.ai.graph.checkpoint.constant.SaverEnum;
import com.alibaba.cloud.ai.graph.checkpoint.savers.MemorySaver;
import com.alibaba.cloud.ai.graph.exception.SubGraphInterruptionException;
import com.alibaba.cloud.ai.graph.state.strategy.AppendStrategy;
import com.alibaba.cloud.ai.graph.state.strategy.ReplaceStrategy;

import java.util.List;
import java.util.Map;

import org.junit.jupiter.api.Test;

import static com.alibaba.cloud.ai.graph.StateGraph.END;
import static com.alibaba.cloud.ai.graph.StateGraph.START;
import static com.alibaba.cloud.ai.graph.action.AsyncNodeAction.node_async;
import static com.alibaba.cloud.ai.graph.utils.CollectionsUtils.mergeMap;
import static java.lang.String.format;
import static org.junit.jupiter.api.Assertions.assertFalse;
import static org.junit.jupiter.api.Assertions.assertInstanceOf;
import static org.junit.jupiter.api.Assertions.assertIterableEquals;
import static org.junit.jupiter.api.Assertions.assertTrue;

public class CompiledSubGraphTest {

	private static KeyStrategyFactory getStrategyFactory() {
		return KeyStrategy.builder()
			.addStrategy("newAttribute", new ReplaceStrategy())
<<<<<<< HEAD
			.addStrategy("messages", new AppendStrategy())
				.addStrategy("resume_subgraph", new ReplaceStrategy())
=======
			.addStrategy("messages", new AppendStrategy(false))
>>>>>>> 2783f9fb
			.build();
	}

	private AsyncNodeAction _makeNode(String withMessage) {
		return node_async(state -> Map.of("messages", format("[%s]", withMessage)));
	}

	private AsyncNodeAction _makeNodeAndCheckState(String withMessage, String attributeKey) {
		return node_async(state -> {
			var attributeValue = state.value(attributeKey).orElse("");

			return Map.of("messages", format("[%s]", withMessage + attributeValue));

		}

		);
	}

	private AsyncNodeAction _makeSubgraphNode(String parentNodeId, CompiledGraph subGraph) {
		final var runnableConfig = RunnableConfig.builder().threadId(format("%s_subgraph", parentNodeId)).build();
		return node_async(state -> {
			RunnableConfig resumeConfig = null;
			if (state.value("resume_subgraph", Boolean.class).orElse(false)) {
				resumeConfig = RunnableConfig.builder(runnableConfig)
						.addMetadata(RunnableConfig.HUMAN_FEEDBACK_METADATA_KEY, "placeholder")
						.build();
			}

			var output = subGraph.streamFromInitialNode(state, resumeConfig != null ? resumeConfig : runnableConfig)
				.last()
				.block();

			if (!output.isEND()) {
				throw new SubGraphInterruptionException(parentNodeId, output.node(),
						mergeMap(output.state().data(), Map.of("resume_subgraph", true)));
			}

			return Map.of();
		});
	}

	private CompiledGraph subGraph(BaseCheckpointSaver saver) throws Exception {

		var compileConfig = CompileConfig.builder()
			.saverConfig(SaverConfig.builder().register(SaverEnum.MEMORY.getValue(), saver).build())
			.interruptAfter("NODE3.2")
			.build();

		return new StateGraph(getStrategyFactory()).addEdge(START, "NODE3.1")
			.addNode("NODE3.1", _makeNode("NODE3.1"))
			.addNode("NODE3.2", _makeNode("NODE3.2"))
			.addNode("NODE3.3", _makeNode("NODE3.3"))
			.addNode("NODE3.4", _makeNodeAndCheckState("NODE3.4", "newAttribute"))
			.addEdge("NODE3.1", "NODE3.2")
			.addEdge("NODE3.2", "NODE3.3")
			.addEdge("NODE3.3", "NODE3.4")
			.addEdge("NODE3.4", END)
			.compile(compileConfig);
	}

	@Test
	public void testCompileSubGraphWithInterruptionUsingException() throws Exception {

		var saver = new MemorySaver();

		var compileConfig = CompileConfig.builder()
			.saverConfig(SaverConfig.builder().register(SaverEnum.MEMORY.getValue(), saver).build())
			.build();

		var subGraph = subGraph(saver); // create subgraph

		var parentGraph = new StateGraph(getStrategyFactory()).addEdge(START, "NODE1")
			.addNode("NODE1", _makeNode("NODE1"))
			.addNode("NODE2", _makeNode("NODE2"))
			.addNode("NODE3", _makeSubgraphNode("NODE3", subGraph))
			.addNode("NODE4", _makeNode("NODE4"))
			.addNode("NODE5", _makeNode("NODE5"))
			.addEdge("NODE1", "NODE2")
			.addEdge("NODE2", "NODE3")
			.addEdge("NODE3", "NODE4")
			.addEdge("NODE4", "NODE5")
			.addEdge("NODE5", END)
			.compile(compileConfig);
		var runnableConfig = RunnableConfig.builder().build();
		RunnableConfig resumeConfig = null;
		Map<String, Object> input = Map.of();
		do {
			try {
				if (resumeConfig != null) {
					for (var output : parentGraph.stream(input, resumeConfig).toIterable()) {
						System.out.println("output: " + output);
					}
				} else {
					for (var output : parentGraph.stream(input, runnableConfig).toIterable()) {
						System.out.println("output: " + output);
					}
				}

				break;
			}
			catch (Exception ex) {
				var interruptException = SubGraphInterruptionException.from(ex);
				if (interruptException.isPresent()) {
					System.out.println("SubGraphInterruptionException: " + interruptException.get().getMessage());
					var interruptionState = interruptException.get().state();

					// ==== METHOD 1 =====
					// FIND NODE BEFORE SUBGRAPH AND RESUME
					/*
					 * StateSnapshot<?> lastNodeBeforeSubGraph =
					 * workflow.getStateHistory(runnableConfig).stream() .skip(1)
					 * .findFirst() .orElseThrow( () -> new
					 * IllegalStateException("lastNodeBeforeSubGraph is null")); var
					 * nodeBeforeSubgraph = lastNodeBeforeSubGraph.node(); runnableConfig
					 * = workflow.updateState( lastNodeBeforeSubGraph.config(),
					 * interruptionState );
					 */

					// ===== METHOD 2 =======
					// UPDATE STATE ASSUMING TO BE ON NODE BEFORE SUBGRAPH ('NODE2') AND
					// RESUME
					var nodeBeforeSubgraph = "NODE2";
					runnableConfig = parentGraph.updateState(runnableConfig, interruptionState, nodeBeforeSubgraph);
					resumeConfig = RunnableConfig.builder(runnableConfig)
							.addMetadata(RunnableConfig.HUMAN_FEEDBACK_METADATA_KEY, "placeholder")
							.build();
					input = null;

					System.out.println("RESUME GRAPH FROM END OF NODE: " + nodeBeforeSubgraph);
					continue;
				}

				throw ex;
			}
		}
		while (true);

	}

	@Test
	public void testCompileSubGraphWithInterruptionSharingSaver() throws Exception {

		var saver = new MemorySaver();

		var compileConfig = CompileConfig.builder()
			.saverConfig(SaverConfig.builder().register(SaverEnum.MEMORY.getValue(), saver).build())
			.build();

		var subGraph = subGraph(saver); // create subgraph

		var parentGraph = new StateGraph(getStrategyFactory()).addEdge(START, "NODE1")
			.addNode("NODE1", _makeNode("NODE1"))
			.addNode("NODE2", _makeNode("NODE2"))
			.addNode("NODE3", subGraph)
			.addNode("NODE4", _makeNode("NODE4"))
			.addNode("NODE5", _makeNodeAndCheckState("NODE5", "newAttribute"))
			.addEdge("NODE1", "NODE2")
			.addEdge("NODE2", "NODE3")
			.addEdge("NODE3", "NODE4")
			.addEdge("NODE4", "NODE5")
			.addEdge("NODE5", END)
			.compile(compileConfig);

		var runnableConfig = RunnableConfig.builder().threadId("1").build();

		Map<String, Object> input = Map.of();

		var results = parentGraph.stream(input, runnableConfig).collectList().block();
		var output = results.stream().peek(out -> System.out.println("output: " + out)).reduce((a, b) -> b);

		assertTrue(output.isPresent());

		assertFalse(output.get().isEND());
		assertInstanceOf(NodeOutput.class, output.get());

		// var iteratorResult = AsyncGenerator.resultValue(results.iterator());
		//
		// assertTrue(iteratorResult.isPresent());
		// assertInstanceOf(InterruptionMetadata.class, iteratorResult.get());

		runnableConfig = parentGraph.updateState(runnableConfig, Map.of("newAttribute", "<myNewValue>"));

		input = null;

		RunnableConfig resumeConfig = RunnableConfig.builder(runnableConfig)
				.addMetadata(RunnableConfig.HUMAN_FEEDBACK_METADATA_KEY, "placeholder")
				.build();

		results = parentGraph.stream(input, resumeConfig).collectList().block();
		output = results.stream().peek(out -> System.out.println("output: " + out)).reduce((a, b) -> b);

		assertTrue(output.isPresent());
		assertTrue(output.get().isEND());

		assertIterableEquals(List.of("[NODE1]", "[NODE2]", "[NODE3.1]", "[NODE3.2]", "[NODE3.3]",
				"[NODE3.4<myNewValue>]", "[NODE4]", "[NODE5<myNewValue>]"),
				output.get().state().value("messages", List.class).get());
	}

	@Test
	public void testCompileSubGraphWithInterruptionWithDifferentSaver() throws Exception {

		var parentSaver = new MemorySaver();

		BaseCheckpointSaver childSaver = new MemorySaver();
		var subGraph = subGraph(childSaver); // create subgraph

		var compileConfig = CompileConfig.builder()
			.saverConfig(SaverConfig.builder().register(SaverEnum.MEMORY.getValue(), parentSaver).build())
			.build();

		var parentGraph = new StateGraph(getStrategyFactory()).addEdge(START, "NODE1")
			.addNode("NODE1", _makeNode("NODE1"))
			.addNode("NODE2", _makeNode("NODE2"))
			.addNode("NODE3", subGraph)
			.addNode("NODE4", _makeNodeAndCheckState("NODE4", "newAttribute"))
			.addNode("NODE5", _makeNode("NODE5"))
			.addEdge("NODE1", "NODE2")
			.addEdge("NODE2", "NODE3")
			.addEdge("NODE3", "NODE4")
			.addEdge("NODE4", "NODE5")
			.addEdge("NODE5", END)
			.compile(compileConfig);

		var runnableConfig = RunnableConfig.builder().build();

		Map<String, Object> input = Map.of();

		var results = parentGraph.stream(input, runnableConfig).collectList().block();
		var output = results.stream().peek(out -> System.out.println("output: " + out)).reduce((a, b) -> b);

		assertTrue(output.isPresent());

		assertFalse(output.get().isEND());
		assertInstanceOf(NodeOutput.class, output.get());

		// var iteratorResult = AsyncGenerator.resultValue(results.iterator());
		//
		// assertTrue(iteratorResult.isPresent());
		// assertInstanceOf(InterruptionMetadata.class, iteratorResult.get());

		runnableConfig = parentGraph.updateState(runnableConfig, Map.of("newAttribute", "<myNewValue>"));

		input = null;

		RunnableConfig resumeConfig = RunnableConfig.builder(runnableConfig)
				.addMetadata(RunnableConfig.HUMAN_FEEDBACK_METADATA_KEY, "placeholder")
				.build();
		results = parentGraph.stream(input, resumeConfig).collectList().block();
		output = results.stream().peek(out -> System.out.println("output: " + out)).reduce((a, b) -> b);

		assertTrue(output.isPresent());
		assertTrue(output.get().isEND());

		assertIterableEquals(List.of("[NODE1]", "[NODE2]", "[NODE3.1]", "[NODE3.2]", "[NODE3.3]",
				"[NODE3.4<myNewValue>]", "[NODE4<myNewValue>]", "[NODE5]"),
				output.get().state().value("messages", List.class).get());
	}

	@Test
	public void testNestedCompiledSubgraphFormIssue216() throws Exception {

		var subSubGraph = new StateGraph(getStrategyFactory()).addNode("foo1", _makeNode("foo1"))
			.addNode("foo2", _makeNode("foo2"))
			.addNode("foo3", _makeNode("foo3"))
			.addEdge(StateGraph.START, "foo1")
			.addEdge("foo1", "foo2")
			.addEdge("foo2", "foo3")
			.addEdge("foo3", StateGraph.END)
			.compile();

		var subGraph = new StateGraph(getStrategyFactory()).addNode("bar1", _makeNode("bar1"))
			.addNode("subgraph2", subSubGraph)
			.addNode("bar2", _makeNode("bar2"))
			.addEdge(StateGraph.START, "bar1")
			.addEdge("bar1", "subgraph2")
			.addEdge("subgraph2", "bar2")
			.addEdge("bar2", StateGraph.END)
			.compile();

		var stateGraph = new StateGraph(getStrategyFactory()).addNode("main1", _makeNode("main1"))
			.addNode("subgraph1", subGraph)
			.addNode("main2", _makeNode("main2"))
			.addEdge(StateGraph.START, "main1")
			.addEdge("main1", "subgraph1")
			.addEdge("subgraph1", "main2")
			.addEdge("main2", StateGraph.END)
			.compile();

		var runnableConfig = RunnableConfig.builder().build();

		Map<String, Object> input = Map.of();

		var results = stateGraph.stream(input, runnableConfig).collectList().block();
		var output = results.stream().peek(out -> System.out.println("output: " + out)).reduce((a, b) -> b);

	}

}<|MERGE_RESOLUTION|>--- conflicted
+++ resolved
@@ -44,12 +44,8 @@
 	private static KeyStrategyFactory getStrategyFactory() {
 		return KeyStrategy.builder()
 			.addStrategy("newAttribute", new ReplaceStrategy())
-<<<<<<< HEAD
-			.addStrategy("messages", new AppendStrategy())
+			.addStrategy("messages", new AppendStrategy(false))
 				.addStrategy("resume_subgraph", new ReplaceStrategy())
-=======
-			.addStrategy("messages", new AppendStrategy(false))
->>>>>>> 2783f9fb
 			.build();
 	}
 
