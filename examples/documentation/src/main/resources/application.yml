--- conflicted
+++ resolved
@@ -20,11 +20,7 @@
           discovery:
             enabled: true # 启用 A2A 服务发现，用于发现远程智能体
           registry:
-<<<<<<< HEAD
             enabled: true  # 启用 Nacos Registry（需要 Nacos 3.x+）
-=======
-            enabled: true # 启用 Nacos Registry，将本地 Agent 注册到 Nacos
->>>>>>> 1ee64f2f
         server:
           version: 1.0.0
           card:
