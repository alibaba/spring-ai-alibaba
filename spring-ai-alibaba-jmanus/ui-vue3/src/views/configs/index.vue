<!-- 
 * Copyright 2025 the original author or authors.
 *
 * Licensed under the Apache License, Version 2.0 (the "License");
 * you may not use this file except in compliance with the License.
 * You may obtain a copy of the License at
 *
 *      https://www.apache.org/licenses/LICENSE-2.0
 *
 * Unless required by applicable law or agreed to in writing, software
 * distributed under the License is distributed on an "AS IS" BASIS,
 * WITHOUT WARRANTIES OR CONDITIONS OF ANY KIND, either express or implied.
 * See the License for the specific language governing permissions and
 * limitations under the License.
-->
<template>
  <div class="config-container">
    <!-- 顶部标题栏 -->
    <div class="config-header">
      <!-- <h1>配置中心</h1> -->
      <div class="header-actions">
        <LanguageSwitcher />
        <button class="action-btn" @click="$router.push('/')">
          <Icon icon="carbon:arrow-left" />
          {{ $t('backHome') }}
        </button>
      </div>
    </div>

    <!-- 主体内容区域 -->
    <div class="config-content">
      <!-- 左侧导航 -->
      <nav class="config-nav">
        <div
          v-for="(item, index) in categories"
          :key="index"
          class="nav-item"
          :class="{ active: activeCategory === item.key }"
          @click="activeCategory = item.key"
        >
          <Icon :icon="item.icon" width="20" />
          <span>{{ item.label }}</span>
        </div>
      </nav>

      <!-- 右侧配置详情 -->
      <div class="config-details">
        <BasicConfig v-if="activeCategory === 'basic'" />
        <AgentConfig v-if="activeCategory === 'agent'" />
        <ModelConfig v-if="activeCategory === 'model'" />
        <McpConfig v-if="activeCategory === 'mcp'" />
      </div>
    </div>
  </div>
</template>

<script setup lang="ts">
import { ref, computed } from 'vue'
import { Icon } from '@iconify/vue'
import { useI18n } from 'vue-i18n'
import BasicConfig from './basicConfig.vue'
import AgentConfig from './agentConfig.vue'
import ModelConfig from './modelConfig.vue'
import McpConfig from './mcpConfig.vue'
import LanguageSwitcher from '@/components/language-switcher/index.vue'

const { t } = useI18n()

const activeCategory = ref('basic')
<<<<<<< HEAD
const categories = [
  { key: 'basic', label: '基础配置', icon: 'carbon:settings' },
  { key: 'agent', label: 'Agent配置', icon: 'carbon:bot' },
  { key: 'model', label: 'Model配置', icon: 'carbon:build-image' },
  { key: 'mcp', label: 'Tools/MCP配置', icon: 'carbon:tool-box' },
]
=======
const categories = computed(() => [
  { key: 'basic', label: t('config.categories.basic'), icon: 'carbon:settings' },
  { key: 'agent', label: t('config.categories.agent'), icon: 'carbon:bot' },
  { key: 'mcp', label: t('config.categories.mcp'), icon: 'carbon:tool-box' },
])
>>>>>>> 35ec8ab3
</script>

<style scoped>
.config-container {
  height: 100vh;
  background: rgba(255, 255, 255, 0.02);
  color: #fff;
}

.config-header {
  display: flex;
  justify-content: space-between;
  align-items: center;
  padding: 20px 20px;
  border-bottom: 1px solid rgba(255, 255, 255, 0.1);
}

.header-actions {
  display: flex;
  align-items: center;
  gap: 12px;
}

.config-header h1 {
  background: linear-gradient(135deg, #667eea 0%, #764ba2 100%);
  background-clip: text;
  -webkit-background-clip: text;
  -webkit-text-fill-color: transparent;
  font-size: 24px;
  font-weight: 600;
}

.config-content {
  display: flex;
  height: calc(100vh - 80px);
}

.config-nav {
  width: 240px;
  padding: 20px;
  border-right: 1px solid rgba(255, 255, 255, 0.1);
}

.nav-item {
  display: flex;
  align-items: center;
  gap: 10px;
  padding: 12px;
  margin-bottom: 8px;
  border-radius: 8px;
  cursor: pointer;
  transition: all 0.3s;
}

.nav-item:hover {
  background: rgba(255, 255, 255, 0.05);
}

.nav-item.active {
  background: rgba(102, 126, 234, 0.1);
  border: 1px solid rgba(102, 126, 234, 0.2);
}

.config-details {
  flex: 1;
  padding: 30px;
  overflow-y: auto;
}

.action-btn {
  display: flex;
  align-items: center;
  gap: 6px;
  padding: 8px 16px;
  background: rgba(255, 255, 255, 0.05);
  border: 1px solid rgba(255, 255, 255, 0.1);
  border-radius: 6px;
  color: #fff;
  cursor: pointer;
  transition: all 0.3s;
}

.action-btn:hover {
  background: rgba(255, 255, 255, 0.1);
}
</style><|MERGE_RESOLUTION|>--- conflicted
+++ resolved
@@ -67,20 +67,12 @@
 const { t } = useI18n()
 
 const activeCategory = ref('basic')
-<<<<<<< HEAD
-const categories = [
-  { key: 'basic', label: '基础配置', icon: 'carbon:settings' },
-  { key: 'agent', label: 'Agent配置', icon: 'carbon:bot' },
-  { key: 'model', label: 'Model配置', icon: 'carbon:build-image' },
-  { key: 'mcp', label: 'Tools/MCP配置', icon: 'carbon:tool-box' },
-]
-=======
 const categories = computed(() => [
   { key: 'basic', label: t('config.categories.basic'), icon: 'carbon:settings' },
   { key: 'agent', label: t('config.categories.agent'), icon: 'carbon:bot' },
+  { key: 'model', label: 'Model配置', icon: 'carbon:build-image' },
   { key: 'mcp', label: t('config.categories.mcp'), icon: 'carbon:tool-box' },
 ])
->>>>>>> 35ec8ab3
 </script>
 
 <style scoped>
