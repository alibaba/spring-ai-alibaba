<!--
 * Copyright 2025 the original author or authors.
 *
 * Licensed under the Apache License, Version 2.0 (the "License");
 * you may not use this file except in compliance with the License.
 * You may obtain a copy of the License at
 *
 *      https://www.apache.org/licenses/LICENSE-2.0
 *
 * Unless required by applicable law or agreed to in writing, software
 * distributed under the License is distributed on an "AS IS" BASIS,
 * WITHOUT WARRANTIES OR CONDITIONS OF ANY KIND, either express or implied.
 * See the License for the specific language governing permissions and
 * limitations under the License.
-->
<template>
  <div class="config-panel">
    <div class="panel-header">
      <h2>{{ t('config.agentConfig.title') }}</h2>
      <div class="panel-actions">
        <button class="action-btn" @click="handleImport">
          <Icon icon="carbon:upload" />
          {{ t('config.agentConfig.import') }}
        </button>
        <button class="action-btn" @click="handleExport" :disabled="!selectedAgent">
          <Icon icon="carbon:download" />
          {{ t('config.agentConfig.export') }}
        </button>
      </div>
    </div>

    <div class="agent-layout">
      <!-- Agent列表 -->
      <div class="agent-list">
        <div class="list-header">
          <h3>{{ t('config.agentConfig.configuredAgents') }}</h3>
          <span class="agent-count">({{ agents.length }}{{ t('config.agentConfig.agentCount') }})</span>
        </div>
        
        <div class="agents-container" v-if="!loading">
          <div
            v-for="agent in agents"
            :key="agent.id"
            class="agent-card"
            :class="{ active: selectedAgent?.id === agent.id }"
            @click="selectAgent(agent)"
          >
            <div class="agent-card-header">
              <span class="agent-name">{{ agent.name }}</span>
              <Icon icon="carbon:chevron-right" />
            </div>
            <p class="agent-desc">{{ agent.description }}</p>
            <div class="agent-tools" v-if="agent.availableTools && Array.isArray(agent.availableTools) && agent.availableTools.length > 0">
              <span v-for="tool in agent.availableTools.slice(0, 3)" :key="tool" class="tool-tag">
                {{ getToolDisplayName(tool) }}
              </span>
              <span v-if="agent.availableTools.length > 3" class="tool-more">
                +{{ agent.availableTools.length - 3 }}
              </span>
            </div>
          </div>
        </div>

        <div v-if="loading" class="loading-state">
          <Icon icon="carbon:loading" class="loading-icon" />
          {{ t('common.loading') }}
        </div>

        <div v-if="!loading && agents.length === 0" class="empty-state">
          <Icon icon="carbon:bot" class="empty-icon" />
          <p>{{ t('config.agentConfig.noAgent') }}</p>
        </div>

        <button class="add-btn" @click="showAddAgentModal">
          <Icon icon="carbon:add" />
          {{ t('config.agentConfig.createNew') }}
        </button>
      </div>

      <!-- Agent详情 -->
      <div class="agent-detail" v-if="selectedAgent">
        <div class="detail-header">
          <h3>{{ selectedAgent.name }}</h3>
          <div class="detail-actions">
            <button class="action-btn primary" @click="handleSave">
              <Icon icon="carbon:save" />
              {{ t('common.save') }}
            </button>
            <button class="action-btn danger" @click="showDeleteConfirm">
              <Icon icon="carbon:trash-can" />
              {{ t('common.delete') }}
            </button>
          </div>
        </div>

        <div class="form-item">
          <label>{{ t('config.agentConfig.agentName') }} <span class="required">*</span></label>
          <input 
            type="text" 
            v-model="selectedAgent.name" 
            :placeholder="t('config.agentConfig.agentNamePlaceholder')"
            required
          />
        </div>
        
        <div class="form-item">
          <label>{{ t('config.agentConfig.description') }} <span class="required">*</span></label>
          <textarea 
            v-model="selectedAgent.description" 
            rows="3"
            :placeholder="t('config.agentConfig.descriptionPlaceholder')"
            required
          ></textarea>
        </div>
        
        <div class="form-item">
          <label>{{ t('config.agentConfig.nextStepPrompt') }}</label>
          <textarea
            v-model="selectedAgent.nextStepPrompt"
            rows="8"
            :placeholder="t('config.agentConfig.nextStepPromptPlaceholder')"
          ></textarea>
        </div>

        <div class="tools-section">
          <h4>模型配置</h4>

          <div class="form-item">
            <label>模型选择</label>
              <Switch
                  :enabled="modelControlledByPlan"
                  label="由计划控制（根据Model配置，由计划控制模型调用）"
                  @update:switchValue="updateSwitchValue($event)"
              />
            </div>

          <div class="form-item" v-if="showModelInput">
            <label>模型名称</label>
            <input
                type="text"
                v-model="selectedAgent.modelName"
                placeholder="输入Model名称（为空时调用默认Model）"
                required
            />
          </div>
        </div>

        <!-- 工具分配区域 -->
        <div class="tools-section">
          <h4>{{ t('config.agentConfig.toolConfiguration') }}</h4>
          
          <!-- 已分配的工具 -->
          <div class="assigned-tools">
            <div class="section-header">
              <span>{{ t('config.agentConfig.assignedTools') }} ({{ (selectedAgent.availableTools || []).length }})</span>
              <button class="action-btn small" @click="showToolSelectionModal" v-if="availableTools.length > 0">
                <Icon icon="carbon:add" />
                {{ t('config.agentConfig.addRemoveTools') }}
              </button>
            </div>
            
            <div class="tools-grid">
              <div v-for="toolId in (selectedAgent.availableTools || [])" :key="toolId" class="tool-item assigned">
                <div class="tool-info">
                  <span class="tool-name">{{ getToolDisplayName(toolId) }}</span>
                  <span class="tool-desc">{{ getToolDescription(toolId) }}</span>
                </div>
              </div>
              
              <div v-if="!selectedAgent.availableTools || selectedAgent.availableTools.length === 0" class="no-tools">
                <Icon icon="carbon:tool-box" />
                <span>{{ t('config.agentConfig.noAssignedTools') }}</span>
              </div>
            </div>
          </div>
        </div>
      </div>
      
      <!-- 空状态 -->
      <div v-else class="no-selection">
        <Icon icon="carbon:bot" class="placeholder-icon" />
        <p>{{ t('config.agentConfig.selectAgentHint') }}</p>
      </div>
    </div>

    <!-- 新建Agent弹窗 -->
    <Modal v-model="showModal" :title="t('config.agentConfig.newAgent')" @confirm="handleAddAgent">
      <div class="modal-form">
        <div class="form-item">
          <label>{{ t('config.agentConfig.agentName') }} <span class="required">*</span></label>
          <input 
            type="text" 
            v-model="newAgent.name" 
            :placeholder="t('config.agentConfig.agentNamePlaceholder')"
            required 
          />
        </div>
        <div class="form-item">
          <label>{{ t('config.agentConfig.description') }} <span class="required">*</span></label>
          <textarea
            v-model="newAgent.description"
            rows="3"
            :placeholder="t('config.agentConfig.descriptionPlaceholder')"
            required
          ></textarea>
        </div>
        <div class="form-item">
          <label>{{ t('config.agentConfig.nextStepPrompt') }}</label>
          <textarea
            v-model="newAgent.nextStepPrompt"
            rows="8"
            :placeholder="t('config.agentConfig.nextStepPromptPlaceholder')"
          ></textarea>
        </div>
      </div>
    </Modal>

    <!-- 工具选择弹窗 -->
    <ToolSelectionModal
      v-model="showToolModal"
      :tools="availableTools"
      :selected-tool-ids="selectedAgent?.availableTools || []"
      @confirm="handleToolSelectionConfirm"
    />

    <!-- 删除确认弹窗 -->
    <Modal v-model="showDeleteModal" :title="t('config.agentConfig.deleteConfirm')">
      <div class="delete-confirm">
        <Icon icon="carbon:warning" class="warning-icon" />
        <p>{{ t('config.agentConfig.deleteConfirmText') }} <strong>{{ selectedAgent?.name }}</strong> {{ t('common.confirm') }}？</p>
        <p class="warning-text">{{ t('config.agentConfig.deleteWarning') }}</p>
      </div>
      <template #footer>
        <button class="cancel-btn" @click="showDeleteModal = false">{{ t('common.cancel') }}</button>
        <button class="confirm-btn danger" @click="handleDelete">{{ t('common.delete') }}</button>
      </template>
    </Modal>

    <!-- 错误提示 -->
    <div v-if="error" class="error-toast" @click="error = ''">
      <Icon icon="carbon:error" />
      {{ error }}
    </div>

    <!-- 成功提示 -->
    <div v-if="success" class="success-toast" @click="success = ''">
      <Icon icon="carbon:checkmark" />
      {{ success }}
    </div>
  </div>
</template>

<script setup lang="ts">
import { ref, reactive, onMounted, computed } from 'vue'
import { Icon } from '@iconify/vue'
<<<<<<< HEAD
import Switch from '@/components/switch/index.vue'
=======
import { useI18n } from 'vue-i18n'
>>>>>>> 1cf3349a
import Modal from '@/components/modal/index.vue'
import ToolSelectionModal from '@/components/tool-selection-modal/index.vue'
import { AgentApiService, type Agent, type Tool } from '@/api/agent-api-service'

// 国际化
const { t } = useI18n()

// 响应式数据
const loading = ref(false)
const error = ref('')
const success = ref('')
const agents = reactive<Agent[]>([])
const selectedAgent = ref<Agent | null>(null)
const availableTools = reactive<Tool[]>([])
const showModal = ref(false)
const showDeleteModal = ref(false)
const showToolModal = ref(false)
const showModelInput = ref(false)
const modelControlledByPlan = ref(false)

// 新建Agent表单数据
const newAgent = reactive<Omit<Agent, 'id' | 'availableTools'>>({
  name: '',
  description: '',
  nextStepPrompt: '',
  modelName: '',
  modelControlledByPlan: false
})

// 更新配置值
const updateSwitchValue = (value: boolean) => {
  modelControlledByPlan.value = value
  showModelInput.value = !value
  if (!selectedAgent.value) return
  selectedAgent.value.modelControlledByPlan = value
}

// 计算属性
const unassignedTools = computed(() => {
  if (!selectedAgent.value || !selectedAgent.value.availableTools || !Array.isArray(selectedAgent.value.availableTools)) {
    return availableTools
  }
  return availableTools.filter(tool => !selectedAgent.value!.availableTools.includes(tool.key))
})

// 工具显示名称获取
const getToolDisplayName = (toolId: string): string => {
  const tool = availableTools.find(t => t.key === toolId)
  return tool ? tool.name : toolId
}

// 工具描述获取
const getToolDescription = (toolId: string): string => {
  const tool = availableTools.find(t => t.key === toolId)
  return tool ? tool.description : ''
}

// 消息提示
const showMessage = (msg: string, type: 'success' | 'error') => {
  if (type === 'success') {
    success.value = msg
    setTimeout(() => { success.value = '' }, 3000)
  } else {
    error.value = msg
    setTimeout(() => { error.value = '' }, 5000)
  }
}

// 加载数据
const loadData = async () => {
  loading.value = true
  try {
    // 并行加载Agent列表和可用工具
    const [loadedAgents, loadedTools] = await Promise.all([
      AgentApiService.getAllAgents(),
      AgentApiService.getAvailableTools()
    ])
    
    // 确保每个agent都有availableTools数组
    const normalizedAgents = loadedAgents.map(agent => ({
      ...agent,
      availableTools: Array.isArray(agent.availableTools) ? agent.availableTools : []
    }))
    
    agents.splice(0, agents.length, ...normalizedAgents)
    availableTools.splice(0, availableTools.length, ...loadedTools)
    
    // 选中第一个Agent
    if (normalizedAgents.length > 0) {
      await selectAgent(normalizedAgents[0])
    }
  } catch (err: any) {
    console.error('加载数据失败:', err)
    showMessage(t('config.agentConfig.loadDataFailed') + ': ' + err.message, 'error')
    
    // 提供演示数据作为后备
    const demoTools = [
      {
        key: 'search-web',
        name: '网络搜索',
        description: '在互联网上搜索信息',
        enabled: true,
        serviceGroup: '搜索服务'
      },
      {
        key: 'search-local',
        name: '本地搜索',
        description: '在本地文件中搜索内容',
        enabled: true,
        serviceGroup: '搜索服务'
      },
      {
        key: 'file-read',
        name: '读取文件',
        description: '读取本地或远程文件内容',
        enabled: true,
        serviceGroup: '文件服务'
      },
      {
        key: 'file-write',
        name: '写入文件',
        description: '创建或修改文件内容',
        enabled: true,
        serviceGroup: '文件服务'
      },
      {
        key: 'file-delete',
        name: '删除文件',
        description: '删除指定的文件',
        enabled: false,
        serviceGroup: '文件服务'
      },
      {
        key: 'calculator',
        name: '计算器',
        description: '执行数学计算',
        enabled: true,
        serviceGroup: '计算服务'
      },
      {
        key: 'code-execute',
        name: '代码执行',
        description: '执行Python或JavaScript代码',
        enabled: true,
        serviceGroup: '计算服务'
      },
      {
        key: 'weather',
        name: '天气查询',
        description: '获取指定地区的天气信息',
        enabled: true,
        serviceGroup: '信息服务'
      },
      {
        key: 'currency',
        name: '汇率查询',
        description: '查询货币汇率信息',
        enabled: true,
        serviceGroup: '信息服务'
      },
      {
        key: 'email',
        name: '发送邮件',
        description: '发送电子邮件',
        enabled: false,
        serviceGroup: '通信服务'
      },
      {
        key: 'sms',
        name: '发送短信',
        description: '发送短信消息',
        enabled: false,
        serviceGroup: '通信服务'
      }
    ]
    
    const demoAgents = [
      {
        id: 'demo-1',
        name: '通用助手',
        description: '一个能够处理各种任务的智能助手',
        nextStepPrompt: 'You are a helpful assistant that can answer questions and help with various tasks. What would you like me to help you with next?',
        availableTools: ['search-web', 'calculator', 'weather'],
        modelControlledByPlan: false
      },
      {
        id: 'demo-2',
        name: '数据分析师',
        description: '专门用于数据分析和可视化的Agent',
        nextStepPrompt: 'You are a data analyst assistant specialized in analyzing data and creating visualizations. Please provide the data you would like me to analyze.',
        availableTools: ['file-read', 'file-write', 'calculator', 'code-execute'],
        modelControlledByPlan: false
      }
    ]
    availableTools.splice(0, availableTools.length, ...demoTools)
    agents.splice(0, agents.length, ...demoAgents)
    
    if (demoAgents.length > 0) {
      selectedAgent.value = demoAgents[0]
    }
  } finally {
    loading.value = false
  }
}

// 选择Agent
const selectAgent = async (agent: Agent) => {
  if (!agent) return
  
  try {
    // 加载详细信息
    const detailedAgent = await AgentApiService.getAgentById(agent.id)
    console.log('加载Agent详情:', detailedAgent)
    // 确保availableTools是数组
    selectedAgent.value = {
      ...detailedAgent,
      availableTools: Array.isArray(detailedAgent.availableTools) ? detailedAgent.availableTools : []
    }
    showModelInput.value = !detailedAgent.modelControlledByPlan
    modelControlledByPlan.value = detailedAgent.modelControlledByPlan
  } catch (err: any) {
    console.error('加载Agent详情失败:', err)
    showMessage(t('config.agentConfig.loadDetailsFailed') + ': ' + err.message, 'error')
    // 使用基本信息作为后备
    selectedAgent.value = {
      ...agent,
      availableTools: Array.isArray(agent.availableTools) ? agent.availableTools : []
    }
    showModelInput.value = !agent.modelControlledByPlan
    modelControlledByPlan.value = agent.modelControlledByPlan
  }
}

// 显示新建Agent弹窗
const showAddAgentModal = () => {
  newAgent.name = ''
  newAgent.description = ''
  newAgent.nextStepPrompt = ''
  showModal.value = true
}

// 创建新Agent
const handleAddAgent = async () => {
  if (!newAgent.name.trim() || !newAgent.description.trim()) {
    showMessage(t('config.agentConfig.requiredFields'), 'error')
    return
  }

  try {
    const agentData: Omit<Agent, 'id'> = {
      name: newAgent.name.trim(),
      description: newAgent.description.trim(),
      nextStepPrompt: newAgent.nextStepPrompt?.trim() || '',
      availableTools: []
    }

    const createdAgent = await AgentApiService.createAgent(agentData)
    agents.push(createdAgent)
    selectedAgent.value = createdAgent
    showModal.value = false
    showMessage(t('config.agentConfig.createSuccess'), 'success')
  } catch (err: any) {
    showMessage(t('config.agentConfig.createFailed') + ': ' + err.message, 'error')
  }
}

// 显示工具选择弹窗
const showToolSelectionModal = () => {
  showToolModal.value = true
}

// 处理工具选择确认
const handleToolSelectionConfirm = (selectedToolIds: string[]) => {
  if (selectedAgent.value) {
    selectedAgent.value.availableTools = [...selectedToolIds]
  }
}

// 添加工具
const addTool = (toolId: string) => {
  if (selectedAgent.value) {
    if (!selectedAgent.value.availableTools) {
      selectedAgent.value.availableTools = []
    }
    if (!selectedAgent.value.availableTools.includes(toolId)) {
      selectedAgent.value.availableTools.push(toolId)
    }
  }
}



// 保存Agent
const handleSave = async () => {
  if (!selectedAgent.value) return

  if (!selectedAgent.value.name.trim() || !selectedAgent.value.description.trim()) {
    showMessage(t('config.agentConfig.requiredFields'), 'error')
    return
  }

  try {
    const savedAgent = await AgentApiService.updateAgent(selectedAgent.value.id, selectedAgent.value)
    
    // 更新本地列表中的数据
    const index = agents.findIndex(a => a.id === savedAgent.id)
    if (index !== -1) {
      agents[index] = savedAgent
    }
    
    selectedAgent.value = savedAgent
    showMessage(t('config.agentConfig.saveSuccess'), 'success')
  } catch (err: any) {
    showMessage(t('config.agentConfig.saveFailed') + ': ' + err.message, 'error')
  }
}

// 显示删除确认
const showDeleteConfirm = () => {
  showDeleteModal.value = true
}

// 删除Agent
const handleDelete = async () => {
  if (!selectedAgent.value) return

  try {
    await AgentApiService.deleteAgent(selectedAgent.value.id)
    
    // 从列表中移除
    const index = agents.findIndex(a => a.id === selectedAgent.value!.id)
    if (index !== -1) {
      agents.splice(index, 1)
    }

    // 选择其他Agent或清除选中状态
    selectedAgent.value = agents.length > 0 ? agents[0] : null
    showDeleteModal.value = false
    showMessage(t('config.agentConfig.deleteSuccess'), 'success')
  } catch (err: any) {
    showMessage(t('config.agentConfig.deleteFailed') + ': ' + err.message, 'error')
  }
}

// 导入Agent
const handleImport = () => {
  const input = document.createElement('input')
  input.type = 'file'
  input.accept = '.json'
  input.onchange = (event) => {
    const file = (event.target as HTMLInputElement).files?.[0]
    if (file) {
      const reader = new FileReader()
      reader.onload = async (e) => {
        try {
          const agentData = JSON.parse(e.target?.result as string)
          // 基本验证
          if (!agentData.name || !agentData.description) {
            throw new Error(t('config.agentConfig.invalidFormat'))
          }
          
          // 移除id字段，让后端分配新的id
          const { id, ...importData } = agentData
          const savedAgent = await AgentApiService.createAgent(importData)
          agents.push(savedAgent)
          selectedAgent.value = savedAgent
          showMessage(t('config.agentConfig.importSuccess'), 'success')
        } catch (err: any) {
          showMessage(t('config.agentConfig.importFailed') + ': ' + err.message, 'error')
        }
      }
      reader.readAsText(file)
    }
  }
  input.click()
}

// 导出Agent
const handleExport = () => {
  if (!selectedAgent.value) return

  try {
    const jsonString = JSON.stringify(selectedAgent.value, null, 2)
    const dataBlob = new Blob([jsonString], { type: 'application/json' })
    const url = URL.createObjectURL(dataBlob)
    const link = document.createElement('a')
    link.href = url
    link.download = `agent-${selectedAgent.value.name}-${new Date().toISOString().split('T')[0]}.json`
    link.click()
    URL.revokeObjectURL(url)
    showMessage(t('config.agentConfig.exportSuccess'), 'success')
  } catch (err: any) {
    showMessage(t('config.agentConfig.exportFailed') + ': ' + err.message, 'error')
  }
}

// 组件挂载时加载数据
onMounted(() => {
  loadData()
})
</script>

<style scoped>
.config-panel {
  height: 100%;
  overflow: hidden;
  display: flex;
  flex-direction: column;
}

.panel-header {
  display: flex;
  justify-content: space-between;
  align-items: center;
  margin-bottom: 24px;
  padding-bottom: 16px;
  border-bottom: 1px solid rgba(255, 255, 255, 0.1);
}

.panel-title {
  display: flex;
  align-items: center;
  gap: 8px;
  margin: 0;
  font-size: 24px;
  font-weight: 600;
}

.panel-actions {
  display: flex;
  gap: 12px;
}

.agent-layout {
  display: flex;
  gap: 30px;
  flex: 1;
  min-height: 0;
}

.agent-list {
  width: 320px;
  flex-shrink: 0;
  display: flex;
  flex-direction: column;
}

.list-header {
  display: flex;
  align-items: center;
  gap: 8px;
  margin-bottom: 16px;
}

.list-header h3 {
  margin: 0;
  font-size: 18px;
}

.agent-count {
  color: rgba(255, 255, 255, 0.6);
  font-size: 14px;
}

.agents-container {
  flex: 1;
  overflow-y: auto;
  margin-bottom: 16px;
}

.loading-state {
  display: flex;
  align-items: center;
  gap: 8px;
  justify-content: center;
  padding: 40px 0;
  color: rgba(255, 255, 255, 0.6);
}

.loading-icon {
  animation: spin 1s linear infinite;
}

@keyframes spin {
  from { transform: rotate(0deg); }
  to { transform: rotate(360deg); }
}

.empty-state {
  text-align: center;
  padding: 60px 20px;
  color: rgba(255, 255, 255, 0.6);
}

.empty-icon {
  font-size: 48px;
  margin-bottom: 16px;
  opacity: 0.4;
}

.empty-tip {
  font-size: 14px;
  margin-top: 8px;
}

.agent-card {
  background: rgba(255, 255, 255, 0.03);
  border: 1px solid rgba(255, 255, 255, 0.1);
  border-radius: 12px;
  padding: 16px;
  margin-bottom: 12px;
  cursor: pointer;
  transition: all 0.3s ease;
  
  &:hover {
    background: rgba(255, 255, 255, 0.05);
    border-color: rgba(255, 255, 255, 0.2);
  }

  &.active {
    border-color: #667eea;
    background: rgba(102, 126, 234, 0.1);
  }
}

.agent-card-header {
  display: flex;
  justify-content: space-between;
  align-items: center;
  margin-bottom: 8px;
}

.agent-name {
  font-weight: 500;
  font-size: 16px;
}

.agent-desc {
  color: rgba(255, 255, 255, 0.7);
  font-size: 14px;
  line-height: 1.4;
  margin-bottom: 12px;
}

.agent-tools {
  display: flex;
  flex-wrap: wrap;
  gap: 6px;
}

.tool-tag {
  display: inline-block;
  padding: 4px 8px;
  background: rgba(102, 126, 234, 0.2);
  border-radius: 4px;
  font-size: 12px;
  color: #a8b3ff;
}

.tool-more {
  color: rgba(255, 255, 255, 0.5);
  font-size: 12px;
  padding: 4px 8px;
}

.no-tools-indicator {
  color: rgba(255, 255, 255, 0.4);
  font-size: 12px;
  font-style: italic;
}

.add-btn {
  display: flex;
  align-items: center;
  justify-content: center;
  gap: 8px;
  width: 100%;
  padding: 16px;
  background: rgba(255, 255, 255, 0.03);
  border: 1px dashed rgba(255, 255, 255, 0.2);
  border-radius: 8px;
  color: rgba(255, 255, 255, 0.8);
  cursor: pointer;
  transition: all 0.3s ease;
  font-size: 14px;
  
  &:hover {
    background: rgba(255, 255, 255, 0.05);
    border-color: rgba(255, 255, 255, 0.3);
    color: #fff;
  }
}

.agent-detail {
  flex: 1;
  background: rgba(255, 255, 255, 0.03);
  border-radius: 12px;
  padding: 24px;
  overflow-y: auto;
}

.no-selection {
  flex: 1;
  display: flex;
  flex-direction: column;
  align-items: center;
  justify-content: center;
  text-align: center;
  color: rgba(255, 255, 255, 0.6);
}

.placeholder-icon {
  font-size: 64px;
  margin-bottom: 24px;
  opacity: 0.3;
}

.detail-header {
  display: flex;
  justify-content: space-between;
  align-items: center;
  margin-bottom: 32px;
  padding-bottom: 16px;
  border-bottom: 1px solid rgba(255, 255, 255, 0.1);
}

.detail-header h3 {
  margin: 0;
  font-size: 20px;
}

.detail-actions {
  display: flex;
  gap: 12px;
}

.form-section {
  margin-bottom: 32px;
}

.form-item {
  margin-bottom: 20px;
  
  label {
    display: block;
    margin-bottom: 8px;
    color: rgba(255, 255, 255, 0.9);
    font-weight: 500;
  }

  input,
  textarea {
    width: 100%;
    padding: 12px 16px;
    background: rgba(255, 255, 255, 0.05);
    border: 1px solid rgba(255, 255, 255, 0.1);
    border-radius: 8px;
    color: #fff;
    font-size: 14px;
    transition: all 0.3s ease;
    
    &:focus {
      border-color: #667eea;
      outline: none;
      background: rgba(255, 255, 255, 0.08);
    }
    
    &::placeholder {
      color: rgba(255, 255, 255, 0.4);
    }
  }
  
  textarea {
    resize: vertical;
    min-height: 80px;
    line-height: 1.5;
  }
}

.required {
  color: #ff6b6b;
}

.tools-section {
  h4 {
    margin: 0 0 20px 0;
    font-size: 18px;
    color: rgba(255, 255, 255, 0.9);
  }
}

.section-header {
  display: flex;
  justify-content: space-between;
  align-items: center;
  margin-bottom: 16px;
  
  span {
    font-weight: 500;
    color: rgba(255, 255, 255, 0.8);
  }
}

.tools-grid {
  display: flex;
  flex-direction: column;
  gap: 8px;
}

.tool-item {
  display: flex;
  align-items: center;
  justify-content: space-between;
  padding: 12px 16px;
  background: rgba(255, 255, 255, 0.05);
  border: 1px solid rgba(255, 255, 255, 0.1);
  border-radius: 8px;
  transition: all 0.3s ease;
  
  &.assigned {
    border-color: rgba(102, 126, 234, 0.3);
    background: rgba(102, 126, 234, 0.1);
  }
}

.tool-info {
  flex: 1;
  
  .tool-name {
    display: block;
    font-weight: 500;
    margin-bottom: 4px;
  }
  
  .tool-desc {
    font-size: 12px;
    color: rgba(255, 255, 255, 0.6);
    line-height: 1.3;
  }
}

.no-tools {
  display: flex;
  align-items: center;
  justify-content: center;
  gap: 8px;
  padding: 40px;
  color: rgba(255, 255, 255, 0.4);
  font-style: italic;
}

.action-btn {
  display: flex;
  align-items: center;
  gap: 6px;
  padding: 10px 16px;
  background: rgba(255, 255, 255, 0.05);
  border: 1px solid rgba(255, 255, 255, 0.1);
  border-radius: 6px;
  color: #fff;
  cursor: pointer;
  transition: all 0.3s ease;
  font-size: 14px;

  &:hover:not(:disabled) {
    background: rgba(255, 255, 255, 0.1);
    border-color: rgba(255, 255, 255, 0.2);
  }
  
  &:disabled {
    opacity: 0.5;
    cursor: not-allowed;
  }
  
  &.primary {
    background: rgba(102, 126, 234, 0.2);
    border-color: rgba(102, 126, 234, 0.3);
    color: #a8b3ff;
    
    &:hover:not(:disabled) {
      background: rgba(102, 126, 234, 0.3);
    }
  }
  
  &.danger {
    background: rgba(234, 102, 102, 0.1);
    border-color: rgba(234, 102, 102, 0.2);
    color: #ff8a8a;
    
    &:hover:not(:disabled) {
      background: rgba(234, 102, 102, 0.2);
    }
  }
  
  &.small {
    padding: 6px 12px;
    font-size: 12px;
  }
}

/* 弹窗样式 */
.modal-form {
  display: flex;
  flex-direction: column;
  gap: 16px;
}

.delete-confirm {
  text-align: center;
  padding: 20px 0;
  
  p {
    color: rgba(255, 255, 255, 0.8);
    margin: 8px 0;
  }
  
  .warning-text {
    color: rgba(255, 255, 255, 0.6);
    font-size: 14px;
  }
}

.warning-icon {
  font-size: 48px;
  color: #ffa726;
  margin-bottom: 16px;
}

.confirm-btn, .cancel-btn {
  padding: 10px 20px;
  border-radius: 6px;
  cursor: pointer;
  transition: all 0.3s ease;
  
  &.danger {
    background: rgba(234, 102, 102, 0.2);
    border: 1px solid rgba(234, 102, 102, 0.3);
    color: #ff8a8a;
    
    &:hover {
      background: rgba(234, 102, 102, 0.3);
    }
  }
}

.cancel-btn {
  background: rgba(255, 255, 255, 0.05);
  border: 1px solid rgba(255, 255, 255, 0.1);
  color: #fff;
  
  &:hover {
    background: rgba(255, 255, 255, 0.1);
  }
}

/* 提示消息 */
.error-toast, .success-toast {
  position: fixed;
  top: 20px;
  right: 20px;
  display: flex;
  align-items: center;
  gap: 8px;
  padding: 12px 16px;
  border-radius: 8px;
  color: #fff;
  cursor: pointer;
  z-index: 1000;
  animation: slideIn 0.3s ease;
}

.error-toast {
  background: rgba(234, 102, 102, 0.9);
  border: 1px solid rgba(234, 102, 102, 0.5);
}

.success-toast {
  background: rgba(102, 234, 102, 0.9);
  border: 1px solid rgba(102, 234, 102, 0.5);
}

@keyframes slideIn {
  from {
    transform: translateX(100%);
    opacity: 0;
  }
  to {
    transform: translateX(0);
    opacity: 1;
  }
}
</style><|MERGE_RESOLUTION|>--- conflicted
+++ resolved
@@ -253,11 +253,8 @@
 <script setup lang="ts">
 import { ref, reactive, onMounted, computed } from 'vue'
 import { Icon } from '@iconify/vue'
-<<<<<<< HEAD
+import { useI18n } from 'vue-i18n'
 import Switch from '@/components/switch/index.vue'
-=======
-import { useI18n } from 'vue-i18n'
->>>>>>> 1cf3349a
 import Modal from '@/components/modal/index.vue'
 import ToolSelectionModal from '@/components/tool-selection-modal/index.vue'
 import { AgentApiService, type Agent, type Tool } from '@/api/agent-api-service'
