--- conflicted
+++ resolved
@@ -165,20 +165,11 @@
         <div class="form-item">
           <label>{{ t('config.modelConfig.type') }} <span class="required">*</span></label>
           <CustomSelect
-<<<<<<< HEAD
-              v-model="newModel.type"
-              :options="modelTypes.map(type => ({ id: type, name: type }))"
-              :placeholder="t('config.modelConfig.typePlaceholder')"
-              :dropdown-title="t('config.modelConfig.typePlaceholder')"
-              icon="carbon:types"
-              required
-=======
             v-model="newModel.type"
             :options="modelTypes.map(type => ({ id: type, name: type }))"
             :placeholder="t('config.modelConfig.typePlaceholder')"
             :dropdown-title="t('config.modelConfig.typePlaceholder')"
             icon="carbon:types"
->>>>>>> 5b752807
           />
         </div>
         <div class="form-item">
@@ -312,20 +303,12 @@
 
 // New Model form data
 const newModel = reactive<Omit<Model, 'id'>>({
-<<<<<<< HEAD
   baseUrl:  '',
   headers:  null,
   apiKey:  '',
   modelName:  '',
   modelDescription:  '',
   type:  '',
-=======
-  baseUrl: '',
-  apiKey: '',
-  modelName: '',
-  modelDescription: '',
-  type: '',
->>>>>>> 5b752807
 })
 
 // Message toast
