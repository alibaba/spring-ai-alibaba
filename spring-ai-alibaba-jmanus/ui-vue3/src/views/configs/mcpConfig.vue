--- conflicted
+++ resolved
@@ -218,8 +218,6 @@
   type: 'success' as 'success' | 'error'
 })
 
-<<<<<<< HEAD
-=======
 // 计算属性：配置示例文本
 const configPlaceholder = computed(() => {
   if (newMcpServer.connectionType === 'STUDIO') {
@@ -229,7 +227,6 @@
   }
 })
 
->>>>>>> 1343c639
 // 计算属性：是否可以提交
 const canSubmit = computed(() => {
   return newMcpServer.configJson.trim().length > 0
@@ -295,13 +292,8 @@
   // 验证JSON格式
   try {
     JSON.parse(newMcpServer.configJson)
-<<<<<<< HEAD
-  } catch {
-    showMessage('配置JSON格式不正确，请检查语法', 'error')
-=======
   } catch (error) {
     showMessage(t('config.mcpConfig.invalidJson'), 'error')
->>>>>>> 1343c639
     return
   }
 
