--- conflicted
+++ resolved
@@ -101,11 +101,7 @@
     title: '生成一个中篇小说',
     description: '帮我生成一个中篇小说（Agent可以生成更长的内容）',
     icon: 'carbon:book',
-<<<<<<< HEAD
-    prompt: '请帮我写一个关于时间旅行的中篇小说',
-=======
     prompt: '请帮我写一个关于机器人取代人类的小说。20000字。 使用TEXT_FILE_AGENT ，先生成提纲，然后，完善和丰满整个提纲的内容为一篇通顺的小说，最后再全局通顺一下语法',
->>>>>>> c5dbdc28
   },
   {
     title: '查询天气',
