<!-- 
 * Copyright 2025 the original author or authors.
 *
 * Licensed under the Apache License, Version 2.0 (the "License");
 * you may not use this file except in compliance with the License.
 * You may obtain a copy of the License at
 *
 *      https://www.apache.org/licenses/LICENSE-2.0
 *
 * Unless required by applicable law or agreed to in writing, software
 * distributed under the License is distributed on an "AS IS" BASIS,
 * WITHOUT WARRANTIES OR CONDITIONS OF ANY KIND, either express or implied.
 * See the License for the specific language governing permissions and
 * limitations under the License.
-->
<template>
  <div class="home-page">
    <!-- Simplified Hello World Home Page -->
    <div class="welcome-container">
      <!-- Background effects -->
      <div class="background-effects">
        <div class="gradient-orb orb-1"></div>
        <div class="gradient-orb orb-2"></div>
        <div class="gradient-orb orb-3"></div>
      </div>
      
      <!-- Header -->
      <header class="header">
        <div class="header-top">
          <LanguageSwitcher />
        </div>
        <div class="logo-container">
          <div class="logo">
            <img src="/Java-AI.svg" alt="JTaskPoilot" class="java-logo" />
            <h1>JTaskPoilot</h1>
          </div>
                      <span class="tagline">{{ $t('home.tagline') }}</span>
        </div>
      </header>

      <!-- Main content -->
      <main class="main-content">
        <div class="conversation-container">
          <!-- Welcome section -->
          <div class="welcome-section">
            <h2 class="welcome-title">{{ $t('home.welcomeTitle') }}</h2>
            <p class="welcome-subtitle">{{ $t('home.welcomeSubtitle') }}</p>
            <button class="direct-button" @click="goToDirectPage">{{ $t('home.directButton') }}</button>
          </div>

          <!-- Input section -->
          <div class="input-section">
            <div class="input-container">
              <textarea
                v-model="userInput"
                ref="textareaRef"
                class="main-input"
                :placeholder="$t('home.inputPlaceholder')"
                @keydown="handleKeydown"
                @input="adjustTextareaHeight"
              ></textarea>
              <button class="send-button" :disabled="!userInput.trim()" @click="handleSend">
                <Icon icon="carbon:send-alt" />
              </button>
            </div>
          </div>
          <!-- All examples and plans -->
          <div class="examples-section">
            <div class="examples-grid">
              <div v-for="item in allCards" :key="item.title" class="card-with-type">
                <BlurCard
                  :content="item"
                  @clickCard="handleCardClick(item)"
                />
                <span class="card-type">{{ item.type }}</span>
              </div>
            </div>
          </div>
        </div>
      </main>
    </div>
  </div>
</template>

<script setup lang="ts">
import { ref, nextTick, onMounted, computed } from 'vue'
import { useRouter } from 'vue-router'
import { useI18n } from 'vue-i18n'
import { Icon } from '@iconify/vue'
import BlurCard from '@/components/blurCard/index.vue'
import LanguageSwitcher from '@/components/language-switcher/index.vue'
import { useTaskStore } from '@/stores/task'

const router = useRouter()
const taskStore = useTaskStore()
const userInput = ref('')
const textareaRef = ref<HTMLTextAreaElement>()

const { t } = useI18n()

const goToDirectPage = () => {
  const chatId = Date.now().toString()
  router.push({
    name: 'direct',
    params: { id: chatId },
  }).then(() => {
    console.log('[Home] jump to direct page' + t('common.success'))
  }).catch((error) => {
    console.error('[Home] jump to direct page' + t('common.error'), error)
  })
}

const examples = computed(() => [
  { title: t('home.examples.stockPrice.title'), type: 'message', description: t('home.examples.stockPrice.description'), icon: 'carbon:chart-line-data', prompt: t('home.examples.stockPrice.prompt') },
  { title: t('home.examples.weather.title'), type: 'message', description: t('home.examples.weather.description'), icon: 'carbon:partly-cloudy', prompt: t('home.examples.weather.prompt') }
])
const plans = computed(() => [
  { title: t('home.examples.queryplan.title'), type: 'plan-act', description: t('home.examples.queryplan.description'), icon: 'carbon:plan', prompt: t('home.examples.queryplan.prompt'), planJson: { planType: 'simple', title: '查询 沈询 阿里的所有信息（用于展示无限上下文能力，html页面是个超长文件，可以通过无限上下文解析）', steps: [{ stepRequirement: '[BROWSER_AGENT] 通过 百度 查询 沈询 阿里 ， 获取第一页的html 百度数据，合并聚拢 到 html_data 的目录里', terminateColumns: '存放的目录路径' }, { stepRequirement: '[BROWSER_AGENT] 从 html_data 目录中找到所有的有效关于沈询 阿里 的网页链接，输出到 link.md里面', terminateColumns: 'url地址，说明' }], planId: 'planTemplate-1749200517403' } },
  { title: t('home.examples.ainovel.title'), type: 'plan-act', description: t('home.examples.ainovel.description'), icon: 'carbon:document-tasks', prompt: t('home.examples.ainovel.prompt'), planJson: { planType: 'simple', title: '人工智能逐步击败人类小说创作计划（用于展示超长内容输出，可以输出远超单次llmcall的内容）', steps: [{ stepRequirement: '[TEXT_FILE_AGENT] 创建小说的大标题和子章节标题的文件,期望是一有10个子章节的的小说，提纲输出到novel.md里，每一个子章节用二级标题，在当前步骤只需要写章节的标题即可,小说的大标题是《人工智能逐步击败人类》', terminateColumns: '文件的名字' }, { stepRequirement: '[TEXT_FILE_AGENT] 从novel.md文件获取子标题信息，然后依次完善每一个章节的具体内容，每个轮次只完善一个子章节的内容，用replace来更新内容，每个章节要求有3000字的内容，不要每更新一个章节就查询一下文档的全部内容', terminateColumns: '文件的名字' }], planId: 'planTemplate-1753622676988' } }
])
const allCards = computed(() => [...examples.value, ...plans.value])

const handleCardClick = (item: any) => {
  console.log('[Home] handleCardClick called with item:', item)
  console.log('[Home] Item type:', item.type)
  
  if (item.type === 'message') {
    console.log('[Home] Calling selectExample for message type')
    selectExample(item)
  } else if (item.type === 'plan-act') {
<<<<<<< HEAD
    console.log('[Home] Calling selectPlan for plan-act type')
=======
>>>>>>> b835f182
    selectPlan(item)
  } else {
    console.warn('[Home] Unknown item type:', item.type)
  }
}

onMounted(() => {
  console.log('[Home] onMounted called')
  console.log('[Home] taskStore:', taskStore)
  console.log('[Home] examples:', examples)
  
  // Mark that the home page has been visited
  taskStore.markHomeVisited()
  console.log('[Home] Home visited marked')
})

import { sidebarStore } from '@/stores/sidebar'

const saveJsonPlanToTemplate = async (jsonPlan: any) => {
  try {
    // 使用 planJson 中预定义的 planId，而不是创建新的临时 ID
    const planId = jsonPlan.planId || `planTemplate-${Date.now()}`
    
    // 创建模板但使用预定义的 ID
    const template = {
      id: planId,
      title: jsonPlan.title || t('sidebar.newTemplateName'),
      description: t('sidebar.newTemplateDescription'),
      createTime: new Date().toISOString(),
      updateTime: new Date().toISOString(),
    }
    sidebarStore.selectedTemplate = template
    sidebarStore.currentPlanTemplateId = planId
    sidebarStore.jsonContent = JSON.stringify(jsonPlan)
    
    const saveResult = await sidebarStore.saveTemplate()
    if (saveResult?.duplicate) {
      console.log('[Sidebar] ' + t('sidebar.saveCompleted', { message: saveResult.message, versionCount: saveResult.versionCount }));
    } else if (saveResult?.saved) {
      console.log('[Sidebar] ' + t('sidebar.saveSuccess', { message: saveResult.message, versionCount: saveResult.versionCount }));
    } else if (saveResult?.message) {
      console.log('[Sidebar] ' + t('sidebar.saveStatus', { message: saveResult.message }));
    }
  } catch (error: any) {
    console.error('[Sidebar] Failed to save the plan to the template library:', error);
    alert(error.message || t('sidebar.saveFailed'));
  }
}

const adjustTextareaHeight = () => {
  nextTick(() => {
    if (textareaRef.value) {
      textareaRef.value.style.height = 'auto'
      textareaRef.value.style.height = Math.min(textareaRef.value.scrollHeight, 200) + 'px'
    }
  })
}

const handleKeydown = (event: KeyboardEvent) => {
  console.log('[Home] handleKeydown called, key:', event.key)
  if (event.key === 'Enter' && !event.shiftKey) {
    event.preventDefault()
    console.log('[Home] Enter key pressed, calling handleSend')
    handleSend()
  }
}

const handleSend = () => {
  console.log('[Home] handleSend called, userInput:', userInput.value)
  if (!userInput.value.trim()) {
    console.log('[Home] handleSend aborted - empty input')
    return
  }

  const taskContent = userInput.value.trim()
  console.log('[Home] Setting task to store:', taskContent)
  
  // Use the store to pass task data
  taskStore.setTask(taskContent)
  console.log('[Home] Task set to store, current task:', taskStore.currentTask)
  
  // Navigate to direct page
  const chatId = Date.now().toString()
  console.log('[Home] Navigating to direct page with chatId:', chatId)
  
  router.push({
    name: 'direct',
    params: { id: chatId },
  }).then(() => {
    console.log('[Home] Navigation to direct page completed')
  }).catch((error) => {
    console.error('[Home] Navigation error:', error)
  })
}

const selectExample = (example: any) => {
  console.log('[Home] selectExample called with example:', example)
  console.log('[Home] Example prompt:', example.prompt)
  
  // Send the task directly using the example's prompt
  taskStore.setTask(example.prompt)
  console.log('[Home] Task set to store from example, current task:', taskStore.currentTask)
  
  // Navigate to direct page
  const chatId = Date.now().toString()
  console.log('[Home] Navigating to direct page with chatId:', chatId)
  
  router.push({
    name: 'direct',
    params: { id: chatId },
  }).then(() => {
    console.log('[Home] Navigation to direct page completed (from example)')
  }).catch((error) => {
    console.error('[Home] Navigation error (from example):', error)
  })
}

const selectPlan = async (plan: any) => {
  console.log('[Home] selectPlan called with plan:', plan)
  
  try {
    // 1. First, save the plan to the template library
    await saveJsonPlanToTemplate(plan.planJson)
    console.log('[Home] Plan saved to templates')
    
    // 2. Navigate to the direct page
    const chatId = Date.now().toString()
    await router.push({
      name: 'direct',
      params: { id: chatId },
    })
    
    // 3. Navigate to the direct page after loading
    nextTick(async () => {
      // Ensure the page is fully loaded
      await new Promise(resolve => setTimeout(resolve, 300))
      
      // Toggle the sidebar
      if (sidebarStore.isCollapsed) {
        await sidebarStore.toggleSidebar()
        console.log('[Sidebar] Sidebar toggled')
      } else {
        console.log('[Sidebar] Sidebar is already open')
      }
      
      // Load the template list
      await sidebarStore.loadPlanTemplateList()
      console.log('[Sidebar] Template list loaded')
      console.log('[Sidebar] Available templates:', sidebarStore.planTemplateList.map(t => ({ id: t.id, title: t.title })))
      console.log('[Sidebar] Looking for template with id:', plan.planJson.planId)
      
      // Find and select the template 
      const template = sidebarStore.planTemplateList.find(t => t.id === plan.planJson.planId)
      if (!template) {
        console.error('[Sidebar] Template not found with id:', plan.planJson.planId)
        console.error('[Sidebar] Available template IDs:', sidebarStore.planTemplateList.map(t => t.id))
        return
      }
      
      await sidebarStore.selectTemplate(template)
      console.log('[Sidebar] Template selected:', template.title)
      
      // Call the execute logic directly
      const executeBtn = document.querySelector('.execute-btn') as HTMLButtonElement
      if (!executeBtn.disabled) {
        console.log('[Sidebar] Triggering execute button click')
        executeBtn.click()
      } else {
        console.error('[Sidebar] Execute button not found or disabled')
      }
    })
  } catch (error) {
    console.error('[Home] Error in selectPlan:', error)
  }
}


</script>

<style lang="less" scoped>
.home-page {
  width: 100%;
  height: 100vh;
  position: relative;
  overflow-y: auto;
}

.welcome-container {
  flex: 1;
  height: 100vh;
  background: #0a0a0a;
  position: relative;
  display: flex;
  flex-direction: column;
}

.background-effects {
  position: fixed;
  width: 100vw;
  height: 100vh;
  top: 0;
  left: 0;
  right: 0;
  bottom: 0;
  pointer-events: none;
  z-index: 0;
}

.gradient-orb {
  position: absolute;
  border-radius: 50%;
  filter: blur(100px);
  opacity: 0.3;
  animation: float 6s ease-in-out infinite;

  &.orb-1 {
    width: 400px;
    height: 400px;
    background: linear-gradient(135deg, #667eea 0%, #764ba2 100%);
    top: -200px;
    right: -200px;
    animation-delay: 0s;
  }

  &.orb-2 {
    width: 300px;
    height: 300px;
    background: linear-gradient(135deg, #f093fb 0%, #f5576c 100%);
    bottom: -150px;
    left: -150px;
    animation-delay: 2s;
  }

  &.orb-3 {
    width: 250px;
    height: 250px;
    background: linear-gradient(135deg, #4facfe 0%, #00f2fe 100%);
    top: 50%;
    left: 50%;
    transform: translate(-50%, -50%);
    animation-delay: 4s;
  }
}

@keyframes float {
  0%,
  100% {
    transform: translateY(0px) rotate(0deg);
  }
  33% {
    transform: translateY(-20px) rotate(120deg);
  }
  66% {
    transform: translateY(10px) rotate(240deg);
  }
}

.header {
  position: relative;
  z-index: 1000;
  padding: 32px 32px 0;
}

.header-top {
  display: flex;
  justify-content: flex-end;
  margin-bottom: 20px;
  position: relative;
  z-index: 1001;
}

.logo-container {
  text-align: center;

  .logo {
    display: flex;
    align-items: center;
    justify-content: center;
  }

  img {
    height: 52px;
    margin-bottom: 12px;
  }

  h1 {
    font-size: 48px;
    font-weight: 700;
    margin: 0 0 8px 0;
    background: linear-gradient(135deg, #667eea 0%, #764ba2 100%);
    -webkit-background-clip: text;
    -webkit-text-fill-color: transparent;
    background-clip: text;
  }

  .tagline {
    color: #888888;
    font-size: 16px;
    font-weight: 400;
  }
}

.main-content {
  flex: 1;
  display: flex;
  align-items: center;
  justify-content: center;
  padding: 0 32px 32px;
  position: relative;
  z-index: 1;
}

.conversation-container {
  width: 100%;
  max-width: 800px;
}

.welcome-section {
  text-align: center;
  margin-bottom: 48px;
}

.welcome-title {
  font-size: 32px;
  font-weight: 600;
  color: #ffffff;
  margin: 0 0 16px 0;
}

.welcome-subtitle {
  font-size: 18px;
  color: #888888;
  margin: 0;
  line-height: 1.5;
}

.input-section {
  margin-bottom: 48px;
}

.input-container {
  position: relative;
  background: rgba(255, 255, 255, 0.05);
  border: 1px solid rgba(255, 255, 255, 0.1);
  border-radius: 16px;
  padding: 20px;
  backdrop-filter: blur(20px);
  box-shadow: 0 8px 32px rgba(0, 0, 0, 0.3);
  transition: all 0.3s ease;

  &:focus-within {
    border-color: #667eea;
    box-shadow: 0 8px 32px rgba(102, 126, 234, 0.2);
  }
}

.main-input {
  width: 100%;
  background: transparent;
  border: none;
  outline: none;
  color: #ffffff;
  font-size: 16px;
  line-height: 1.5;
  resize: none;
  min-height: 24px;
  max-height: 200px;
  padding-right: 60px;

  &::placeholder {
    color: #666666;
  }
}

.send-button {
  position: absolute;
  right: 16px;
  bottom: 16px;
  width: 40px;
  height: 40px;
  border: none;
  border-radius: 8px;
  background: linear-gradient(135deg, #667eea 0%, #764ba2 100%);
  color: #ffffff;
  cursor: pointer;
  display: flex;
  align-items: center;
  justify-content: center;
  transition: all 0.2s ease;

  &:hover:not(:disabled) {
    transform: translateY(-2px);
    box-shadow: 0 8px 25px rgba(102, 126, 234, 0.4);
  }

  &:disabled {
    opacity: 0.5;
    cursor: not-allowed;
  }

  svg {
    font-size: 18px;
  }
}

.examples-section {
  margin-bottom: 48px;

  .examples-grid {
    display: grid;
    grid-template-columns: repeat(auto-fill, minmax(300px, 1fr)); 
    gap: 16px;
    
    .card-with-type {
      width: 100%;
      min-width: 300px; 

      &:hover {
        .card-type {
          transform: translateY(-1px); 
          box-shadow: 0 8px 25px rgba(130, 151, 246, 0.4); 
        }
      }

    }
  }
}

.card-with-type {
  position: relative;
}

.card-type {
  position: absolute;
  top: 12px;
  right: 12px;
  background: linear-gradient(135deg, #667eea 0%, #764ba2 100%);
  color: white;
  padding: 4px 8px;
  border-radius: 4px;
  font-size: 12px;
  font-weight: 600;
  z-index: 1;
}

// .example-card {
//   background: rgba(255, 255, 255, 0.03);
//   border: 1px solid rgba(255, 255, 255, 0.08);
//   border-radius: 12px;
//   padding: 20px;
//   cursor: pointer;
//   transition: all 0.3s ease;
//   text-align: left;
//   display: flex;
//   align-items: flex-start;
//   gap: 16px;

//   &:hover {
//     background: rgba(255, 255, 255, 0.05);
//     border-color: rgba(102, 126, 234, 0.3);
//     transform: translateY(-2px);
//     box-shadow: 0 8px 25px rgba(0, 0, 0, 0.2);
//   }
// }

// .example-icon {
//   font-size: 24px;
//   color: #667eea;
//   margin-top: 4px;
//   flex-shrink: 0;
// }

// .example-content {
//   h3 {
//     font-size: 16px;
//     font-weight: 600;
//     color: #ffffff;
//     margin: 0 0 8px 0;
//   }

//   p {
//     font-size: 14px;
//     color: #888888;
//     margin: 0;
//     line-height: 1.4;
//   }
// }

/* Config View Styles */
.config-view {
  flex: 1;
  height: 100vh;
  background: #0a0a0a;
  display: flex;
  flex-direction: column;
  position: relative;
}

.config-header-bar {
  display: flex;
  align-items: center;
  padding: 16px 24px;
  background: rgba(255, 255, 255, 0.05);
  border-bottom: 1px solid rgba(255, 255, 255, 0.1);
  gap: 16px;

  .back-button {
    display: flex;
    align-items: center;
    gap: 8px;
    padding: 8px 16px;
    background: rgba(255, 255, 255, 0.1);
    border: 1px solid rgba(255, 255, 255, 0.2);
    border-radius: 8px;
    color: #ffffff;
    font-size: 14px;
    cursor: pointer;
    transition: all 0.2s ease;

    &:hover {
      background: rgba(255, 255, 255, 0.15);
      border-color: rgba(255, 255, 255, 0.3);
      transform: translateY(-1px);
    }
  }

  .config-title {
    font-size: 20px;
    font-weight: 600;
    color: #ffffff;
    background: linear-gradient(135deg, #667eea 0%, #764ba2 100%);
    -webkit-background-clip: text;
    -webkit-text-fill-color: transparent;
    background-clip: text;
  }
}

.direct-button {
  margin-top: 20px;
  padding: 12px 24px;
  border: none;
  border-radius: 8px;
  background: linear-gradient(135deg, #667eea 0%, #764ba2 100%);
  color: #ffffff;
  font-size: 16px;
  cursor: pointer;
  transition: all 0.2s ease;
}

.direct-button:hover {
  transform: translateY(-2px);
  box-shadow: 0 8px 25px rgba(102, 126, 234, 0.4);
}
</style><|MERGE_RESOLUTION|>--- conflicted
+++ resolved
@@ -115,26 +115,16 @@
   { title: t('home.examples.weather.title'), type: 'message', description: t('home.examples.weather.description'), icon: 'carbon:partly-cloudy', prompt: t('home.examples.weather.prompt') }
 ])
 const plans = computed(() => [
-  { title: t('home.examples.queryplan.title'), type: 'plan-act', description: t('home.examples.queryplan.description'), icon: 'carbon:plan', prompt: t('home.examples.queryplan.prompt'), planJson: { planType: 'simple', title: '查询 沈询 阿里的所有信息（用于展示无限上下文能力，html页面是个超长文件，可以通过无限上下文解析）', steps: [{ stepRequirement: '[BROWSER_AGENT] 通过 百度 查询 沈询 阿里 ， 获取第一页的html 百度数据，合并聚拢 到 html_data 的目录里', terminateColumns: '存放的目录路径' }, { stepRequirement: '[BROWSER_AGENT] 从 html_data 目录中找到所有的有效关于沈询 阿里 的网页链接，输出到 link.md里面', terminateColumns: 'url地址，说明' }], planId: 'planTemplate-1749200517403' } },
-  { title: t('home.examples.ainovel.title'), type: 'plan-act', description: t('home.examples.ainovel.description'), icon: 'carbon:document-tasks', prompt: t('home.examples.ainovel.prompt'), planJson: { planType: 'simple', title: '人工智能逐步击败人类小说创作计划（用于展示超长内容输出，可以输出远超单次llmcall的内容）', steps: [{ stepRequirement: '[TEXT_FILE_AGENT] 创建小说的大标题和子章节标题的文件,期望是一有10个子章节的的小说，提纲输出到novel.md里，每一个子章节用二级标题，在当前步骤只需要写章节的标题即可,小说的大标题是《人工智能逐步击败人类》', terminateColumns: '文件的名字' }, { stepRequirement: '[TEXT_FILE_AGENT] 从novel.md文件获取子标题信息，然后依次完善每一个章节的具体内容，每个轮次只完善一个子章节的内容，用replace来更新内容，每个章节要求有3000字的内容，不要每更新一个章节就查询一下文档的全部内容', terminateColumns: '文件的名字' }], planId: 'planTemplate-1753622676988' } }
+  { title: t('home.examples.queryplan.title'), type: 'plan-act', description: t('home.examples.queryplan.description'), icon: 'carbon:plan', prompt: t('home.examples.queryplan.prompt'), planJson: { planType: 'simple', title: '查询 沈询 阿里的所有信息（用于展示无限上下文能力）', steps: [{ stepRequirement: '[BROWSER_AGENT] 通过 百度 查询 沈询 阿里 ， 获取第一页的html 百度数据，合并聚拢 到 html_data 的目录里', terminateColumns: '存放的目录路径' }, { stepRequirement: '[BROWSER_AGENT] 从 html_data 目录中找到所有的有效关于沈询 阿里 的网页链接，输出到 link.md里面', terminateColumns: 'url地址，说明' }], planId: 'planTemplate-1749200517403' } },
+  { title: t('home.examples.ainovel.title'), type: 'plan-act', description: t('home.examples.ainovel.description'), icon: 'carbon:document-tasks', prompt: t('home.examples.ainovel.prompt'), planJson: { planType: 'simple', title: '人工智能逐步击败人类小说创作计划', steps: [{ stepRequirement: '[TEXT_FILE_AGENT] 创建小说的大标题和子章节标题的文件,期望是一有10个子章节的的小说，提纲输出到novel.md里，每一个子章节用二级标题，在当前步骤只需要写章节的标题即可,小说的大标题是《人工智能逐步击败人类》', terminateColumns: '文件的名字' }, { stepRequirement: '[TEXT_FILE_AGENT] 从novel.md文件获取子标题信息，然后依次完善每一个章节的具体内容，每个轮次只完善一个子章节的内容，用replace来更新内容，每个章节要求有3000字的内容，不要每更新一个章节就查询一下文档的全部内容', terminateColumns: '文件的名字' }], planId: 'planTemplate-1753622676988' } }
 ])
 const allCards = computed(() => [...examples.value, ...plans.value])
 
 const handleCardClick = (item: any) => {
-  console.log('[Home] handleCardClick called with item:', item)
-  console.log('[Home] Item type:', item.type)
-  
   if (item.type === 'message') {
-    console.log('[Home] Calling selectExample for message type')
     selectExample(item)
   } else if (item.type === 'plan-act') {
-<<<<<<< HEAD
-    console.log('[Home] Calling selectPlan for plan-act type')
-=======
->>>>>>> b835f182
     selectPlan(item)
-  } else {
-    console.warn('[Home] Unknown item type:', item.type)
   }
 }
 
@@ -152,22 +142,9 @@
 
 const saveJsonPlanToTemplate = async (jsonPlan: any) => {
   try {
-    // 使用 planJson 中预定义的 planId，而不是创建新的临时 ID
-    const planId = jsonPlan.planId || `planTemplate-${Date.now()}`
-    
-    // 创建模板但使用预定义的 ID
-    const template = {
-      id: planId,
-      title: jsonPlan.title || t('sidebar.newTemplateName'),
-      description: t('sidebar.newTemplateDescription'),
-      createTime: new Date().toISOString(),
-      updateTime: new Date().toISOString(),
-    }
-    sidebarStore.selectedTemplate = template
-    sidebarStore.currentPlanTemplateId = planId
-    sidebarStore.jsonContent = JSON.stringify(jsonPlan)
-    
-    const saveResult = await sidebarStore.saveTemplate()
+    sidebarStore.createNewTemplate();
+    sidebarStore.jsonContent = JSON.stringify(jsonPlan);
+    const saveResult = await sidebarStore.saveTemplate();
     if (saveResult?.duplicate) {
       console.log('[Sidebar] ' + t('sidebar.saveCompleted', { message: saveResult.message, versionCount: saveResult.versionCount }));
     } else if (saveResult?.saved) {
@@ -280,14 +257,11 @@
       // Load the template list
       await sidebarStore.loadPlanTemplateList()
       console.log('[Sidebar] Template list loaded')
-      console.log('[Sidebar] Available templates:', sidebarStore.planTemplateList.map(t => ({ id: t.id, title: t.title })))
-      console.log('[Sidebar] Looking for template with id:', plan.planJson.planId)
       
       // Find and select the template 
       const template = sidebarStore.planTemplateList.find(t => t.id === plan.planJson.planId)
       if (!template) {
-        console.error('[Sidebar] Template not found with id:', plan.planJson.planId)
-        console.error('[Sidebar] Available template IDs:', sidebarStore.planTemplateList.map(t => t.id))
+        console.error('[Sidebar] Template not found')
         return
       }
       
