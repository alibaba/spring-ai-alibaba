<!--
 * Copyright 2025 the original author or authors.
 *
 * Licensed under the Apache License, Version 2.0 (the "License");
 * you may not use this file except in compliance with the License.
 * You may obtain a copy of the License at
 *
 *      https://www.apache.org/licenses/LICENSE-2.0
 *
 * Unless required by applicable law or agreed to in writing, software
 * distributed under the License is distributed on an "AS IS" BASIS,
 * WITHOUT WARRANTIES OR CONDITIONS OF ANY KIND, either express or implied.
 * See the License for the specific language governing permissions and
 * limitations under the License.
-->
<template>
  <div class="chat-container">
    <div class="messages" ref="messagesRef" :key="forceUpdateKey">
      <div
        v-for="message in messages"
        :key="message.id"
        class="message"
        :class="{ user: message.type === 'user', assistant: message.type === 'assistant' }"
      >
        <div class="message-content">
          <!-- 用户消息部分 -->
          <div v-if="message.type === 'user'" class="user-message">
            {{ message.content }}
          </div>

          <!-- 助手消息的三部分结构 -->
          <div v-else class="assistant-message">
            <!-- 1. TaskPilot 思考/处理部分 - 只在有处理内容时显示 -->
            <div
              class="thinking-section"
              v-if="
                message.thinking ||
                message.planExecution?.progress !== undefined ||
                (message.planExecution?.steps?.length ?? 0) > 0
              "
            >
              <div class="thinking-header">
                <div class="thinking-avatar">
                  <Icon icon="carbon:thinking" class="thinking-icon" />
                </div>
                <div class="thinking-label">{{ $t('chat.thinkingLabel') }}</div>
              </div>

              <div class="thinking-content">
                <!-- 基础思考状态 -->
                <div class="thinking" v-if="message.thinking">
                  <Icon icon="carbon:thinking" class="thinking-icon" />
                  <span>{{ message.thinking }}</span>
                </div>

                <!-- 进度条 -->
                <div class="progress" v-if="message.planExecution?.progress !== undefined">
                  <div class="progress-bar">
                    <div class="progress-fill" :style="{ width: message.planExecution.progress + '%' }"></div>
                  </div>
<<<<<<< HEAD
                  <span class="progress-text">{{ message.planExecution.progressText ?? '处理中...' }}</span>
=======
                  <span class="progress-text">{{ message.progressText || $t('chat.processing') + '...' }}</span>
>>>>>>> 1343c639
                </div>

                <!-- 步骤执行详情 -->
                <div class="steps-container" v-if="(message.planExecution?.steps?.length ?? 0) > 0">
                  <h4 class="steps-title">{{ $t('chat.stepExecutionDetails') }}</h4>

                  <!-- 遍历所有步骤 -->
                  <div
                    v-for="(step, index) in message.planExecution?.steps"
                    :key="index"
                    class="ai-section"
                    :class="{
                      current: index === (message.planExecution?.currentStepIndex ?? -1),
                      completed: index < (message.planExecution?.currentStepIndex ?? 0),
                      pending: index > (message.planExecution?.currentStepIndex ?? 0),
                    }"
                    @click.stop="handleStepClick(message, index)"
                  >
                    <div class="section-header">
                      <span class="step-icon">
                        {{
                          index < (message.planExecution?.currentStepIndex ?? 0)
                            ? '✓'
                            : index === (message.planExecution?.currentStepIndex ?? -1)
                              ? '▶'
                              : '○'
                        }}
                      </span>
                      <span class="step-title">
<<<<<<< HEAD
                        {{ step || `步骤 ${index + 1}` }}
=======
                        {{ step.title || step.description || step || `${$t('chat.step')} ${index + 1}` }}
>>>>>>> 1343c639
                      </span>
                      <span v-if="index === (message.planExecution?.currentStepIndex ?? -1)" class="step-status current">
                        {{ $t('chat.status.executing') }}
                      </span>
                      <span
                        v-else-if="index < (message.planExecution?.currentStepIndex ?? 0)"
                        class="step-status completed"
                      >
                        {{ $t('chat.status.completed') }}
                      </span>
                      <span v-else class="step-status pending"> {{ $t('chat.status.pending') }} </span>
                    </div>

                    <!-- 显示步骤执行动作信息 -->
                    <div
                      v-if="message.stepActions && message.stepActions[index]"
                      class="action-info"
                    >
                      <div class="action-description">
                        <span class="action-icon">
                          {{
                            message.stepActions[index]?.status === 'current'
                              ? '🔄'
                              : message.stepActions[index]?.status === 'completed'
                                ? '✓'
                                : '⏳'
                          }}
                        </span>
                        <strong>{{ message.stepActions[index]?.actionDescription }}</strong>
                      </div>

                      <div v-if="message.stepActions[index]?.toolParameters" class="tool-params">
                        <span class="tool-icon">⚙️</span>
                        <span class="param-label">{{ $t('common.parameters') }}:</span>
                        <pre class="param-content">{{
                          message.stepActions[index]?.toolParameters
                        }}</pre>
                      </div>

                      <div v-if="message.stepActions[index]?.thinkOutput" class="think-details">
                        <div class="think-header">
                          <span class="think-icon">💭</span>
                          <span class="think-label">{{ $t('chat.thinkingOutput') }}:</span>
                        </div>
                        <div class="think-output">
                          <pre class="think-content">{{
                            message.stepActions[index]?.thinkOutput
                          }}</pre>
                        </div>
                      </div>
                    </div>

                    <!-- 子计划步骤 - 新增功能 -->
                    <div
                      v-if="getSubPlanSteps(message, index)?.length > 0"
                      class="sub-plan-steps"
                    >
                      <div class="sub-plan-header">
                        <Icon icon="carbon:tree-view" class="sub-plan-icon" />
                        <span class="sub-plan-title">子执行计划</span>
                      </div>
                      <div class="sub-plan-step-list">
                        <div
                          v-for="(subStep, subStepIndex) in getSubPlanSteps(message, index)"
                          :key="`sub-${index}-${subStepIndex}`"
                          class="sub-plan-step-item"
                          :class="{
                            completed: getSubPlanStepStatus(message, index, subStepIndex) === 'completed',
                            current: getSubPlanStepStatus(message, index, subStepIndex) === 'current',
                            pending: getSubPlanStepStatus(message, index, subStepIndex) === 'pending'
                          }"
                          @click.stop="handleSubPlanStepClick(message, index, subStepIndex)"
                        >
                          <div class="sub-step-indicator">
                            <span class="sub-step-icon">
                              {{
                                getSubPlanStepStatus(message, index, subStepIndex) === 'completed'
                                  ? '✓'
                                  : getSubPlanStepStatus(message, index, subStepIndex) === 'current'
                                    ? '▶'
                                    : '○'
                              }}
                            </span>
                            <span class="sub-step-number">{{ subStepIndex + 1 }}</span>
                          </div>
                          <div class="sub-step-content">
                            <span class="sub-step-title">{{ subStep }}</span>
                            <span class="sub-step-badge">子步骤</span>
                          </div>
                        </div>
                      </div>
                    </div>

                    <!-- 用户输入表单 -->
                    <div
                      v-if="message.planExecution?.userInputWaitState && index === (message.planExecution?.currentStepIndex ?? -1)"
                      class="user-input-form-container"
                    >
                      <p class="user-input-message">
                        {{ message.planExecution?.userInputWaitState?.message ?? $t('chat.userInput.message') }}
                      </p>
                      <p v-if="message.planExecution?.userInputWaitState?.formDescription" class="form-description">
                        {{ message.planExecution?.userInputWaitState?.formDescription }}
                      </p>

                      <form
                        @submit.prevent="handleUserInputSubmit(message)"
                        class="user-input-form"
                      >                        <template
                          v-if="
                            message.planExecution?.userInputWaitState?.formInputs &&
                            message.planExecution.userInputWaitState.formInputs.length > 0
                          "
                        >
                          <div
                            v-for="(input, inputIndex) in message.planExecution?.userInputWaitState?.formInputs"
                            :key="inputIndex"
                            class="form-group"
                          >
                            <label :for="`form-input-${input.label.replace(/\W+/g, '_')}`">
                              {{ input.label }}:
                            </label>
                            <input
                              type="text"
                              :id="`form-input-${input.label.replace(/\W+/g, '_')}`"
                              :name="input.label"
                              v-model="message.planExecution!.userInputWaitState!.formInputs![inputIndex].value"
                              class="form-input"
                            />
                          </div>
                        </template>

                        <template v-else>
                          <div class="form-group">
                            <label for="form-input-genericInput">{{ $t('common.input') }}:</label>
                            <input
                              type="text"
                              id="form-input-genericInput"
                              name="genericInput"
                              v-model="message.genericInput"
                              class="form-input"
                            />
                          </div>
                        </template>

                        <button type="submit" class="submit-user-input-btn">{{ $t('chat.userInput.submit') }}</button>
                      </form>
                    </div>
                  </div>
                </div>

                <!-- 只在没有最终内容且正在处理时显示默认处理状态 -->
                <div
                  v-else-if="
                    !message.content &&
                    (message.thinking || (message.planExecution?.progress !== undefined && (message.planExecution?.progress ?? 0) < 100))
                  "
                  class="default-processing"
                >
                  <div class="processing-indicator">
                    <div class="thinking-dots">
                      <span></span>
                      <span></span>
                      <span></span>
                    </div>
<<<<<<< HEAD
                    <span>{{ message.thinking ?? '正在处理您的请求...' }}</span>
=======
                    <span>{{ message.thinking || $t('chat.thinkingProcessing') }}</span>
>>>>>>> 1343c639
                  </div>
                </div>
              </div>
            </div>

            <!-- 2. TaskPilot 最终回复部分 - 独立的人性化对话单元 -->
            <div class="response-section">
              <div class="response-header">
                <div class="response-avatar">
                  <Icon icon="carbon:bot" class="bot-icon" />
                </div>
                <div class="response-name">{{ $t('chat.botName') }}</div>
              </div>
              <div class="response-content">
                <div v-if="message.content" class="final-response">
                  <div class="response-text" v-html="formatResponseText(message.content)"></div>
                </div>
                <div v-else class="response-placeholder">
                  <div class="typing-indicator">
                    <div class="typing-dots">
                      <span></span>
                      <span></span>
                      <span></span>
                    </div>
                    <span class="typing-text">{{ $t('chat.thinkingResponse') }}</span>
                  </div>
                </div>
              </div>
            </div>
          </div>
        </div>
      </div>

      <div v-if="isLoading" class="message assistant">
        <div class="message-content">
          <div class="assistant-message">
            <!-- 加载状态的思考部分 -->
            <div class="thinking-section">
              <div class="thinking-header">
                <div class="thinking-avatar">
                  <Icon icon="carbon:thinking" class="thinking-icon" />
                </div>
                <div class="thinking-label">{{ $t('chat.thinkingLabel') }}</div>
              </div>
              <div class="thinking-content">
                <div class="default-processing">
                  <div class="processing-indicator">
                    <div class="thinking-dots">
                      <span></span>
                      <span></span>
                      <span></span>
                    </div>
                    <span>{{ $t('chat.thinking') }}</span>
                  </div>
                </div>
              </div>
            </div>

            <!-- 加载状态的回复部分 -->
            <div class="response-section">
              <div class="response-header">
                <div class="response-avatar">
                  <Icon icon="carbon:bot" class="bot-icon" />
                </div>
                <div class="response-name">{{ $t('chat.botName') }}</div>
              </div>
              <div class="response-content">
                <div class="response-placeholder">
                  <div class="typing-indicator">
                    <div class="typing-dots">
                      <span></span>
                      <span></span>
                      <span></span>
                    </div>
                    <span class="typing-text">{{ $t('chat.thinkingResponse') }}</span>
                  </div>
                </div>
              </div>
            </div>
          </div>
        </div>
      </div>
    </div>

    <!-- 滚动到底部按钮 -->
    <div
      v-if="showScrollToBottom"
      class="scroll-to-bottom-btn"
      @click="forceScrollToBottom"
      :title="$t('chat.scrollToBottom')"
    >
      <Icon icon="carbon:chevron-down" />
    </div>
  </div>
</template>

<script setup lang="ts">
import { ref, nextTick, onMounted, onUnmounted } from 'vue'
import { Icon } from '@iconify/vue'

import { CommonApiService } from '@/api/common-api-service'
import { DirectApiService } from '@/api/direct-api-service'
import { usePlanExecution } from '@/utils/use-plan-execution'
import { planExecutionManager } from '@/utils/plan-execution-manager'
import type { PlanExecutionRecord } from '@/types/plan-execution-record'

/**
 * Chat message interface that includes PlanExecutionRecord for plan-based messages
 * Removes all duplicate fields that exist in PlanExecutionRecord
 */
interface Message {
  /** Unique message identifier for Vue rendering */
  id: string
  
  /** Message type: user input or assistant response */
  type: 'user' | 'assistant'
  
  /** Main content for display */
  content: string
  
  /** Message timestamp */
  timestamp: Date
  
  /** AI thinking process text (for loading states) */
  thinking?: string
  
  /** Generic user input field for simple interactions */
  genericInput?: string
  
  /** Plan execution data - contains all plan-related information */
  planExecution?: PlanExecutionRecord
  
  /** Legacy step actions for UI display (computed from planExecution) */
  stepActions?: Array<{
    actionDescription: string
    toolParameters: string
    thinkInput: string
    thinkOutput: string
    status: 'completed' | 'current' | 'pending'
  } | null>
}

interface Props {
  mode?: 'plan' | 'direct' // Plan mode or direct chat mode
}

interface Emits {
  (e: 'user-message-send-requested', message: string): void
  (e: 'input-clear'): void
  (e: 'step-selected', planId: string, stepIndex: number): void
  (e: 'sub-plan-step-selected', parentPlanId: string, subPlanId: string, stepIndex: number, subStepIndex: number): void
}

const props = withDefaults(defineProps<Props>(), {
  mode: 'plan', // Use plan mode, handled by plan-execution-manager
})
const emit = defineEmits<Emits>()

// 使用计划执行管理器
const planExecution = usePlanExecution()


const messagesRef = ref<HTMLElement>()
const isLoading = ref(false)
const messages = ref<Message[]>([])
const pollingInterval = ref<number>()
const showScrollToBottom = ref(false)
// Add a force update key to trigger re-renders when needed
const forceUpdateKey = ref(0)

const addMessage = (type: 'user' | 'assistant', content: string, options?: Partial<Message>) => {
  const message: Message = {
    id: Date.now().toString(),
    type,
    content,
    timestamp: new Date(),
    ...options,
  }

  // If it's an assistant message, ensure there's a basic thinking state even if there's no content
  if (type === 'assistant') {
    if (!message.thinking && !message.content) {
<<<<<<< HEAD
      message.thinking = 'Thinking...'
=======
      message.thinking = t('chat.thinking')
>>>>>>> 1343c639
    }
  }

  messages.value.push(message)
  // 新消息时强制滚动到底部
  forceScrollToBottom()
  return message
}

const updateLastMessage = (updates: Partial<Message>) => {
  const lastMessage = messages.value[messages.value.length - 1]
  if (lastMessage && lastMessage.type === 'assistant') {
    Object.assign(lastMessage, updates)
    // 内容更新时也要滚动，确保用户能看到最新内容
    scrollToBottom()
  }
}

<<<<<<< HEAD
=======
const handlePlanMode = async (query: string) => {
  try {
    isLoading.value = true

    // 添加思考状态消息
    const assistantMessage = addMessage('assistant', '', {
      thinking: t('chat.analyzingNeedsAndGeneratingPlan'),
    })

    // 生成计划
    const planResponse = await PlanActApiService.generatePlan(query)

    if (planResponse.planId) {
      currentPlanId.value = planResponse.planId
      assistantMessage.planId = planResponse.planId
      assistantMessage.thinking = undefined

      // 重要：使用 plan execution manager 来处理执行
      // 这会触发轮询和所有相关的事件处理逻辑
      planExecution.startExecution(query, planResponse.planId)

      assistantMessage.content = t('chat.planGeneratedStartingExecution')
      assistantMessage.steps = planResponse.plan?.steps || []
      assistantMessage.currentStepIndex = 0
      assistantMessage.progress = 10
      assistantMessage.progressText = t('chat.preparingExecution')
    } else {
      assistantMessage.thinking = undefined
      assistantMessage.content = t('chat.planGenerationFailed')
    }
  } catch (error: any) {
    console.error('Plan mode error:', error)
    updateLastMessage({
      thinking: undefined,
      content: `${t('chat.executionError')}：${error?.message || t('chat.unknownError')}`,
      progress: undefined,
      progressText: undefined,
    })
  } finally {
    isLoading.value = false
  }
}
>>>>>>> 1343c639

const handleDirectMode = async (query: string) => {
  try {
    isLoading.value = true

    // 添加思考状态消息
    const assistantMessage = addMessage('assistant', '', {
      thinking: '正在理解您的请求并准备回复...',
    })

    // 直接执行
    const response = await DirectApiService.sendMessage(query)

    // 清除思考状态 - 使用delete而不是赋值undefined
    delete assistantMessage.thinking

    // 生成自然的人性化回复
    const finalResponse = generateDirectModeResponse(response, query)
    assistantMessage.content = finalResponse
  } catch (error: any) {
    console.error('Direct mode error:', error)
    updateLastMessage({
      content: generateErrorResponse(error),
    })
  } finally {
    isLoading.value = false
  }
}

// 从response中获取响应内容
const generateDirectModeResponse = (response: any, _originalQuery: string): string => {
  return response.result ?? response.message ?? response.content ?? ''
}

// 生成错误响应
const generateErrorResponse = (error: any): string => {
  const errorMsg = error?.message ?? error?.toString() ?? '未知错误'

  // 常见错误类型的友好提示
  if (errorMsg.includes('网络') || errorMsg.includes('network') || errorMsg.includes('timeout')) {
    return `抱歉，似乎网络连接有些问题。请检查您的网络连接后再试一次，或者稍等几分钟再重新提问。`
  }

  if (errorMsg.includes('认证') || errorMsg.includes('权限') || errorMsg.includes('auth')) {
    return `抱歉，访问权限出现了问题。这可能是系统配置的问题，请联系管理员或稍后再试。`
  }

  if (errorMsg.includes('格式') || errorMsg.includes('参数') || errorMsg.includes('invalid')) {
    return `抱歉，您的请求格式可能有些问题。能否请您重新表述一下您的需求？我会尽力理解并帮助您。`
  }

  // 通用错误回复
  return `抱歉，处理您的请求时遇到了一些问题（${errorMsg}）。请稍后再试，或者换个方式表达您的需求，我会尽力帮助您的。`
}


const scrollToBottom = (force = false) => {
  nextTick(() => {
    if (messagesRef.value) {
      const container = messagesRef.value

      // 检查是否需要滚动到底部
      const isNearBottom =
        force || container.scrollHeight - container.scrollTop - container.clientHeight < 150

      if (isNearBottom) {
        // 使用 smooth 滚动，除非强制滚动
        container.scrollTo({
          top: container.scrollHeight,
          behavior: force ? 'auto' : 'smooth',
        })
      }
    }
  })
}

// 强制滚动到底部的辅助函数
const forceScrollToBottom = () => {
  scrollToBottom(true)
  // 滚动后隐藏滚动按钮
  showScrollToBottom.value = false
}

// 检查是否需要显示滚动到底部按钮
const checkScrollPosition = () => {
  if (messagesRef.value) {
    const container = messagesRef.value
    const isNearBottom = container.scrollHeight - container.scrollTop - container.clientHeight < 150
    showScrollToBottom.value = !isNearBottom && messages.value.length > 0
  }
}

// 添加滚动监听器
const addScrollListener = () => {
  if (messagesRef.value) {
    messagesRef.value.addEventListener('scroll', checkScrollPosition)
  }
}

// 移除滚动监听器
const removeScrollListener = () => {
  if (messagesRef.value) {
    messagesRef.value.removeEventListener('scroll', checkScrollPosition)
  }
}

const handleSendMessage = (message: string) => {
  // 首先添加用户消息到UI
  addMessage('user', message)

  // 通过 emit 通知父组件清空输入
  emit('input-clear')

  // 根据模式处理消息
  if (props.mode === 'plan') {
    // 在计划模式下，触发用户消息发送请求事件
    emit('user-message-send-requested', message)
  } else {
    // 直接模式仍然直接处理
    handleDirectMode(message)
  }
}

// 处理步骤点击事件 - 只暴露事件，不处理具体逻辑
const handleStepClick = (message: Message, stepIndex: number) => {
  if (!message.planExecution?.currentPlanId) {
    console.warn('[ChatComponent] Cannot handle step click: missing currentPlanId')
    return
  }

  console.log('[ChatComponent] Step clicked:', {
    planId: message.planExecution.currentPlanId,
    stepIndex: stepIndex,
    stepTitle: message.planExecution.steps?.[stepIndex]
  })

  // 向父组件发射步骤选择事件
  emit('step-selected', message.planExecution.currentPlanId, stepIndex)
}

// Get sub-plan steps from agentExecutionSequence
const getSubPlanSteps = (message: Message, stepIndex: number): string[] => {
  try {
    // Find sub-plan from planExecution.agentExecutionSequence
    const agentExecutionSequence = message.planExecution?.agentExecutionSequence
    if (!agentExecutionSequence || !agentExecutionSequence.length) {
      console.log('[ChatComponent] No agentExecutionSequence found')
      return []
    }

    // Get corresponding step's agentExecution
    const agentExecution = agentExecutionSequence[stepIndex]
    if (!agentExecution || !agentExecution.thinkActSteps) {
      console.log(`[ChatComponent] No agentExecution or thinkActSteps found for step ${stepIndex}`)
      return []
    }

    // Find sub-plan in thinkActSteps
    for (const thinkActStep of agentExecution.thinkActSteps) {
      if (thinkActStep.subPlanExecutionRecord) {
        console.log(`[ChatComponent] Found sub-plan for step ${stepIndex}:`, thinkActStep.subPlanExecutionRecord)
        const rawSteps = thinkActStep.subPlanExecutionRecord.steps ?? []
        // Apply the same formatting logic as main steps
        return rawSteps.map((step: any) => {
          if (typeof step === 'string') {
            return step
          } else if (typeof step === 'object' && step !== null) {
            return step.title || step.description || `子步骤`
          }
          return `子步骤`
        })
      }
    }

    return []
  } catch (error) {
    console.warn('[ChatComponent] Error getting sub-plan steps:', error)
    return []
  }
}

// Get sub-plan step status - new feature
const getSubPlanStepStatus = (message: Message, stepIndex: number, subStepIndex: number): string => {
  try {
    const agentExecutionSequence = message.planExecution?.agentExecutionSequence
    if (!agentExecutionSequence || !agentExecutionSequence.length) {
      return 'pending'
    }

    const agentExecution = agentExecutionSequence[stepIndex]
    if (!agentExecution || !agentExecution.thinkActSteps) {
      return 'pending'
    }

    // Find sub-plan in thinkActSteps
    let subPlan = null
    for (const thinkActStep of agentExecution.thinkActSteps) {
      if (thinkActStep.subPlanExecutionRecord) {
        subPlan = thinkActStep.subPlanExecutionRecord
        break
      }
    }

    if (!subPlan) {
      return 'pending'
    }

    const currentStepIndex = subPlan.currentStepIndex
    if (subPlan.completed) {
      return 'completed'
    }

    if (currentStepIndex == null) {
      return subStepIndex === 0 ? 'current' : 'pending'
    }

    if (subStepIndex < currentStepIndex) {
      return 'completed'
    } else if (subStepIndex === currentStepIndex) {
      return 'current'
    } else {
      return 'pending'
    }
  } catch (error) {
    console.warn('[ChatComponent] Error getting sub-plan step status:', error)
    return 'pending'
  }
}

// Handle sub-plan step click - simplified to only emit events
const handleSubPlanStepClick = (message: Message, stepIndex: number, subStepIndex: number) => {
  try {
    const agentExecutionSequence = message.planExecution?.agentExecutionSequence
    if (!agentExecutionSequence || !agentExecutionSequence.length) {
      console.warn('[ChatComponent] No agentExecutionSequence data for sub-plan step click')
      return
    }

    const agentExecution = agentExecutionSequence[stepIndex]
    if (!agentExecution || !agentExecution.thinkActSteps) {
      console.warn('[ChatComponent] No agentExecution or thinkActSteps for step click')
      return
    }

    // Find sub-plan in thinkActSteps
    let subPlan = null
    for (const thinkActStep of agentExecution.thinkActSteps) {
      if (thinkActStep.subPlanExecutionRecord) {
        subPlan = thinkActStep.subPlanExecutionRecord
        break
      }
    }

    if (!subPlan || !subPlan.currentPlanId) {
      console.warn('[ChatComponent] No sub-plan data for step click')
      return
    }

    // Emit event with necessary identifiers for parent component to handle
    emit('sub-plan-step-selected', message.planExecution?.currentPlanId ?? '', subPlan.currentPlanId, stepIndex, subStepIndex)
  } catch (error) {
    console.error('[ChatComponent] Error handling sub-plan step click:', error)
  }
}

// 更新步骤执行动作（基于 chat-handler.js 逻辑）
const updateStepActions = (message: Message, planDetails: any) => {
  if (!message.planExecution?.steps) return

  console.log(
    '[ChatComponent] Starting to update step actions, steps count:',
    message.planExecution.steps.length,
    'execution sequence:',
    planDetails.agentExecutionSequence?.length ?? 0
  )

  // 初始化存储每个步骤的最后执行动作
  const lastStepActions = new Array(message.planExecution.steps.length).fill(null)

  // Traverse all execution sequences, match steps and update actions
  if (planDetails.agentExecutionSequence?.length) {
    // Check if execution sequence matches step count
    const sequenceLength = Math.min(planDetails.agentExecutionSequence.length, message.planExecution.steps.length)

    for (let index = 0; index < sequenceLength; index++) {
      const execution = planDetails.agentExecutionSequence[index]

      if (execution?.thinkActSteps?.length > 0) {
        const latestThinkAct = execution.thinkActSteps[execution.thinkActSteps.length - 1]

        if (latestThinkAct?.actionDescription && latestThinkAct?.toolParameters) {
          // Save the last execution action for this step
          lastStepActions[index] = {
            actionDescription: latestThinkAct.actionDescription,
            toolParameters:
              typeof latestThinkAct.toolParameters === 'string'
                ? latestThinkAct.toolParameters
                : JSON.stringify(latestThinkAct.toolParameters, null, 2),
            thinkInput: latestThinkAct.thinkInput ?? '',
            thinkOutput: latestThinkAct.thinkOutput ?? '',
            status:
              index < planDetails.currentStepIndex
                ? 'completed'
                : index === planDetails.currentStepIndex
                  ? 'current'
                  : 'pending',
          }

          console.log(
            `[ChatComponent] Step ${index} action set: ${lastStepActions[index].actionDescription}`
          )
        } else if (latestThinkAct) {
          // Thinking state
          lastStepActions[index] = {
<<<<<<< HEAD
            actionDescription: 'Thinking',
            toolParameters: 'Waiting for decision',
            thinkInput: latestThinkAct.thinkInput ?? '',
            thinkOutput: latestThinkAct.thinkOutput ?? '',
=======
            actionDescription: t('chat.thinking'),
            toolParameters: t('chat.waitingDecision'),
            thinkInput: latestThinkAct.thinkInput || '',
            thinkOutput: latestThinkAct.thinkOutput || '',
>>>>>>> 1343c639
            status: index === planDetails.currentStepIndex ? 'current' : 'pending',
          }

          console.log(`[ChatComponent] Step ${index} is thinking`)
        } else {
          lastStepActions[index] = {
<<<<<<< HEAD
            actionDescription: 'Execution completed',
            toolParameters: 'No tools',
=======
            actionDescription: t('chat.executionCompleted'),
            toolParameters: t('chat.noTool'),
>>>>>>> 1343c639
            thinkInput: '',
            thinkOutput: '',
            status: 'completed',
          }

          console.log(`[ChatComponent] Step ${index} execution completed`)
        }
      } else {
        // 没有thinkActSteps的情况
        lastStepActions[index] = {
          actionDescription: index < planDetails.currentStepIndex ? t('chat.status.completed') : t('chat.status.pending'),
          toolParameters: t('chat.noToolParameters'),
          thinkInput: '',
          thinkOutput: '',
          status: index < planDetails.currentStepIndex ? 'completed' : 'pending',
        }

        console.log(
          `[ChatComponent] 步骤 ${index} 无执行细节, 状态设为: ${lastStepActions[index].status}`
        )
      }
    }
  } else {
    console.log('[ChatComponent] 没有执行序列数据')
  }

  // 将步骤动作信息附加到消息上 - 使用Vue 3响应性友好的方式
  // 直接覆盖整个数组以确保Vue响应性系统检测到变化
  message.stepActions = [...lastStepActions]

  console.log(
    '[ChatComponent] 步骤动作更新完成:',
    JSON.stringify(lastStepActions.map(a => a?.actionDescription))
  )
  
  // 强制更新Vue组件以确保UI响应
  nextTick(() => {
    console.log('[ChatComponent] 强制UI更新完成')
    // Trigger force update for the entire component
    forceUpdateKey.value++
  })
}

// 处理对话轮次开始
const handleDialogRoundStart = (planId: string, query: string) => {
  console.log('[ChatComponent] Starting dialog round with planId:', planId, 'query:', query)

  if (planId && query) {
    // 添加用户消息（如果还没有的话）
    const hasUserMessage = messages.value.findIndex(m => m.type === 'user' && m.content === query)

    if (hasUserMessage === -1) {
      addMessage('user', query)
      console.log('[ChatComponent] Added user message:', query)
    } else {
      console.log('[ChatComponent] User message already exists:', query)
    }

    // 检查是否已经有针对此计划的助手消息，使用与 handlePlanUpdate 相同的查找逻辑
    const existingAssistantMsg = messages.value.findIndex(
      m => m.planExecution?.currentPlanId === planId && m.type === 'assistant'
    )

    // 如果没有现有消息，添加助手消息准备显示步骤
    if (existingAssistantMsg === -1) {
<<<<<<< HEAD
      addMessage('assistant', '', {
        planExecution: { currentPlanId: planId } as PlanExecutionRecord,
        thinking: '正在准备执行计划...'
=======
      const assistantMessage = addMessage('assistant', '', {
        planId: planId,
        thinking: t('chat.thinkingAnalyzing'),
        steps: [],
        currentStepIndex: 0,
        progress: 5,
        progressText: t('chat.preparing'),
>>>>>>> 1343c639
      })
      console.log('[ChatComponent] Created new assistant message for planId:', planId)
    } else {
      console.log('[ChatComponent] Found existing assistant message for planId:', planId)
    }

    // 滚动到底部确保用户能看到最新进展
    scrollToBottom()
  }
}

// 处理计划更新 - 使用基于 rootPlanId 的新方案
const handlePlanUpdate = (rootPlanId: string) => {
  console.log('[ChatComponent] Processing plan update with rootPlanId:', rootPlanId)
  
  // 从缓存中获取 PlanExecutionRecord
  const planDetails = planExecutionManager.getCachedPlanRecord(rootPlanId)
  
  if (!planDetails) {
    console.warn('[ChatComponent] No cached plan data found for rootPlanId:', rootPlanId)
    return
  }
  
  console.log('[ChatComponent] Retrieved plan details from cache:', planDetails)
  console.log('[ChatComponent] Plan steps:', planDetails.steps)
  console.log('[ChatComponent] Plan completed:', planDetails.completed)

  if (!planDetails.currentPlanId) {
    console.warn('[ChatComponent] Plan update missing currentPlanId')
    return
  }

  // 找到对应的消息 - 使用 currentPlanId 字段
  const messageIndex = messages.value.findIndex(
    m => m.planExecution?.currentPlanId === planDetails.currentPlanId && m.type === 'assistant'
  )
  let message

  if (messageIndex !== -1) {
    message = messages.value[messageIndex]
    console.log('[ChatComponent] Found existing assistant message for currentPlanId:', planDetails.currentPlanId)
  } else {
    console.warn(
      '[ChatComponent] No existing assistant message found for currentPlanId:',
      planDetails.currentPlanId
    )
    console.log(
      '[ChatComponent] Current messages:',
      messages.value.map(m => ({
        type: m.type,
        planId: m.planExecution?.currentPlanId,
        content: m.content.substring(0, 50),
      }))
    )

    // 如果找不到对应消息，应该已经由 handleDialogRoundStart 创建了，这里不再创建新消息
    // 而是尝试找到最近的助手消息来更新
    let lastAssistantIndex = -1
    for (let i = messages.value.length - 1; i >= 0; i--) {
      if (messages.value[i].type === 'assistant') {
        lastAssistantIndex = i
        break
      }
    }

    if (lastAssistantIndex !== -1) {
      message = messages.value[lastAssistantIndex]
      // 更新 planExecution 以确保后续更新能找到它
      if (!message.planExecution) {
        message.planExecution = {} as PlanExecutionRecord
      }
      message.planExecution.currentPlanId = planDetails.currentPlanId
      console.log(
        '[ChatComponent] Using last assistant message and updating planExecution.currentPlanId to:',
        planDetails.currentPlanId
      )
    } else {
      console.error('[ChatComponent] No assistant message found at all, this should not happen')
      return
    }
  }

  // 确保 planExecution 存在
  if (!message.planExecution) {
    message.planExecution = {} as PlanExecutionRecord
  }

  // 更新 planExecution 数据 - 使用深拷贝确保响应性
  message.planExecution = JSON.parse(JSON.stringify(planDetails))

  // 处理简单响应（没有步骤的情况）
  if (!planDetails.steps || planDetails.steps.length === 0) {
    console.log('[ChatComponent] Handling simple response without steps')

    if (planDetails.completed) {
      // 直接设置最终回复，清除所有处理状态
      delete message.thinking

      const finalResponse =
        planDetails.summary ?? planDetails.result ?? planDetails.message ?? '处理完成'
      // 确保回复自然
      message.content = generateNaturalResponse(finalResponse)

      console.log('[ChatComponent] Set simple response content:', message.content)
    } else {
      // 如果有标题或状态信息，更新思考状态
      if (planDetails.title) {
        message.thinking = t('chat.thinkingExecuting', { title: planDetails.title })
      }
    }

    scrollToBottom()
    return
  }

  // 处理有步骤的计划...
  // 处理步骤信息 - 确保格式一致并保持显示友好的格式
  const formattedSteps = planDetails.steps.map((step: any) => {
    // 如果步骤是字符串，直接返回
    if (typeof step === 'string') {
      return step
    }
    // 如果是对象，提取标题用于显示
    else if (typeof step === 'object' && step !== null) {
      return step.title || step.description || `步骤`
    }
    return `步骤`
  })

  // 更新步骤信息到 planExecution 中
  if (message.planExecution) {
    message.planExecution.steps = formattedSteps
  }

  // 处理执行序列和步骤动作 - 参考chat-handler.js的逻辑
  if (planDetails.agentExecutionSequence && planDetails.agentExecutionSequence.length > 0) {
    console.log(
      '[ChatComponent] 发现执行序列数据，数量:',
      planDetails.agentExecutionSequence.length
    )

    // 调用updateStepActions更新步骤动作信息
    updateStepActions(message, planDetails)

    // 从当前正在执行的步骤更新思考状态
    const currentStepIndex = planDetails.currentStepIndex ?? 0
    if (currentStepIndex >= 0 && currentStepIndex < planDetails.agentExecutionSequence.length) {
      const currentExecution = planDetails.agentExecutionSequence[currentStepIndex]
      const thinkActSteps = currentExecution.thinkActSteps
      if (thinkActSteps && thinkActSteps.length > 0) {
        const latestThinkAct = thinkActSteps[thinkActSteps.length - 1]
        if (latestThinkAct.thinkOutput) {
          // 如果思考输出太长，截断它
          const maxLength = 150
          const displayOutput =
            latestThinkAct.thinkOutput.length > maxLength
              ? latestThinkAct.thinkOutput.substring(0, maxLength) + '...'
              : latestThinkAct.thinkOutput

          message.thinking = `正在思考: ${displayOutput}`
        }
      }
    }
  } else {
    // 如果没有执行序列，使用基本思考状态
<<<<<<< HEAD
    if (message.planExecution) {
      const currentStepIndex = message.planExecution.currentStepIndex ?? 0
      const currentStep = message.planExecution.steps?.[currentStepIndex]
      const stepTitle = (typeof currentStep === 'string') 
        ? currentStep 
        : '';
      message.thinking = `正在执行: ${stepTitle}`
    }
=======
    const currentStep = message.steps?.[message.currentStepIndex || 0]
    const stepTitle = currentStep?.title || currentStep?.description || '处理中'
    message.thinking = t('chat.thinkingExecuting', { title: stepTitle })
>>>>>>> 1343c639
  }

  // 处理用户输入等待状态
  if (planDetails.userInputWaitState && message.planExecution) {
    console.log('[ChatComponent] 需要用户输入:', planDetails.userInputWaitState)

    // 将用户输入等待状态附加到 planExecution 上
    if (!message.planExecution.userInputWaitState) {
      message.planExecution.userInputWaitState = {}
    }
    message.planExecution.userInputWaitState = {
      message: planDetails.userInputWaitState.message ?? '',
      formDescription: planDetails.userInputWaitState.formDescription ?? '',
      formInputs:
        planDetails.userInputWaitState.formInputs?.map((input: any) => ({
          label: input.label,
          value: input.value ?? '',
        })) ?? [],
    }

    // 清除思考状态，显示等待用户输入的消息
    message.thinking = '等待用户输入...'
  } else {
    // 如果没有用户输入等待状态，清除之前的状态
    if (message.planExecution?.userInputWaitState) {
      delete message.planExecution.userInputWaitState
    }
  }

  // 检查计划是否已完成
  if (planDetails.completed ?? planDetails.status === 'completed') {
    console.log('[ChatComponent] Plan is completed, updating final response')
    // 清除所有处理状态
    delete message.thinking

    // 设置最终响应内容 - 模拟人类对话回复
    let finalResponse = ''
    if (planDetails.summary) {
      finalResponse = planDetails.summary
    } else if (planDetails.result) {
      finalResponse = planDetails.result
    } else {
      finalResponse = '任务已完成'
    }

    // 生成自然的人性化回复
    message.content = generateCompletedPlanResponse(finalResponse, planDetails)

    console.log('[ChatComponent] Updated completed message:', message.content)
  }

  // 滚动到底部确保用户能看到最新进展
  scrollToBottom()

  // 强制更新Vue组件以确保UI响应
  nextTick(() => {
    console.log('[ChatComponent] Plan update UI refresh completed')
    // Trigger force update for the entire component
    forceUpdateKey.value++
  })

}

// 生成自然回复的辅助函数
const generateNaturalResponse = (text: string): string => {
  if (!text) return '我明白了，还有什么我可以帮您的吗？'

  // 如果已经是自然对话形式，直接返回
  if (
    text.includes('我') ||
    text.includes('您') ||
    text.includes('您好') ||
    text.includes('可以')
  ) {
    return text
  }

  // 根据文本内容生成更自然的回复
  if (text.length < 10) {
    return `${text}！还有什么需要我帮助的吗？`
  } else if (text.length < 50) {
    return `好的，${text}。如果您还有其他问题，请随时告诉我。`
  } else {
    return `${text}\n\n希望这个回答对您有帮助！还有什么我可以为您做的吗？`
  }
}

// 生成完成计划的自然回复
const generateCompletedPlanResponse = (text: string, planDetails: any): string => {
  if (!text) return '任务已完成！还有什么我可以帮您的吗？'

  // 如果已经是自然对话形式，确保有合适的结尾
  if (text.includes('我') || text.includes('您')) {
    if (
      !text.includes('?') &&
      !text.includes('？') &&
      !text.includes('。') &&
      !text.includes('！')
    ) {
      return `${text}。还有其他需要帮助的地方吗？`
    }
    return text
  }

  // 根据计划类型生成回复
  const hasSteps = planDetails?.steps?.length > 0
  if (hasSteps) {
    return `很好！我已经完成了您的任务：${text}\n\n所有步骤都已成功执行。还有什么我可以帮您处理的吗？`
  } else {
    return `${text}\n\n希望这个回答对您有帮助！如果还有其他问题，请随时告诉我。`
  }
}

// 处理计划完成事件
const handlePlanCompleted = (details: any) => {
  console.log('[ChatComponent] Plan completed:', details)

  if (details?.planId) {
    // 找到对应的消息并更新为完成状态
    const messageIndex = messages.value.findIndex(m => m.planExecution?.currentPlanId === details.planId)
    if (messageIndex !== -1) {
      const message = messages.value[messageIndex]
      // 清除所有处理状态，显示为完成
      delete message.thinking

      // 生成人性化的最终回复
      const summary = details.summary ?? details.result ?? '任务已完成'

      // 确保回复听起来更像人类对话
      let finalResponse = summary
      if (!finalResponse.includes('我') && !finalResponse.includes('您')) {
        if (finalResponse.includes('成功') || finalResponse.includes('完成')) {
          finalResponse = `很好！${finalResponse}。如果您还有其他需要帮助的地方，请随时告诉我。`
        } else {
          finalResponse = `我已经完成了您的请求：${finalResponse}`
        }
      }

      message.content = finalResponse

      console.log('[ChatComponent] Updated completed message:', message.content)

    } else {
      console.warn('[ChatComponent] No message found for completed planId:', details.planId)
    }
  }
}

// 格式化回复文本，让其更像自然对话
const formatResponseText = (text: string): string => {
  if (!text) return ''

  // 将换行符转换为HTML换行
  let formatted = text.replace(/\n\n/g, '<br><br>').replace(/\n/g, '<br>')

  // 添加适当的段落间距和格式
  formatted = formatted.replace(/(<br><br>)/g, '</p><p>')

  // 如果有多个段落，用p标签包装
  if (formatted.includes('</p><p>')) {
    formatted = `<p>${formatted}</p>`
  }

  return formatted
}

// 处理用户输入表单提交
const handleUserInputSubmit = async (message: Message) => {
  if (!message.planExecution?.currentPlanId || !message.planExecution.userInputWaitState) {
    console.error('[ChatComponent] 缺少planExecution.currentPlanId或userInputWaitState')
    return
  }

  try {
    // 收集表单数据
    const inputData: any = {}

    const formInputs = message.planExecution.userInputWaitState.formInputs
    if (formInputs && formInputs.length > 0) {
      // 多个字段的情况
      formInputs.forEach((input: any) => {
        inputData[input.label] = input.value ?? ''
      })
    } else {
      // 单个通用输入的情况
      inputData.genericInput = message.genericInput ?? ''
    }

    console.log('[ChatComponent] 提交用户输入:', inputData)

    // 通过API提交用户输入
    const response = await CommonApiService.submitFormInput(message.planExecution.currentPlanId, inputData)

    // 清除用户输入等待状态
    delete message.planExecution.userInputWaitState
    delete message.genericInput

    // 继续轮询以获取计划更新（提交后应该会自动继续执行）
    planExecution.startPolling()

    console.log('[ChatComponent] 用户输入提交成功:', response)
  } catch (error: any) {
    console.error('[ChatComponent] 用户输入提交失败:', error)
    // 可以在UI中显示错误消息
    alert(`提交失败: ${error?.message || '未知错误'}`)
  }
}

onMounted(() => {
  console.log('[ChatComponent] Mounted, setting up event listeners')

  // 等待 DOM 更新后添加滚动监听器
  nextTick(() => {
    addScrollListener()
  })

  // 移除自动发送初始提示的逻辑，让 PlanExecutionComponent 统一处理
  // 这样可以避免重复发送消息
})

onUnmounted(() => {
  console.log('[ChatComponent] Unmounting, cleaning up resources')

  // 移除滚动监听器
  removeScrollListener()

  // 清理轮询
  if (pollingInterval.value) {
    clearInterval(pollingInterval.value)
  }

  // 清理计划执行管理器资源
  planExecution.cleanup()
})

// 暴露方法给父组件使用
defineExpose({
  handleSendMessage,
  handlePlanUpdate,
  handlePlanCompleted,
  handleDialogRoundStart,
  addMessage,
})
</script>

<style lang="less" scoped>
.chat-container {
  flex: 1; /* 占据父容器的剩余空间 */
  display: flex;
  flex-direction: column;
  height: 100%; /* 占满父容器高度 */
  min-height: 0; /* 允许收缩 */
  overflow: hidden; /* 防止容器溢出 */
}

.messages {
  padding: 24px;
  flex: 1; /* 使用 flex: 1 而不是 height: 100% */
  display: flex;
  flex-direction: column;
  gap: 16px;
  overflow-y: auto; /* 使用 auto 而不是 scroll */
  min-height: 0; /* 确保可以收缩 */
  /* 添加平滑滚动 */
  scroll-behavior: smooth;
  /* 改善滚动条样式 */
  scrollbar-width: thin;
  scrollbar-color: rgba(255, 255, 255, 0.3) transparent;

  /* Webkit 滚动条样式 */
  &::-webkit-scrollbar {
    width: 8px;
  }

  &::-webkit-scrollbar-track {
    background: transparent;
  }

  &::-webkit-scrollbar-thumb {
    background: rgba(255, 255, 255, 0.3);
    border-radius: 4px;
  }

  &::-webkit-scrollbar-thumb:hover {
    background: rgba(255, 255, 255, 0.5);
  }
}

.message {
  display: flex;

  &.user {
    justify-content: flex-end;

    .message-content {
      background: linear-gradient(135deg, #667eea 0%, #764ba2 100%);
      color: #ffffff;
      max-width: 80%;
    }
  }

  &.assistant {
    justify-content: flex-start;

    .message-content {
      background: rgba(255, 255, 255, 0.05);
      border: 1px solid rgba(255, 255, 255, 0.1);
      color: #ffffff;
      max-width: 85%;
    }
  }
}

.message-content {
  padding: 16px 20px;
  border-radius: 16px;
  backdrop-filter: blur(20px);
}

.user-message {
  line-height: 1.5;
}

.assistant-message {
  /* 1. TaskPilot 思考/处理部分样式 */
  .thinking-section {
    margin-bottom: 16px;
    border: 1px solid rgba(255, 255, 255, 0.1);
    border-radius: 12px;
    background: rgba(255, 255, 255, 0.02);
    overflow: hidden;

    .thinking-header {
      display: flex;
      align-items: center;
      gap: 10px;
      padding: 12px 16px;
      background: rgba(102, 126, 234, 0.1);
      border-bottom: 1px solid rgba(255, 255, 255, 0.1);

      .thinking-avatar {
        display: flex;
        align-items: center;
        justify-content: center;
        width: 28px;
        height: 28px;
        background: linear-gradient(135deg, #f59e0b 0%, #d97706 100%);
        border-radius: 50%;

        .thinking-icon {
          font-size: 16px;
          color: #ffffff;
          animation: pulse 2s infinite;
        }
      }

      .thinking-label {
        font-weight: 600;
        font-size: 14px;
        color: #f59e0b;
        letter-spacing: 0.5px;
      }
    }

    .thinking-content {
      padding: 16px;
    }

    .thinking {
      display: flex;
      align-items: center;
      gap: 8px;
      color: #cccccc;
      font-size: 14px;
      margin-bottom: 12px;
      padding: 12px;
      background: rgba(0, 0, 0, 0.2);
      border-radius: 8px;
      border-left: 3px solid #f59e0b;

      .thinking-icon {
        animation: pulse 2s infinite;
      }
    }

    .default-processing {
      padding: 16px;
      text-align: center;

      .processing-indicator {
        display: flex;
        align-items: center;
        justify-content: center;
        gap: 12px;
        color: #cccccc;
        font-size: 14px;
      }
    }
  }

  /* 2. TaskPilot 最终回复部分样式 - 模拟人类对话单元 */
  .response-section {
    border: 1px solid rgba(255, 255, 255, 0.2);
    border-radius: 18px;
    background: linear-gradient(
      135deg,
      rgba(255, 255, 255, 0.12) 0%,
      rgba(255, 255, 255, 0.06) 100%
    );
    overflow: hidden;
    box-shadow: 0 6px 20px rgba(0, 0, 0, 0.15);
    backdrop-filter: blur(12px);
    margin-top: 16px;
    transition: all 0.3s ease;

    &:hover {
      transform: translateY(-1px);
      box-shadow: 0 8px 25px rgba(0, 0, 0, 0.2);
    }

    .response-header {
      display: flex;
      align-items: center;
      gap: 14px;
      padding: 18px 24px 14px 24px;
      background: linear-gradient(
        135deg,
        rgba(102, 126, 234, 0.18) 0%,
        rgba(118, 75, 162, 0.12) 100%
      );
      border-bottom: 1px solid rgba(255, 255, 255, 0.15);

      .response-avatar {
        display: flex;
        align-items: center;
        justify-content: center;
        width: 36px;
        height: 36px;
        background: linear-gradient(135deg, #667eea 0%, #764ba2 100%);
        border-radius: 50%;
        box-shadow: 0 3px 12px rgba(102, 126, 234, 0.4);
        transition: transform 0.2s ease;

        &:hover {
          transform: scale(1.05);
        }

        .bot-icon {
          font-size: 20px;
          color: #ffffff;
        }
      }

      .response-name {
        font-weight: 700;
        font-size: 17px;
        color: #667eea;
        letter-spacing: 0.8px;
        text-shadow: 0 2px 4px rgba(0, 0, 0, 0.1);
        font-family:
          -apple-system, BlinkMacSystemFont, 'Segoe UI', 'PingFang SC', 'Microsoft YaHei',
          sans-serif;
      }
    }

    .response-content {
      padding: 24px;

      .final-response {
        .response-text {
          line-height: 1.8;
          color: #ffffff;
          font-size: 15px;
          font-weight: 400;
          text-shadow: 0 1px 3px rgba(0, 0, 0, 0.1);
          letter-spacing: 0.4px;
          word-spacing: 1.2px;
          text-align: left;
          font-family:
            -apple-system, BlinkMacSystemFont, 'Segoe UI', 'PingFang SC', 'Microsoft YaHei',
            sans-serif;

          /* 让文本看起来更像自然对话 */
          p {
            margin: 0 0 12px 0;

            &:last-child {
              margin-bottom: 0;
            }
          }

          /* 增强可读性 */
          strong {
            color: #f8fafc;
            font-weight: 600;
          }

          em {
            color: #e2e8f0;
            font-style: italic;
          }
        }
      }

      .response-placeholder {
        display: flex;
        align-items: center;
        justify-content: center;
        min-height: 90px;

        .typing-indicator {
          display: flex;
          align-items: center;
          gap: 14px;

          .typing-text {
            color: #cbd5e0;
            font-style: italic;
            font-size: 14px;
            opacity: 0.9;
            letter-spacing: 0.3px;
          }
        }
      }
    }
  }

  .assistant-header {
    display: flex;
    align-items: center;
    gap: 10px;
    margin-bottom: 12px;
    padding-bottom: 8px;
    border-bottom: 1px solid rgba(255, 255, 255, 0.1);

    .assistant-avatar {
      display: flex;
      align-items: center;
      justify-content: center;
      width: 32px;
      height: 32px;
      background: linear-gradient(135deg, #667eea 0%, #764ba2 100%);
      border-radius: 50%;

      .bot-icon {
        font-size: 18px;
        color: #ffffff;
      }
    }

    .assistant-name {
      font-weight: 600;
      font-size: 14px;
      color: #667eea;
      letter-spacing: 0.5px;
    }
  }

  .response {
    line-height: 1.5;
    white-space: pre-line;
  }

  .progress {
    margin-top: 12px;

    .progress-bar {
      width: 100%;
      height: 4px;
      background: rgba(255, 255, 255, 0.1);
      border-radius: 2px;
      overflow: hidden;
      margin-bottom: 8px;

      .progress-fill {
        height: 100%;
        background: linear-gradient(90deg, #667eea 0%, #764ba2 100%);
        transition: width 0.3s ease;
      }
    }

    .progress-text {
      font-size: 12px;
      color: #888888;
    }
  }

  .steps-container {
    margin-top: 16px;
    border: 1px solid rgba(255, 255, 255, 0.1);
    border-radius: 8px;
    overflow: hidden;

    .steps-title {
      margin: 0;
      padding: 10px 16px;
      font-size: 14px;
      font-weight: 600;
      color: #ffffff;
      background: rgba(102, 126, 234, 0.15);
      border-bottom: 1px solid rgba(255, 255, 255, 0.08);
    }

    .ai-section {
      border-bottom: 1px solid rgba(255, 255, 255, 0.05);
      cursor: pointer;
      transition: all 0.2s ease;

      &:last-child {
        border-bottom: none;
      }

      &:hover {
        background: rgba(255, 255, 255, 0.05);
      }

      &.current {
        background: rgba(102, 126, 234, 0.1);
        border-left: 3px solid #667eea;
      }

      &.completed {
        border-left: 3px solid rgba(34, 197, 94, 0.6);
      }

      &.pending {
        opacity: 0.7;
      }

      .section-header {
        display: flex;
        align-items: center;
        gap: 12px;
        padding: 12px 16px;
        background: rgba(255, 255, 255, 0.02);

        .step-icon {
          display: flex;
          align-items: center;
          justify-content: center;
          width: 24px;
          height: 24px;
          background: rgba(102, 126, 234, 0.2);
          border-radius: 50%;
          font-size: 12px;
          font-weight: bold;
          color: #667eea;
        }

        .step-title {
          flex: 1;
          font-weight: 500;
          color: #ffffff;
        }

        .step-status {
          font-size: 12px;
          padding: 4px 8px;
          border-radius: 12px;

          &.completed {
            background: rgba(34, 197, 94, 0.2);
            color: #22c55e;
          }

          &.current {
            background: rgba(102, 126, 234, 0.2);
            color: #667eea;
          }

          &.pending {
            background: rgba(156, 163, 175, 0.2);
            color: #9ca3af;
          }
        }
      }

      .action-info {
        padding: 12px 16px;
        background: rgba(0, 0, 0, 0.2);
        border-top: 1px dashed rgba(255, 255, 255, 0.1);

        .action-description {
          display: flex;
          align-items: center;
          gap: 8px;
          margin-bottom: 8px;

          .action-icon {
            font-size: 16px;
          }
        }

        .tool-params {
          display: flex;
          align-items: flex-start;
          gap: 8px;
          margin-bottom: 8px;
          font-size: 13px;

          .tool-icon {
            margin-top: 2px;
          }

          .param-label {
            color: #aaaaaa;
            margin-right: 4px;
          }

          .param-content {
            margin: 0;
            padding: 6px;
            background: rgba(0, 0, 0, 0.2);
            border-radius: 4px;
            font-family: monospace;
            font-size: 12px;
            white-space: pre-wrap;
            max-height: 100px;
            overflow-y: auto;
          }
        }

        .think-details {
          margin-top: 10px;
          padding-top: 8px;
          border-top: 1px dashed rgba(255, 255, 255, 0.1);

          .think-header {
            display: flex;
            align-items: center;
            gap: 8px;
            margin-bottom: 6px;

            .think-icon {
              font-size: 14px;
            }

            .think-label {
              color: #aaaaaa;
              font-size: 13px;
            }
          }

          .think-output {
            .think-content {
              margin: 0;
              padding: 8px;
              background: rgba(0, 0, 0, 0.15);
              border-radius: 4px;
              font-family: monospace;
              font-size: 12px;
              white-space: pre-wrap;
              max-height: 120px;
              overflow-y: auto;
              color: #bbbbbb;
            }
          }
        }
      }

      /* 子计划步骤样式 - 新增功能 */
      .sub-plan-steps {
        margin-top: 8px;
        padding: 8px 16px;
        background: rgba(102, 126, 234, 0.05);
        border-top: 1px solid rgba(102, 126, 234, 0.2);

        .sub-plan-header {
          display: flex;
          align-items: center;
          gap: 6px;
          margin-bottom: 8px;

          .sub-plan-icon {
            font-size: 14px;
            color: #667eea;
          }

          .sub-plan-title {
            font-size: 13px;
            font-weight: 600;
            color: #667eea;
          }
        }

        .sub-plan-step-list {
          display: flex;
          flex-direction: column;
          gap: 4px;
        }

        .sub-plan-step-item {
          display: flex;
          align-items: center;
          gap: 8px;
          padding: 6px 8px;
          background: rgba(255, 255, 255, 0.02);
          border: 1px solid rgba(255, 255, 255, 0.05);
          border-radius: 4px;
          cursor: pointer;
          transition: all 0.2s ease;
          margin-left: 20px; /* 缩进显示父子关系 */

          &:hover {
            background: rgba(255, 255, 255, 0.05);
            border-color: rgba(102, 126, 234, 0.3);
          }

          &.completed {
            background: rgba(34, 197, 94, 0.05);
            border-color: rgba(34, 197, 94, 0.2);
          }

          &.current {
            background: rgba(102, 126, 234, 0.05);
            border-color: rgba(102, 126, 234, 0.3);
            box-shadow: 0 0 4px rgba(102, 126, 234, 0.2);
          }

          &.pending {
            opacity: 0.6;
          }

          .sub-step-indicator {
            display: flex;
            align-items: center;
            gap: 4px;
            flex-shrink: 0;

            .sub-step-icon {
              display: flex;
              align-items: center;
              justify-content: center;
              width: 16px;
              height: 16px;
              background: rgba(102, 126, 234, 0.1);
              border-radius: 50%;
              font-size: 10px;
              font-weight: bold;
              color: #667eea;
            }

            .sub-step-number {
              font-size: 10px;
              color: #888888;
              font-weight: 500;
              min-width: 12px;
              text-align: center;
            }
          }

          .sub-step-content {
            flex: 1;
            display: flex;
            align-items: center;
            justify-content: space-between;
            min-width: 0;

            .sub-step-title {
              color: #cccccc;
              font-size: 12px;
              line-height: 1.3;
              word-break: break-word;
              flex: 1;
            }

            .sub-step-badge {
              background: rgba(102, 126, 234, 0.15);
              color: #667eea;
              font-size: 9px;
              padding: 1px 4px;
              border-radius: 8px;
              font-weight: 500;
              flex-shrink: 0;
              margin-left: 6px;
            }
          }
        }
      }
    }
  }
}

.thinking-dots {
  display: flex;
  gap: 4px;

  span {
    width: 4px;
    height: 4px;
    background: #667eea;
    border-radius: 50%;
    animation: thinking 1.4s infinite ease-in-out;

    &:nth-child(1) {
      animation-delay: -0.32s;
    }
    &:nth-child(2) {
      animation-delay: -0.16s;
    }
    &:nth-child(3) {
      animation-delay: 0s;
    }
  }
}

.typing-dots {
  display: flex;
  gap: 3px;

  span {
    width: 6px;
    height: 6px;
    background: #667eea;
    border-radius: 50%;
    animation: typing 1.2s infinite ease-in-out;

    &:nth-child(1) {
      animation-delay: 0s;
    }
    &:nth-child(2) {
      animation-delay: 0.2s;
    }
    &:nth-child(3) {
      animation-delay: 0.4s;
    }
  }
}

@keyframes thinking {
  0%,
  80%,
  100% {
    transform: scale(0.8);
    opacity: 0.5;
  }
  40% {
    transform: scale(1);
    opacity: 1;
  }
}

@keyframes typing {
  0%,
  60%,
  100% {
    transform: translateY(0);
    opacity: 0.4;
  }
  30% {
    transform: translateY(-8px);
    opacity: 1;
  }
}

@keyframes pulse {
  0%,
  100% {
    opacity: 1;
  }
  50% {
    opacity: 0.5;
  }
}

.user-input-form-container {
  margin-top: 12px;
  padding: 16px;
  background: rgba(102, 126, 234, 0.1);
  border: 1px solid rgba(102, 126, 234, 0.2);
  border-radius: 8px;

  .user-input-message {
    margin-bottom: 12px;
    font-weight: 500;
    color: #ffffff;
    font-size: 14px;
  }

  .form-description {
    margin-bottom: 16px;
    color: #aaaaaa;
    font-size: 13px;
    line-height: 1.4;
  }

  .user-input-form {
    .form-group {
      margin-bottom: 16px;

      label {
        display: block;
        margin-bottom: 6px;
        font-size: 13px;
        font-weight: 500;
        color: #ffffff;
      }

      .form-input {
        width: 100%;
        padding: 8px 12px;
        background: rgba(0, 0, 0, 0.3);
        border: 1px solid rgba(255, 255, 255, 0.2);
        border-radius: 6px;
        color: #ffffff;
        font-size: 14px;
        transition: border-color 0.2s ease;

        &:focus {
          outline: none;
          border-color: #667eea;
          box-shadow: 0 0 0 2px rgba(102, 126, 234, 0.2);
        }

        &::placeholder {
          color: #888888;
        }
      }
    }

    .submit-user-input-btn {
      background: linear-gradient(135deg, #667eea 0%, #764ba2 100%);
      color: #ffffff;
      border: none;
      padding: 10px 20px;
      border-radius: 6px;
      font-size: 14px;
      font-weight: 500;
      cursor: pointer;
      transition: all 0.2s ease;

      &:hover {
        transform: translateY(-1px);
        box-shadow: 0 4px 12px rgba(102, 126, 234, 0.3);
      }

      &:active {
        transform: translateY(0);
      }
    }
  }
}

/* 滚动到底部按钮 */
.scroll-to-bottom-btn {
  position: absolute;
  bottom: 120px; /* 在输入框上方 */
  right: 24px;
  width: 48px;
  height: 48px;
  background: linear-gradient(135deg, #667eea 0%, #764ba2 100%);
  border-radius: 50%;
  display: flex;
  align-items: center;
  justify-content: center;
  cursor: pointer;
  z-index: 15;
  box-shadow: 0 6px 16px rgba(102, 126, 234, 0.4);
  transition: all 0.3s ease;

  &:hover {
    transform: translateY(-2px);
    box-shadow: 0 8px 20px rgba(102, 126, 234, 0.5);
  }

  &:active {
    transform: translateY(0);
  }

  svg {
    font-size: 20px;
    color: #ffffff;
  }

  /* 添加脉冲动画 */
  animation: pulse-glow 2s infinite;
}

@keyframes pulse-glow {
  0%,
  100% {
    box-shadow: 0 6px 16px rgba(102, 126, 234, 0.4);
  }
  50% {
    box-shadow: 0 6px 20px rgba(102, 126, 234, 0.6);
  }
}
</style><|MERGE_RESOLUTION|>--- conflicted
+++ resolved
@@ -58,11 +58,7 @@
                   <div class="progress-bar">
                     <div class="progress-fill" :style="{ width: message.planExecution.progress + '%' }"></div>
                   </div>
-<<<<<<< HEAD
-                  <span class="progress-text">{{ message.planExecution.progressText ?? '处理中...' }}</span>
-=======
-                  <span class="progress-text">{{ message.progressText || $t('chat.processing') + '...' }}</span>
->>>>>>> 1343c639
+                  <span class="progress-text">{{ message.planExecution.progressText ?? $t('chat.processing') + '...' }}</span>
                 </div>
 
                 <!-- 步骤执行详情 -->
@@ -92,11 +88,7 @@
                         }}
                       </span>
                       <span class="step-title">
-<<<<<<< HEAD
-                        {{ step || `步骤 ${index + 1}` }}
-=======
-                        {{ step.title || step.description || step || `${$t('chat.step')} ${index + 1}` }}
->>>>>>> 1343c639
+                   {{ step || `${$t('chat.step')} ${index + 1}` }}
                       </span>
                       <span v-if="index === (message.planExecution?.currentStepIndex ?? -1)" class="step-status current">
                         {{ $t('chat.status.executing') }}
@@ -262,11 +254,7 @@
                       <span></span>
                       <span></span>
                     </div>
-<<<<<<< HEAD
-                    <span>{{ message.thinking ?? '正在处理您的请求...' }}</span>
-=======
-                    <span>{{ message.thinking || $t('chat.thinkingProcessing') }}</span>
->>>>>>> 1343c639
+                    <span>{{ message.thinking ?? $t('chat.thinkingProcessing') }}</span>
                   </div>
                 </div>
               </div>
@@ -365,6 +353,7 @@
 
 <script setup lang="ts">
 import { ref, nextTick, onMounted, onUnmounted } from 'vue'
+import { useI18n } from 'vue-i18n'
 import { Icon } from '@iconify/vue'
 
 import { CommonApiService } from '@/api/common-api-service'
@@ -425,6 +414,9 @@
 })
 const emit = defineEmits<Emits>()
 
+// Initialize i18n
+const { t } = useI18n()
+
 // 使用计划执行管理器
 const planExecution = usePlanExecution()
 
@@ -449,11 +441,7 @@
   // If it's an assistant message, ensure there's a basic thinking state even if there's no content
   if (type === 'assistant') {
     if (!message.thinking && !message.content) {
-<<<<<<< HEAD
-      message.thinking = 'Thinking...'
-=======
       message.thinking = t('chat.thinking')
->>>>>>> 1343c639
     }
   }
 
@@ -471,52 +459,6 @@
     scrollToBottom()
   }
 }
-
-<<<<<<< HEAD
-=======
-const handlePlanMode = async (query: string) => {
-  try {
-    isLoading.value = true
-
-    // 添加思考状态消息
-    const assistantMessage = addMessage('assistant', '', {
-      thinking: t('chat.analyzingNeedsAndGeneratingPlan'),
-    })
-
-    // 生成计划
-    const planResponse = await PlanActApiService.generatePlan(query)
-
-    if (planResponse.planId) {
-      currentPlanId.value = planResponse.planId
-      assistantMessage.planId = planResponse.planId
-      assistantMessage.thinking = undefined
-
-      // 重要：使用 plan execution manager 来处理执行
-      // 这会触发轮询和所有相关的事件处理逻辑
-      planExecution.startExecution(query, planResponse.planId)
-
-      assistantMessage.content = t('chat.planGeneratedStartingExecution')
-      assistantMessage.steps = planResponse.plan?.steps || []
-      assistantMessage.currentStepIndex = 0
-      assistantMessage.progress = 10
-      assistantMessage.progressText = t('chat.preparingExecution')
-    } else {
-      assistantMessage.thinking = undefined
-      assistantMessage.content = t('chat.planGenerationFailed')
-    }
-  } catch (error: any) {
-    console.error('Plan mode error:', error)
-    updateLastMessage({
-      thinking: undefined,
-      content: `${t('chat.executionError')}：${error?.message || t('chat.unknownError')}`,
-      progress: undefined,
-      progressText: undefined,
-    })
-  } finally {
-    isLoading.value = false
-  }
-}
->>>>>>> 1343c639
 
 const handleDirectMode = async (query: string) => {
   try {
@@ -831,30 +773,18 @@
         } else if (latestThinkAct) {
           // Thinking state
           lastStepActions[index] = {
-<<<<<<< HEAD
-            actionDescription: 'Thinking',
-            toolParameters: 'Waiting for decision',
+            actionDescription: '思考中',
+            toolParameters: '等待决策',
             thinkInput: latestThinkAct.thinkInput ?? '',
             thinkOutput: latestThinkAct.thinkOutput ?? '',
-=======
-            actionDescription: t('chat.thinking'),
-            toolParameters: t('chat.waitingDecision'),
-            thinkInput: latestThinkAct.thinkInput || '',
-            thinkOutput: latestThinkAct.thinkOutput || '',
->>>>>>> 1343c639
             status: index === planDetails.currentStepIndex ? 'current' : 'pending',
           }
 
           console.log(`[ChatComponent] Step ${index} is thinking`)
         } else {
           lastStepActions[index] = {
-<<<<<<< HEAD
-            actionDescription: 'Execution completed',
-            toolParameters: 'No tools',
-=======
-            actionDescription: t('chat.executionCompleted'),
-            toolParameters: t('chat.noTool'),
->>>>>>> 1343c639
+            actionDescription: '执行完成',
+            toolParameters: '无工具',
             thinkInput: '',
             thinkOutput: '',
             status: 'completed',
@@ -865,8 +795,8 @@
       } else {
         // 没有thinkActSteps的情况
         lastStepActions[index] = {
-          actionDescription: index < planDetails.currentStepIndex ? t('chat.status.completed') : t('chat.status.pending'),
-          toolParameters: t('chat.noToolParameters'),
+          actionDescription: index < planDetails.currentStepIndex ? '已完成' : '等待中',
+          toolParameters: '无工具参数',
           thinkInput: '',
           thinkOutput: '',
           status: index < planDetails.currentStepIndex ? 'completed' : 'pending',
@@ -920,19 +850,9 @@
 
     // 如果没有现有消息，添加助手消息准备显示步骤
     if (existingAssistantMsg === -1) {
-<<<<<<< HEAD
       addMessage('assistant', '', {
         planExecution: { currentPlanId: planId } as PlanExecutionRecord,
         thinking: '正在准备执行计划...'
-=======
-      const assistantMessage = addMessage('assistant', '', {
-        planId: planId,
-        thinking: t('chat.thinkingAnalyzing'),
-        steps: [],
-        currentStepIndex: 0,
-        progress: 5,
-        progressText: t('chat.preparing'),
->>>>>>> 1343c639
       })
       console.log('[ChatComponent] Created new assistant message for planId:', planId)
     } else {
@@ -1040,7 +960,7 @@
     } else {
       // 如果有标题或状态信息，更新思考状态
       if (planDetails.title) {
-        message.thinking = t('chat.thinkingExecuting', { title: planDetails.title })
+        message.thinking = `正在执行: ${planDetails.title}`
       }
     }
 
@@ -1098,7 +1018,6 @@
     }
   } else {
     // 如果没有执行序列，使用基本思考状态
-<<<<<<< HEAD
     if (message.planExecution) {
       const currentStepIndex = message.planExecution.currentStepIndex ?? 0
       const currentStep = message.planExecution.steps?.[currentStepIndex]
@@ -1107,11 +1026,6 @@
         : '';
       message.thinking = `正在执行: ${stepTitle}`
     }
-=======
-    const currentStep = message.steps?.[message.currentStepIndex || 0]
-    const stepTitle = currentStep?.title || currentStep?.description || '处理中'
-    message.thinking = t('chat.thinkingExecuting', { title: stepTitle })
->>>>>>> 1343c639
   }
 
   // 处理用户输入等待状态
