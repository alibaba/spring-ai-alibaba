<!--
 * Copyright 2025 the original author or authors.
 *
 * Licensed under the Apache License, Version 2.0 (the "License");
 * you may not use this file except in compliance with the License.
 * You may obtain a copy of the License at
 *
 *      https://www.apache.org/licenses/LICENSE-2.0
 *
 * Unless required by applicable law or agreed to in writing, software
 * distributed under the License is distributed on an "AS IS" BASIS,
 * WITHOUT WARRANTIES OR CONDITIONS OF ANY KIND, either express or implied.
 * See the License for the specific language governing permissions and
 * limitations under the License.
-->
<template>
  <div class="chat-container">
    <div class="messages" ref="messagesRef">
      <div
          v-for="message in messages"
          :key="message.id"
          class="message"
          :class="{ user: message.type === 'user', assistant: message.type === 'assistant' }"
      >
        <div class="message-content">
          <!-- User message section -->
          <div v-if="message.type === 'user'" class="user-message">
            {{ message.content }}
          </div>

          <!-- Three-part structure of assistant message -->
          <div v-else class="assistant-message">
            <!-- 1. JManus Thinking/Processing Section - Only displayed when there is processing content -->
            <div
                class="thinking-section"
                v-if="
                message.thinking ||
                message.planExecution?.progress !== undefined ||
                (message.planExecution?.steps?.length ?? 0) > 0
              "
            >
              <div class="thinking-header">
                <div class="thinking-avatar">
                  <Icon icon="carbon:thinking" class="thinking-icon" />
                </div>
                <div class="thinking-label">{{ $t('chat.thinkingLabel') }}</div>
              </div>

              <div class="thinking-content">
                <!-- Basic thinking state -->
                <div class="thinking" v-if="message.thinking">
                  <Icon icon="carbon:thinking" class="thinking-icon" />
                  <span>{{ message.thinking }}</span>
                </div>

                <!-- Progress bar -->
                <div class="progress" v-if="message.planExecution?.progress !== undefined">
                  <div class="progress-bar">
                    <div
                        class="progress-fill"
                        :style="{ width: message.planExecution.progress + '%' }"
                    ></div>
                  </div>
                  <span class="progress-text">{{
                      message.planExecution.progressText ?? $t('chat.processing') + '...'
                    }}</span>
                </div>

                <!-- Step execution details -->
                <div class="steps-container" v-if="(message.planExecution?.steps?.length ?? 0) > 0">
                  <h4 class="steps-title">{{ $t('chat.stepExecutionDetails') }}</h4>

                  <!-- Iterate through all steps -->
                  <div
                      v-for="(step, index) in message.planExecution?.steps"
                      :key="index"
                      class="ai-section"
                      :class="{
                      running: getAgentExecutionStatus(message, index) === 'RUNNING',
                      completed: getAgentExecutionStatus(message, index) === 'FINISHED',
                      pending: getAgentExecutionStatus(message, index) === 'IDLE',
                    }"
                      @click.stop="handleStepClick(message, index)"
                  >
                    <div class="section-header">
                      <span class="step-icon">
                        {{
                          getAgentExecutionStatus(message, index) === 'FINISHED'
                              ? '✓'
                              : getAgentExecutionStatus(message, index) === 'RUNNING'
                                  ? '▶'
                                  : '○'
                        }}
                      </span>
                      <span class="step-title">
                        {{ step || `${$t('chat.step')} ${index + 1}` }}
                      </span>
                      <span
                          v-if="getAgentExecutionStatus(message, index) === 'RUNNING'"
                          class="step-status current"
                      >
                        {{ $t('chat.status.executing') }}
                      </span>
                      <span
                          v-else-if="getAgentExecutionStatus(message, index) === 'FINISHED'"
                          class="step-status completed"
                      >
                        {{ $t('chat.status.completed') }}
                      </span>
                      <span v-else class="step-status pending">
                        {{ $t('chat.status.pending') }}
                      </span>
                    </div>

                    <!-- Display step execution action information -->
                    <div
                        v-if="message.stepActions && message.stepActions[index]"
                        class="action-info"
                    >
                      <div class="action-description">
                        <span class="action-icon">
                          {{
                            message.stepActions[index]?.status === 'current'
                                ? '🔄'
                                : message.stepActions[index]?.status === 'completed'
                                    ? '✓'
                                    : '⏳'
                          }}
                        </span>
                        <strong>{{ message.stepActions[index]?.actionDescription }}</strong>
                      </div>

                      <div v-if="message.stepActions[index]?.toolParameters" class="tool-params">
                        <span class="tool-icon">⚙️</span>
                        <span class="param-label">{{ $t('common.parameters') }}:</span>
                        <pre class="param-content">{{
                            message.stepActions[index]?.toolParameters
                          }}</pre>
                      </div>

                      <div v-if="message.stepActions[index]?.thinkOutput" class="think-details">
                        <div class="think-header">
                          <span class="think-icon">💭</span>
                          <span class="think-label">{{ $t('chat.thinkingOutput') }}:</span>
                        </div>
                        <div class="think-output">
                          <pre class="think-content">{{
                              message.stepActions[index]?.thinkOutput
                            }}</pre>
                        </div>
                      </div>
                    </div>

                    <!-- Sub-plan steps - New feature -->
                    <div v-if="getSubPlanSteps(message, index)?.length > 0" class="sub-plan-steps">
                      <div class="sub-plan-header">
                        <Icon icon="carbon:tree-view" class="sub-plan-icon" />
                        <span class="sub-plan-title">{{ $t('rightPanel.subPlan') }}</span>
                      </div>
                      <div class="sub-plan-step-list">
                        <div
                            v-for="(subStep, subStepIndex) in getSubPlanSteps(message, index)"
                            :key="`sub-${index}-${subStepIndex}`"
                            class="sub-plan-step-item"
                            :class="{
                            completed:
                              getSubPlanStepStatus(message, index, subStepIndex) === 'completed',
                            current:
                              getSubPlanStepStatus(message, index, subStepIndex) === 'current',
                            pending:
                              getSubPlanStepStatus(message, index, subStepIndex) === 'pending',
                          }"
                            @click.stop="handleSubPlanStepClick(message, index, subStepIndex)"
                        >
                          <div class="sub-step-indicator">
                            <span class="sub-step-icon">
                              {{
                                getSubPlanStepStatus(message, index, subStepIndex) === 'completed'
                                    ? '✓'
                                    : getSubPlanStepStatus(message, index, subStepIndex) === 'current'
                                        ? '▶'
                                        : '○'
                              }}
                            </span>
                            <span class="sub-step-number">{{ subStepIndex + 1 }}</span>
                          </div>
                          <div class="sub-step-content">
                            <span class="sub-step-title">{{ subStep }}</span>
                            <span class="sub-step-badge">{{ $t('rightPanel.subStep') }}</span>
                          </div>
                        </div>
                      </div>
                    </div>

                    <!-- User input form -->
                    <div
                        v-if="
                        message.planExecution?.userInputWaitState &&
                        getAgentExecutionStatus(message, index) === 'RUNNING'
                      "
                        class="user-input-form-container"
                    >
                      <p class="user-input-message">
                        {{
                          message.planExecution?.userInputWaitState?.message ??
                          $t('chat.userInput.message')
                        }}
                      </p>
                      <p
                          v-if="message.planExecution?.userInputWaitState?.formDescription"
                          class="form-description"
                      >
                        {{ message.planExecution?.userInputWaitState?.formDescription }}
                      </p>

                      <form
                          @submit.prevent="handleUserInputSubmit(message)"
                          class="user-input-form"
                      >
                        <template
                            v-if="
                            message.planExecution?.userInputWaitState?.formInputs &&
                            message.planExecution.userInputWaitState.formInputs.length > 0
                          "
                        >
                          <div class="form-grid">
                            <div
                                v-for="(input, inputIndex) in message.planExecution?.userInputWaitState
                                ?.formInputs"
                                :key="inputIndex"
                                class="form-group"

                            >
                              <label :for="`form-input-${input.label.replace(/\W+/g, '_')}`">
                                {{ input.label }}{{ isRequired(input.required) ? ' *' : '' }}:
                              </label>

                              <!-- Text Input -->
                              <input
                                  v-if="!input.type || input.type === 'text'"
                                  type="text"
                                  :id="`form-input-${input.label.replace(/\W+/g, '_')}`"
                                  :name="input.label"
                                  :placeholder="input.placeholder || ''"
                                  :required="isRequired(input.required)"
                                  v-model="formInputsStore[message.id][inputIndex]"
                                  class="form-input"
                              />

                              <!-- Email Input -->
                              <input
                                  v-else-if="input.type === 'email'"
                                  type="email"
                                  :id="`form-input-${input.label.replace(/\W+/g, '_')}`"
                                  :name="input.label"
                                  :placeholder="input.placeholder || ''"
                                  :required="isRequired(input.required)"
                                  v-model="formInputsStore[message.id][inputIndex]"
                                  class="form-input"
                              />

                              <!-- Number Input -->
                              <input
                                  v-else-if="input.type === 'number'"
                                  type="number"
                                  :id="`form-input-${input.label.replace(/\W+/g, '_')}`"
                                  :name="input.label"
                                  :placeholder="input.placeholder || ''"
                                  :required="isRequired(input.required)"
                                  v-model="formInputsStore[message.id][inputIndex]"
                                  class="form-input"
                              />

                              <!-- Password Input -->
                              <input
                                  v-else-if="input.type === 'password'"
                                  type="password"
                                  :id="`form-input-${input.label.replace(/\W+/g, '_')}`"
                                  :name="input.label"
                                  :placeholder="input.placeholder || ''"
                                  :required="isRequired(input.required)"
                                  v-model="formInputsStore[message.id][inputIndex]"
                                  class="form-input"
                              />

                              <!-- Textarea -->
                              <textarea
                                  v-else-if="input.type === 'textarea'"
                                  :id="`form-input-${input.label.replace(/\W+/g, '_')}`"
                                  :name="input.label"
                                  :placeholder="input.placeholder || ''"
                                  :required="isRequired(input.required)"
                                  v-model="formInputsStore[message.id][inputIndex]"
                                  class="form-input form-textarea"
                                  rows="3"
                              ></textarea>

                              <!-- Select -->
                              <select
                                  v-else-if="input.type === 'select' && input.options"
                                  :id="`form-input-${input.label.replace(/\W+/g, '_')}`"
                                  :name="input.label"
                                  :required="isRequired(input.required)"
                                  v-model="formInputsStore[message.id][inputIndex]"
                                  class="form-input form-select"
                              >
                                <option value="">{{ $t('selectCommon.pleaseSelect') }}</option>
                                <option
                                    v-for="option in getOptionsArray(input.options)"
                                    :key="option"
                                    :value="option"
                                >
                                  {{ option }}
                                </option>
                              </select>

                              <!-- Fallback to text input -->
                              <input
                                  v-else
                                  type="text"
                                  :id="`form-input-${input.label.replace(/\W+/g, '_')}`"
                                  :name="input.label"
                                  :placeholder="input.placeholder || ''"
                                  :required="isRequired(input.required)"
                                  v-model="formInputsStore[message.id][inputIndex]"
                                  class="form-input"
                              />
                            </div>
                          </div>
                        </template>

                        <template v-else>
                          <div class="form-group">
                            <label for="form-input-genericInput">{{ $t('common.input') }}:</label>
                            <input
                                type="text"
                                id="form-input-genericInput"
                                name="genericInput"
                                v-model="message.genericInput"
                                class="form-input"
                            />
                          </div>
                        </template>

                        <button type="submit" class="submit-user-input-btn">
                          {{ $t('chat.userInput.submit') }}
                        </button>
                      </form>
                    </div>
                  </div>
                </div>

                <!-- Display the default processing state only when there is no final content and processing is in progress -->
                <div
                    v-else-if="
                    !message.content &&
                    (message.thinking ||
                      (message.planExecution?.progress !== undefined &&
                        (message.planExecution?.progress ?? 0) < 100))
                  "
                    class="default-processing"
                >
                  <div class="processing-indicator">
                    <div class="thinking-dots">
                      <span></span>
                      <span></span>
                      <span></span>
                    </div>
                    <span>{{ message.thinking ?? $t('chat.thinkingProcessing') }}</span>
                  </div>
                </div>
              </div>
            </div>

            <!-- 2. JManus Final Response Section - Independent humanized dialogue unit -->
            <div class="response-section">
              <div class="response-header">
                <div class="response-avatar">
                  <Icon icon="carbon:bot" class="bot-icon" />
                </div>
                <div class="response-name">{{ $t('chat.botName') }}</div>
              </div>
              <div class="response-content">
                <div v-if="message.content" class="final-response">
                  <div class="response-text" v-html="formatResponseText(message.content)"></div>
                </div>
                <div v-else class="response-placeholder">
                  <div class="typing-indicator">
                    <div class="typing-dots">
                      <span></span>
                      <span></span>
                      <span></span>
                    </div>
                    <span class="typing-text">{{ $t('chat.thinkingResponse') }}</span>
                  </div>
                </div>
              </div>
            </div>
          </div>
        </div>
      </div>

      <div v-if="isLoading" class="message assistant">
        <div class="message-content">
          <div class="assistant-message">
            <!-- Thinking section in loading state -->
            <div class="thinking-section">
              <div class="thinking-header">
                <div class="thinking-avatar">
                  <Icon icon="carbon:thinking" class="thinking-icon" />
                </div>
                <div class="thinking-label">{{ $t('chat.thinkingLabel') }}</div>
              </div>
              <div class="thinking-content">
                <div class="default-processing">
                  <div class="processing-indicator">
                    <div class="thinking-dots">
                      <span></span>
                      <span></span>
                      <span></span>
                    </div>
                    <span>{{ $t('chat.thinking') }}</span>
                  </div>
                </div>
              </div>
            </div>

            <!-- Response section in loading state -->
            <div class="response-section">
              <div class="response-header">
                <div class="response-avatar">
                  <Icon icon="carbon:bot" class="bot-icon" />
                </div>
                <div class="response-name">{{ $t('chat.botName') }}</div>
              </div>
              <div class="response-content">
                <div class="response-placeholder">
                  <div class="typing-indicator">
                    <div class="typing-dots">
                      <span></span>
                      <span></span>
                      <span></span>
                    </div>
                    <span class="typing-text">{{ $t('chat.thinkingResponse') }}</span>
                  </div>
                </div>
              </div>
            </div>
          </div>
        </div>
      </div>
    </div>

    <!-- Scroll to bottom button -->
    <div
        v-if="showScrollToBottom"
        class="scroll-to-bottom-btn"
        @click="forceScrollToBottom"
        :title="$t('chat.scrollToBottom')"
    >
      <Icon icon="carbon:chevron-down" />
    </div>
  </div>
</template>

<script setup lang="ts">
import { ref, nextTick, onMounted, onUnmounted, reactive, watch } from 'vue'
import { useI18n } from 'vue-i18n'
import { Icon } from '@iconify/vue'

import { CommonApiService } from '@/api/common-api-service'
import { DirectApiService } from '@/api/direct-api-service'
import { usePlanExecution } from '@/utils/use-plan-execution'
import { planExecutionManager } from '@/utils/plan-execution-manager'
import type { PlanExecutionRecord, AgentExecutionRecord } from '@/types/plan-execution-record'
import type { InputMessage } from "@/stores/memory"
import {memoryStore} from "@/stores/memory";
import {MemoryApiService} from "@/api/memory-api-service";

/**
 * Chat message interface that includes PlanExecutionRecord for plan-based messages
 * Removes all duplicate fields that exist in PlanExecutionRecord
 */
interface Message {
  /** Unique message identifier for Vue rendering */
  id: string

  /** Message type: user input or assistant response */
  type: 'user' | 'assistant'

  /** Main content for display */
  content: string

  /** Message timestamp */
  timestamp: Date

  /** AI thinking process text (for loading states) */
  thinking?: string

  /** Generic user input field for simple interactions */
  genericInput?: string

  /** Plan execution data - contains all plan-related information */
  planExecution?: PlanExecutionRecord

  /** Legacy step actions for UI display (computed from planExecution) */
  stepActions?: Array<{
    actionDescription: string
    toolParameters: string
    thinkInput: string
    thinkOutput: string
    status: 'completed' | 'current' | 'pending'
  } | null>
}

interface Props {
  mode?: 'plan' | 'direct' // Plan mode or direct chat mode
  initialPrompt?: string // Initial prompt to process
}

interface Emits {
  (e: 'step-selected', planId: string, stepIndex: number): void
  (
      e: 'sub-plan-step-selected',
      parentPlanId: string,
      subPlanId: string,
      stepIndex: number,
      subStepIndex: number
  ): void
}

const props = withDefaults(defineProps<Props>(), {
  mode: 'plan', // Use plan mode, handled by plan-execution-manager
  initialPrompt: '', // Default value for initialPrompt
})
const emit = defineEmits<Emits>()

// Initialize i18n
const { t } = useI18n()

// Use the plan execution manager
const planExecution = usePlanExecution()

const messagesRef = ref<HTMLElement>()
const isLoading = ref(false)
const messages = ref<Message[]>([])
const pollingInterval = ref<number>()
const showScrollToBottom = ref(false)
const formInputsStore = reactive<Record<string, Record<number, string>>>({})
// Remove forceUpdateKey as it causes DOM to be recreated and scroll position to reset

const addMessage = (type: 'user' | 'assistant', content: string, options?: Partial<Message>) => {
  const message: Message = {
    id: Date.now().toString(),
    type,
    content,
    timestamp: new Date(),
    ...options,
  }

  // If it's an assistant message, ensure there's a basic thinking state even if there's no content
  if (type === 'assistant') {
    if (!message.thinking && !message.content) {
      message.thinking = t('chat.thinking')
    }
  }

  messages.value.push(message)
  // Remove forced scroll to bottom for new messages
  // Users can manually scroll if needed
  return message
}

const updateLastMessage = (updates: Partial<Message>) => {
  const lastMessage = messages.value[messages.value.length - 1]
  if (lastMessage.type === 'assistant') {
    Object.assign(lastMessage, updates)
    // Remove automatic scroll when content updates
    // Let users control their viewing position
  }
}

const handleDirectMode = async (query: InputMessage) => {
  try {
    isLoading.value = true

    // Add a thinking state message
    const assistantMessage = addMessage('assistant', '', {
      thinking: t('chat.thinkingProcessing'),
    })

    // Execute directly
    const response = await DirectApiService.sendMessage(query)

    if (response.planId) {
      console.log('[ChatComponent] Received planId from direct execution:', response.planId)

      if (response.memoryId) {
        memoryStore.setMemory(response.memoryId)
      }

      if (!assistantMessage.planExecution) {
        assistantMessage.planExecution = {} as any
      }
      assistantMessage.planExecution!.currentPlanId = response.planId

      planExecutionManager.handlePlanExecutionRequested(response.planId, query.input)

      delete assistantMessage.thinking

      console.log('[ChatComponent] Started polling for plan execution updates')
    } else {
      delete assistantMessage.thinking

      // Generate a natural and human-like response
      const finalResponse = generateDirectModeResponse(response, query.input)
      assistantMessage.content = finalResponse
    }
  } catch (error: any) {
    console.error('Direct mode error:', error)
    updateLastMessage({
      content: generateErrorResponse(error),
    })
  } finally {
    isLoading.value = false
  }
}

// Get the response content from the response
const generateDirectModeResponse = (response: any, _originalQuery: string): string => {
  return response.result ?? response.message ?? response.content ?? ''
}

// Generate an error response
const generateErrorResponse = (error: any): string => {
  const errorMsg = error?.message ?? error?.toString() ?? t('chat.unknownError')

  // Common error types with friendly prompts
  if (errorMsg.includes('network') || errorMsg.includes('timeout')) {
    return t('chat.networkError')
  }

  if (errorMsg.includes('auth') || errorMsg.includes('unauthorized')) {
    return t('chat.authError')
  }

  if (errorMsg.includes('invalid') || errorMsg.includes('format') || errorMsg.includes('parameter')) {
    return t('chat.formatError')
  }

  // Generic error response
  return `${t('chat.unknownError')} (${errorMsg})`
}

const scrollToBottom = (force = false) => {
  nextTick(() => {
    if (messagesRef.value) {
      const container = messagesRef.value

      // Check if scrolling to the bottom is required
      const isNearBottom =
          force || container.scrollHeight - container.scrollTop - container.clientHeight < 150

      if (isNearBottom) {
        // Use smooth scrolling unless forced scrolling is specified.
        container.scrollTo({
          top: container.scrollHeight,
          behavior: force ? 'auto' : 'smooth',
        })
      }
    }
  })
}

// Helper function to force scroll to the bottom
const forceScrollToBottom = () => {
  scrollToBottom(true)
  // Hide scroll button after scrolling
  showScrollToBottom.value = false
}

// Check if the scroll-to-bottom button needs to be displayed
const checkScrollPosition = () => {
  if (messagesRef.value) {
    const container = messagesRef.value
    const isNearBottom = container.scrollHeight - container.scrollTop - container.clientHeight < 150
    showScrollToBottom.value = !isNearBottom && messages.value.length > 0
  }
}

// Add a scroll listener
const addScrollListener = () => {
  if (messagesRef.value) {
    messagesRef.value.addEventListener('scroll', checkScrollPosition)
  }
}

// Remove a scroll listener
const removeScrollListener = () => {
  if (messagesRef.value) {
    messagesRef.value.removeEventListener('scroll', checkScrollPosition)
  }
}

const handleSendMessage = (message: InputMessage) => {
  // First, add the user message to the UI.
  addMessage('user', message.input)

  // Handle messages according to the mode
  if (props.mode === 'plan') {
    // In plan mode, only add UI message, parent component handles the API call
    // This prevents double API calls
    console.log('[ChatComponent] Plan mode message sent, parent should handle:', message.input)
    // Don't call any API here, just add to UI
  } else {
    // Direct mode is still handled directly
    handleDirectMode(message)
  }
}

// Get agent execution status based on index
const getAgentExecutionStatus = (message: Message, index: number): string => {
  const agentExecutionSequence = message.planExecution?.agentExecutionSequence ?? []
  // Use safe index checking to avoid out-of-bounds access
  if (index < 0 || index >= agentExecutionSequence.length) {
    return 'IDLE'
  }
  const agentExecution = agentExecutionSequence[index]
  return agentExecution.status ?? 'IDLE'
}

// Handle step click events - Only expose events without handling specific logic
const handleStepClick = (message: Message, stepIndex: number) => {
  if (!message.planExecution?.currentPlanId) {
    console.warn('[ChatComponent] Cannot handle step click: missing currentPlanId')
    return
  }

  console.log('[ChatComponent] Step clicked:', {
    planId: message.planExecution.currentPlanId,
    stepIndex: stepIndex,
    stepTitle: message.planExecution.steps?.[stepIndex],
  })

  // Emit a step selection event to the parent component
  emit('step-selected', message.planExecution.currentPlanId, stepIndex)
}

// Get sub-plan steps from agentExecutionSequence
const getSubPlanSteps = (message: Message, stepIndex: number): string[] => {
  try {
    // Find sub-plan from planExecution.agentExecutionSequence
    const agentExecutionSequence = message.planExecution?.agentExecutionSequence
    if (!agentExecutionSequence?.length) {
      console.log('[ChatComponent] No agentExecutionSequence found')
      return []
    }

    // Get corresponding step's agentExecution
    const agentExecution = agentExecutionSequence[stepIndex] as AgentExecutionRecord | undefined
    if (!agentExecution) {
      console.log(`[ChatComponent] No agentExecution found for step ${stepIndex}`)
      return []
    }

    if (!agentExecution.thinkActSteps) {
      console.log(`[ChatComponent] No thinkActSteps found for step ${stepIndex}`)
      return []
    }

    // Find sub-plan in thinkActSteps
    for (const thinkActStep of agentExecution.thinkActSteps) {
      if (thinkActStep.subPlanExecutionRecord) {
        console.log(
            `[ChatComponent] Found sub-plan for step ${stepIndex}:`,
            thinkActStep.subPlanExecutionRecord
        )
        const rawSteps = thinkActStep.subPlanExecutionRecord.steps ?? []
        // Apply the same formatting logic as main steps
        return rawSteps.map((step: any) => {
          if (typeof step === 'string') {
            return step
          } else if (typeof step === 'object' && step !== null) {
            return step.title || step.description || t('rightPanel.subStep')
          }
          return t('rightPanel.subStep')
        })
      }
    }

    return []
  } catch (error) {
    console.warn('[ChatComponent] Error getting sub-plan steps:', error)
    return []
  }
}

// Get sub-plan step status - new feature
const getSubPlanStepStatus = (
    message: Message,
    stepIndex: number,
    subStepIndex: number
): string => {
  try {
    const agentExecutionSequence = message.planExecution?.agentExecutionSequence
    if (!agentExecutionSequence?.length) {
      return 'pending'
    }

    const agentExecution = agentExecutionSequence[stepIndex] as AgentExecutionRecord | undefined
    if (!agentExecution) {
      return 'pending'
    }

    if (!agentExecution.thinkActSteps) {
      return 'pending'
    }

    // Find sub-plan in thinkActSteps
    let subPlan = null
    for (const thinkActStep of agentExecution.thinkActSteps) {
      if (thinkActStep.subPlanExecutionRecord) {
        subPlan = thinkActStep.subPlanExecutionRecord
        break
      }
    }

    if (!subPlan) {
      return 'pending'
    }

    const currentStepIndex = subPlan.currentStepIndex
    if (subPlan.completed) {
      return 'completed'
    }

    if (currentStepIndex == null) {
      return subStepIndex === 0 ? 'current' : 'pending'
    }

    if (subStepIndex < currentStepIndex) {
      return 'completed'
    } else if (subStepIndex === currentStepIndex) {
      return 'current'
    } else {
      return 'pending'
    }
  } catch (error) {
    console.warn('[ChatComponent] Error getting sub-plan step status:', error)
    return 'pending'
  }
}

// Handle sub-plan step click - simplified to only emit events
const handleSubPlanStepClick = (message: Message, stepIndex: number, subStepIndex: number) => {
  try {
    const agentExecutionSequence = message.planExecution?.agentExecutionSequence
    if (!agentExecutionSequence?.length) {
      console.warn('[ChatComponent] No agentExecutionSequence data for sub-plan step click')
      return
    }

    const agentExecution = agentExecutionSequence[stepIndex] as AgentExecutionRecord | undefined
    if (!agentExecution) {
      console.warn('[ChatComponent] No agentExecution found for step', stepIndex)
      return
    }

    if (!agentExecution.thinkActSteps) {
      console.warn('[ChatComponent] No thinkActSteps found for step', stepIndex)
      return
    }

    // Find sub-plan in thinkActSteps
    let subPlan = null
    for (const thinkActStep of agentExecution.thinkActSteps) {
      if (thinkActStep.subPlanExecutionRecord) {
        subPlan = thinkActStep.subPlanExecutionRecord
        break
      }
    }

    if (!subPlan?.currentPlanId) {
      console.warn('[ChatComponent] No sub-plan data for step click')
      return
    }

    // Emit event with necessary identifiers for parent component to handle
    emit(
        'sub-plan-step-selected',
        message.planExecution?.currentPlanId ?? '',
        subPlan.currentPlanId,
        stepIndex,
        subStepIndex
    )
  } catch (error) {
    console.error('[ChatComponent] Error handling sub-plan step click:', error)
  }
}

// Update step execution actions (based on chat-handler.js logic)
const updateStepActions = (message: Message, planDetails: PlanExecutionRecord) => {
  if (!message.planExecution?.steps) return

  console.log(
      '[ChatComponent] Starting to update step actions, steps count:',
      message.planExecution.steps.length,
      'execution sequence:',
      planDetails.agentExecutionSequence?.length ?? 0
  )

  const lastStepActions = new Array(message.planExecution.steps.length).fill(null)

  if (planDetails.agentExecutionSequence?.length) {
    const sequenceLength = Math.min(
        planDetails.agentExecutionSequence.length,
        message.planExecution.steps.length
    )

    for (let index = 0; index < sequenceLength; index++) {
      const execution = planDetails.agentExecutionSequence[index]

      if (execution.thinkActSteps?.length) {
        const latestThinkAct = execution.thinkActSteps[execution.thinkActSteps.length - 1]

        if (latestThinkAct.actionDescription && latestThinkAct.toolParameters) {
          lastStepActions[index] = {
            actionDescription: latestThinkAct.actionDescription,
            toolParameters:
                typeof latestThinkAct.toolParameters === 'string'
                    ? latestThinkAct.toolParameters
                    : JSON.stringify(latestThinkAct.toolParameters, null, 2),
            thinkInput: latestThinkAct.thinkInput ?? '',
            thinkOutput: latestThinkAct.thinkOutput ?? '',
            status:
                planDetails.currentStepIndex !== undefined && index < planDetails.currentStepIndex
                    ? 'completed'
                    : planDetails.currentStepIndex !== undefined && index === planDetails.currentStepIndex
                        ? 'current'
                        : 'pending',
          }

          console.log(
              `[ChatComponent] Step ${index} action set: ${lastStepActions[index].actionDescription}`
          )
        } else {
          lastStepActions[index] = {
            actionDescription: t('chat.thinking'),
            toolParameters: t('chat.waitingDecision'),
            thinkInput: latestThinkAct.thinkInput ?? '',
            thinkOutput: latestThinkAct.thinkOutput ?? '',
            status: planDetails.currentStepIndex !== undefined && index === planDetails.currentStepIndex ? 'current' : 'pending',
          }

          console.log(`[ChatComponent] Step ${index} is thinking`)
        }
      } else {
        lastStepActions[index] = {
          actionDescription: planDetails.currentStepIndex !== undefined && index < planDetails.currentStepIndex ? t('chat.status.completed') : t('chat.status.pending'),
          toolParameters: t('chat.noToolParameters'),
          thinkInput: '',
          thinkOutput: '',
          status: planDetails.currentStepIndex !== undefined && index < planDetails.currentStepIndex ? 'completed' : 'pending',
        }

        console.log(
            `[ChatComponent] Step ${index} has no execution details, status set to: ${lastStepActions[index].status}`
        )
      }
    }
  } else {
    console.log('[ChatComponent] No execution sequence data')
  }

  message.stepActions = [...lastStepActions]

  console.log(
      '[ChatComponent] Step actions update completed:',
      JSON.stringify(lastStepActions.map(a => a?.actionDescription))
  )

  nextTick(() => {
    console.log('[ChatComponent] UI update completed via reactivity')
  })
}

// Handle the start of a dialog round
const handleDialogRoundStart = (planId: string) => {
  console.log('[ChatComponent] Starting dialog round with planId:', planId)

  if (planId) {
    // Check if there is already an assistant message for this plan
    const existingAssistantMsg = messages.value.findIndex(
        m => m.planExecution?.currentPlanId === planId && m.type === 'assistant'
    )

    // If there is no existing message, add an assistant message to prepare to display steps
    if (existingAssistantMsg === -1) {
      addMessage('assistant', '', {
        planExecution: { currentPlanId: planId } as PlanExecutionRecord,
        thinking: t('chat.preparingExecution'),
      })
      console.log('[ChatComponent] Created new assistant message for planId:', planId)
    } else {
      console.log('[ChatComponent] Found existing assistant message for planId:', planId)
    }

    // Remove automatic scroll for dialog round start
    // Keep user at their current viewing position
  }
}

// Handle plan updates - Use a new scheme based on rootPlanId
const handlePlanUpdate = (rootPlanId: string) => {
  console.log('[ChatComponent] Processing plan update with rootPlanId:', rootPlanId)

  // Get the PlanExecutionRecord from the cache
  const planDetails = planExecutionManager.getCachedPlanRecord(rootPlanId)

  if (!planDetails) {
    console.warn('[ChatComponent] No cached plan data found for rootPlanId:', rootPlanId)
    return
  }

  console.log('[ChatComponent] Retrieved plan details from cache:', planDetails)
  console.log('[ChatComponent] Plan steps:', planDetails.steps)
  console.log('[ChatComponent] Plan completed:', planDetails.completed)

  if (!planDetails.currentPlanId) {
    console.warn('[ChatComponent] Plan update missing currentPlanId')
    return
  }

  // Find the corresponding message - Use the currentPlanId field
  const messageIndex = messages.value.findIndex(
      m => m.planExecution?.currentPlanId === planDetails.currentPlanId && m.type === 'assistant'
  )
  let message

  if (messageIndex !== -1) {
    message = messages.value[messageIndex]
    console.log(
        '[ChatComponent] Found existing assistant message for currentPlanId:',
        planDetails.currentPlanId
    )
  } else {
    console.warn(
        '[ChatComponent] No existing assistant message found for currentPlanId:',
        planDetails.currentPlanId
    )
    console.log(
        '[ChatComponent] Current messages:',
        messages.value.map(m => ({
          type: m.type,
          planId: m.planExecution?.currentPlanId,
          content: m.content.substring(0, 50),
        }))
    )

    // If no corresponding message is found, it should have been created by handleDialogRoundStart. Do not create a new message here
    // Instead, try to find the latest assistant message to update
    let lastAssistantIndex = -1
    for (let i = messages.value.length - 1; i >= 0; i--) {
      if (messages.value[i].type === 'assistant') {
        lastAssistantIndex = i
        break
      }
    }

    if (lastAssistantIndex !== -1) {
      message = messages.value[lastAssistantIndex]
      // Update planExecution to ensure subsequent updates can find it
      if (!message.planExecution) {
        message.planExecution = {} as PlanExecutionRecord
      }
      message.planExecution.currentPlanId = planDetails.currentPlanId
      console.log(
          '[ChatComponent] Using last assistant message and updating planExecution.currentPlanId to:',
          planDetails.currentPlanId
      )
    } else {
      console.error('[ChatComponent] No assistant message found at all, this should not happen')
      return
    }
  }

  // Ensure planExecution exists
  if (!message.planExecution) {
    message.planExecution = {} as PlanExecutionRecord
  }

  // Update planExecution data - Use deep copy to ensure reactivity
  message.planExecution = JSON.parse(JSON.stringify(planDetails))

  // Handle simple responses (cases without steps)
  if (!planDetails.steps || planDetails.steps.length === 0) {
    console.log('[ChatComponent] Handling simple response without steps')

    if (planDetails.completed) {
      // Directly set the final response, clear all processing states
      delete message.thinking

      const finalResponse =
          planDetails.summary ?? planDetails.result ?? planDetails.message ?? t('chat.executionCompleted')
      // Ensure the response is natural
      message.content = generateNaturalResponse(finalResponse)

      console.log('[ChatComponent] Set simple response content:', message.content)
    } else {
      // If there is a title or status information, update the thinking state
      if (planDetails.title) {
        message.thinking = `${t('chat.thinkingExecuting', { title: planDetails.title })}`
      }
    }

    // Remove automatic scroll in simple response
    // Users can manually scroll if they want to see the latest content
    return
  }

  // Handle plans with steps...

  // Clear the initial thinking state to display the plan execution information
  delete message.thinking

  // Process step information - Ensure consistent format and maintain a user-friendly display
  const formattedSteps = planDetails.steps.map((step: any) => {
    // If the step is a string, return it directly
    if (typeof step === 'string') {
      return step
    }
    // If it's an object, extract the title for display
    else if (typeof step === 'object' && step !== null) {
      return step.title || step.description || t('chat.step')
    }
    return t('chat.step')
  })

  // Update the step information in planExecution
  if (message.planExecution) {
    message.planExecution.steps = formattedSteps
  }

  // Process the execution sequence and step actions - Refer to the logic in chat-handler.js
  if (planDetails.agentExecutionSequence && planDetails.agentExecutionSequence.length > 0) {
    console.log(
        '[ChatComponent] Found execution sequence data, count:',
        planDetails.agentExecutionSequence.length
    )

    // Call updateStepActions to update the step action information
    updateStepActions(message, planDetails)

    // Update the thinking state from the currently executing step
    const currentStepIndex = planDetails.currentStepIndex ?? 0
    if (currentStepIndex >= 0 && currentStepIndex < planDetails.agentExecutionSequence.length) {
      const currentExecution = planDetails.agentExecutionSequence[currentStepIndex]
      const thinkActSteps = currentExecution.thinkActSteps
      if (thinkActSteps && thinkActSteps.length > 0) {
        const latestThinkAct = thinkActSteps[thinkActSteps.length - 1]
        if (latestThinkAct.thinkOutput) {
          // If the think output is too long, truncate it
          const maxLength = 150
          const displayOutput =
              latestThinkAct.thinkOutput.length > maxLength
                  ? latestThinkAct.thinkOutput.substring(0, maxLength) + '...'
                  : latestThinkAct.thinkOutput

          message.thinking = `${t('chat.thinking')}: ${displayOutput}`
        }
      }
    }
  } else {
    // If there is no execution sequence, use the basic thinking state
    if (message.planExecution) {
      const currentStepIndex = message.planExecution.currentStepIndex ?? 0
      const currentStep = message.planExecution.steps?.[currentStepIndex]
      const stepTitle = typeof currentStep === 'string' ? currentStep : ''
      message.thinking = `${t('chat.thinkingExecuting', { title: stepTitle })}`
    }
  }

  // Handle the user input waiting state
  if (planDetails.userInputWaitState && message.planExecution) {
    console.log('[ChatComponent] User input required:', planDetails.userInputWaitState)

    // Attach the user input waiting state to planExecution
    if (!message.planExecution.userInputWaitState) {
      message.planExecution.userInputWaitState = {}
    }
    message.planExecution.userInputWaitState = {
      message: planDetails.userInputWaitState.message ?? '',
      formDescription: planDetails.userInputWaitState.formDescription ?? '',
      formInputs:
          planDetails.userInputWaitState.formInputs?.map((input: any) => ({
            label: input.label,
            value: input.value || '',
            type: input.type || 'text',
            required: input.required === 'true' || input.required === true,
            placeholder: input.placeholder || '',
            name: input.name || input.label,
            options: input.options || undefined,
          })) ?? [],
    }

    formInputsStore[message.id] ??= {}
    // Clear the thinking state and display the message waiting for user input
    message.thinking = t('input.waiting')
  } else {
    // If there is no user input waiting state, clear the previous state
    if (message.planExecution?.userInputWaitState) {
      delete message.planExecution.userInputWaitState
    }
  }

  // Check if the plan is completed
  if (planDetails.completed ?? planDetails.status === 'completed') {
    console.log('[ChatComponent] Plan is completed, updating final response')
    // Clear all processing states
    delete message.thinking

    // Set the final response content - Simulate a human conversation response
    let finalResponse = ''
    if (planDetails.summary) {
      finalResponse = planDetails.summary
    } else if (planDetails.result) {
      finalResponse = planDetails.result
    } else {
      finalResponse = t('chat.executionCompleted')
    }

    // Generate natural, human-like responses
    message.content = generateCompletedPlanResponse(finalResponse)

    console.log('[ChatComponent] Updated completed message:', message.content)
  }

  // Remove automatic scroll to bottom for plan updates
  // Let users stay at their current viewing position

  // Use Vue's reactivity system instead of force update
  // The UI will automatically update when planExecution data changes
  nextTick(() => {
    console.log('[ChatComponent] Plan update UI refresh completed via reactivity')
  })
}

// Helper function to generate natural responses
const generateNaturalResponse = (text: string): string => {
  if (!text) return t('chat.defaultResponse')

  // If it's already in a natural conversation format, return it directly
  if (
      text.includes('I ') ||
      text.includes('you') ||
      text.includes('hello') ||
      text.includes('can') ||
      text.includes('I') ||
      text.includes('you') ||
      text.includes('can')
  ) {
    return text
  }

  // Generate a more natural response based on the text content
  if (text.length < 10) {
    return `${text}! ${t('chat.anythingElse')}`
  } else if (text.length < 50) {
    return `${t('chat.okayDone', { text })}. ${t('chat.ifOtherQuestions')}`
  } else {
    return `${text}\n\n${t('chat.hopeHelpful')} ${t('chat.anythingElse')}`
  }
}

// Generate a natural response for a completed plan
const generateCompletedPlanResponse = (text: string): string => {
  if (!text) return `${t('chat.executionCompleted')}! ${t('chat.anythingElse')}`
  else{
    return `${text}`;
  }
}

// Handle the plan completion event
const handlePlanCompleted = (rootPlanId: string) => {
  console.log('[ChatComponent] Plan completed with rootPlanId:', rootPlanId);

  const details = planExecutionManager.getCachedPlanRecord(rootPlanId);
  if (!details) {
    console.warn('[ChatComponent] No cached plan data found for rootPlanId:', rootPlanId);
    return;
  }

  console.log('[ChatComponent] Plan details:', details);

  if (details.rootPlanId) {
    const messageIndex = messages.value.findIndex(
        m => m.planExecution?.currentPlanId === details.rootPlanId
    );
    if (messageIndex !== -1) {
      const message = messages.value[messageIndex];
      delete message.thinking;

      const summary = details.summary ?? details.result ?? t('chat.executionCompleted');
      let finalResponse = summary;
      if (!finalResponse.includes('I') && !finalResponse.includes('you')) {
        if (finalResponse.includes('success') || finalResponse.includes('complete') || finalResponse.includes('finished')) {
          finalResponse = `${t('chat.great')}${finalResponse}. ${t('chat.ifOtherHelp')}`;
        } else {
          finalResponse = `${t('chat.completedRequest', { result: finalResponse })}`;
        }
      }

      message.content = finalResponse;
      console.log('[ChatComponent] Updated completed message:', message.content);
    } else {
      console.warn('[ChatComponent] No message found for completed rootPlanId:', details.rootPlanId);
    }
  }
};

// Handle the plan error event
const handlePlanError = (message: string) => {
  isLoading.value = false
  messages.value[messages.value.length -1] = {
    id: Date.now().toString(),
    type: 'assistant',
    content: message,
    timestamp: new Date(),
  }
}

// Format the response text to make it more like a natural conversation
const formatResponseText = (text: string): string => {
  if (!text) return ''

  // Convert line breaks to HTML line breaks
  let formatted = text.replace(/\n\n/g, '<br><br>').replace(/\n/g, '<br>')

  // Add appropriate paragraph spacing and formatting
  formatted = formatted.replace(/(<br><br>)/g, '</p><p>')

  // Wrap with p tags if there are multiple paragraphs
  if (formatted.includes('</p><p>')) {
    formatted = `<p>${formatted}</p>`
  }

  return formatted
}

// Handle user input form submission
const handleUserInputSubmit = async (message: Message) => {
  if (!message.planExecution?.currentPlanId || !message.planExecution.userInputWaitState) {
    console.error('[ChatComponent] Missing planExecution.currentPlanId or userInputWaitState')
    return
  }

  try {
    // Collect form data
    const inputData: any = {}

    const formInputs = message.planExecution.userInputWaitState.formInputs
    if (formInputs && formInputs.length > 0) {
      // Multiple fields case
      Object.entries(formInputsStore[message.id]).forEach(([index, value]) => {
        const numIndex = parseInt(index, 10)
        const label = formInputs[numIndex]?.label || `input_${index}`
        inputData[label] = value
      })
    } else {
      // Single generic input case
      inputData.genericInput = message.genericInput ?? ''
    }

    console.log('[ChatComponent] Submitting user input:', inputData)

    // Submit user input via API
    const response = await CommonApiService.submitFormInput(
        message.planExecution.currentPlanId,
        inputData
    )

    // Clear the user input waiting state
    delete message.planExecution.userInputWaitState
    delete message.genericInput
    delete formInputsStore[message.id]

    // Continue polling for plan updates (should resume automatically after submission)
    planExecution.startPolling()

    console.log('[ChatComponent] User input submitted successfully:', response)
  } catch (error: any) {
    console.error('[ChatComponent] User input submission failed:', error)
    // Can display error message in UI
    alert(`${t('common.submitFailed')}: ${error?.message || t('common.unknownError')}`)
  }
}

watch(
<<<<<<< HEAD
  () => props.initialPrompt,
  (newPrompt, oldPrompt) => {
    console.log('[ChatComponent] initialPrompt changed from:', oldPrompt, 'to:', newPrompt)
    if (newPrompt && typeof newPrompt === 'string' && newPrompt.trim() && newPrompt !== oldPrompt) {
      console.log('[ChatComponent] Processing changed initial prompt:', newPrompt)
      nextTick(() => {
        handleSendMessage({
          input: newPrompt
        })
      })
    }
  },
  { immediate: false }
=======
    () => props.initialPrompt,
    (newPrompt, oldPrompt) => {
      console.log('[ChatComponent] initialPrompt changed from:', oldPrompt, 'to:', newPrompt)
      if (newPrompt && typeof newPrompt === 'string' && newPrompt.trim() && newPrompt !== oldPrompt) {
        console.log('[ChatComponent] Processing changed initial prompt:', newPrompt)
        nextTick(() => {
          handleSendMessage(newPrompt)
        })
      }
    },
    { immediate: false }
>>>>>>> 692e9ded
)

onMounted(() => {
  console.log('[ChatComponent] Mounted, setting up event listeners')

  planExecutionManager.setEventCallbacks({
    onPlanUpdate: handlePlanUpdate,
    onPlanCompleted: handlePlanCompleted,
    onDialogRoundStart: handleDialogRoundStart,
    onChatInputUpdateState: (rootPlanId: string) => {
      console.log('[ChatComponent] Chat input state update for rootPlanId:', rootPlanId)
    },
    onChatInputClear: () => {
      console.log('[ChatComponent] Chat input clear requested')
    },
    onPlanError: handlePlanError
  })

  nextTick(() => {
    addScrollListener()
  })

  if (props.initialPrompt && typeof props.initialPrompt === 'string' && props.initialPrompt.trim()) {
    console.log('[ChatComponent] Processing initial prompt:', props.initialPrompt)
    nextTick(() => {
      handleSendMessage({
        input: props.initialPrompt!
      })
    })
  }
})

onUnmounted(() => {
  console.log('[ChatComponent] Unmounting, cleaning up resources')

  // Remove the scroll listener
  removeScrollListener()

  // Clean up polling
  if (pollingInterval.value) {
    clearInterval(pollingInterval.value)
  }

  // Clean up plan execution manager resources
  planExecution.cleanup()

  // Clear form inputs
  Object.keys(formInputsStore).forEach(key => delete formInputsStore[key])
})

<<<<<<< HEAD
const showMemory = async () => {
  if(memoryStore.selectMemoryId) {
    const memory = await MemoryApiService.getMemory(memoryStore.selectMemoryId);
    messages.value = []
    memory.messages.map(message => {
      if(message.messageType.toLowerCase() === 'user') {
        addMessage('user',message.text)
      }
      if(message.messageType.toLowerCase() === 'assistant') {
        addMessage('assistant',message.text)
      }
    });
    forceScrollToBottom()
  }
}

const newChat = () => {
  messages.value = []
=======
// Helper function to safely get options array
const getOptionsArray = (options: string | string[] | undefined): string[] => {
  if (!options) return []
  if (Array.isArray(options)) return options
  if (typeof options === 'string') {
    return options.split(',').map(opt => opt.trim()).filter(opt => opt.length > 0)
  }
  return []
}

// Helper function to check if field is required
const isRequired = (required: boolean | string | undefined): boolean => {
  if (typeof required === 'boolean') return required
  if (typeof required === 'string') return required === 'true'
  return false
>>>>>>> 692e9ded
}

// Expose methods to parent components for usage
defineExpose({
  handleSendMessage,
  handlePlanUpdate,
  handlePlanCompleted,
  handleDialogRoundStart,
  addMessage,
  handlePlanError,
  showMemory,
  newChat
})
</script>

<style lang="less" scoped>
.chat-container {
  flex: 1; /* Occupy the remaining space of the parent container */
  display: flex;
  flex-direction: column;
  height: 100%; /* Fill the height of the parent container */
  min-height: 0; /* Allow shrinking */
  overflow: hidden; /* Prevent container overflow */
}

.messages {
  padding: 24px;
  flex: 1; /* Use flex: 1 instead of height: 100% */
  display: flex;
  flex-direction: column;
  gap: 16px;
  overflow-y: auto; /* Use auto instead of scroll */
  min-height: 0; /* Ensure it can shrink */
  /* Add smooth scrolling */
  scroll-behavior: smooth;
  /* Improve scrollbar style */
  scrollbar-width: thin;
  scrollbar-color: rgba(255, 255, 255, 0.3) transparent;

  /* WebKit scrollbar styling */
  &::-webkit-scrollbar {
    width: 8px;
  }

  &::-webkit-scrollbar-track {
    background: transparent;
  }

  &::-webkit-scrollbar-thumb {
    background: rgba(255, 255, 255, 0.3);
    border-radius: 4px;
  }

  &::-webkit-scrollbar-thumb:hover {
    background: rgba(255, 255, 255, 0.5);
  }
}

.message {
  display: flex;

  &.user {
    justify-content: flex-end;

    .message-content {
      background: linear-gradient(135deg, #667eea 0%, #764ba2 100%);
      color: #ffffff;
      max-width: 80%;
    }
  }

  &.assistant {
    justify-content: flex-start;

    .message-content {
      background: rgba(255, 255, 255, 0.05);
      border: 1px solid rgba(255, 255, 255, 0.1);
      color: #ffffff;
      max-width: 85%;
    }
  }
}

.message-content {
  padding: 16px 20px;
  border-radius: 16px;
  backdrop-filter: blur(20px);
}

.user-message {
  line-height: 1.5;
}

.assistant-message {
  /* 1. JManus Thinking/Processing Section Style */
  .thinking-section {
    margin-bottom: 16px;
    border: 1px solid rgba(255, 255, 255, 0.1);
    border-radius: 12px;
    background: rgba(255, 255, 255, 0.02);
    overflow: hidden;

    .thinking-header {
      display: flex;
      align-items: center;
      gap: 10px;
      padding: 12px 16px;
      background: rgba(102, 126, 234, 0.1);
      border-bottom: 1px solid rgba(255, 255, 255, 0.1);

      .thinking-avatar {
        display: flex;
        align-items: center;
        justify-content: center;
        width: 28px;
        height: 28px;
        background: linear-gradient(135deg, #f59e0b 0%, #d97706 100%);
        border-radius: 50%;

        .thinking-icon {
          font-size: 16px;
          color: #ffffff;
          animation: pulse 2s infinite;
        }
      }

      .thinking-label {
        font-weight: 600;
        font-size: 14px;
        color: #f59e0b;
        letter-spacing: 0.5px;
      }
    }

    .thinking-content {
      padding: 16px;
    }

    .thinking {
      display: flex;
      align-items: center;
      gap: 8px;
      color: #cccccc;
      font-size: 14px;
      margin-bottom: 12px;
      padding: 12px;
      background: rgba(0, 0, 0, 0.2);
      border-radius: 8px;
      border-left: 3px solid #f59e0b;

      .thinking-icon {
        animation: pulse 2s infinite;
      }
    }

    .default-processing {
      padding: 16px;
      text-align: center;

      .processing-indicator {
        display: flex;
        align-items: center;
        justify-content: center;
        gap: 12px;
        color: #cccccc;
        font-size: 14px;
      }
    }
  }

  /* 2. JManus Final Response Section Style - Simulate Human Conversation Unit */
  .response-section {
    border: 1px solid rgba(255, 255, 255, 0.2);
    border-radius: 18px;
    background: linear-gradient(
        135deg,
        rgba(255, 255, 255, 0.12) 0%,
        rgba(255, 255, 255, 0.06) 100%
    );
    overflow: hidden;
    box-shadow: 0 6px 20px rgba(0, 0, 0, 0.15);
    backdrop-filter: blur(12px);
    margin-top: 16px;
    transition: all 0.3s ease;

    &:hover {
      transform: translateY(-1px);
      box-shadow: 0 8px 25px rgba(0, 0, 0, 0.2);
    }

    .response-header {
      display: flex;
      align-items: center;
      gap: 14px;
      padding: 18px 24px 14px 24px;
      background: linear-gradient(
          135deg,
          rgba(102, 126, 234, 0.18) 0%,
          rgba(118, 75, 162, 0.12) 100%
      );
      border-bottom: 1px solid rgba(255, 255, 255, 0.15);

      .response-avatar {
        display: flex;
        align-items: center;
        justify-content: center;
        width: 36px;
        height: 36px;
        background: linear-gradient(135deg, #667eea 0%, #764ba2 100%);
        border-radius: 50%;
        box-shadow: 0 3px 12px rgba(102, 126, 234, 0.4);
        transition: transform 0.2s ease;

        &:hover {
          transform: scale(1.05);
        }

        .bot-icon {
          font-size: 20px;
          color: #ffffff;
        }
      }

      .response-name {
        font-weight: 700;
        font-size: 17px;
        color: #667eea;
        letter-spacing: 0.8px;
        text-shadow: 0 2px 4px rgba(0, 0, 0, 0.1);
        font-family:
            -apple-system, BlinkMacSystemFont, 'Segoe UI', 'PingFang SC', 'Microsoft YaHei',
            sans-serif;
      }
    }

    .response-content {
      padding: 24px;

      .final-response {
        .response-text {
          word-break: break-all;
          line-height: 1.8;
          color: #ffffff;
          font-size: 15px;
          font-weight: 400;
          text-shadow: 0 1px 3px rgba(0, 0, 0, 0.1);
          letter-spacing: 0.4px;
          word-spacing: 1.2px;
          text-align: left;
          font-family:
              -apple-system, BlinkMacSystemFont, 'Segoe UI', 'PingFang SC', 'Microsoft YaHei',
              sans-serif;

          /* Make the text look more like a natural conversation */
          p {
            margin: 0 0 12px 0;

            &:last-child {
              margin-bottom: 0;
            }
          }

          /* Enhance readability */
          strong {
            color: #f8fafc;
            font-weight: 600;
          }

          em {
            color: #e2e8f0;
            font-style: italic;
          }
        }
      }

      .response-placeholder {
        display: flex;
        align-items: center;
        justify-content: center;
        min-height: 90px;

        .typing-indicator {
          display: flex;
          align-items: center;
          gap: 14px;

          .typing-text {
            color: #cbd5e0;
            font-style: italic;
            font-size: 14px;
            opacity: 0.9;
            letter-spacing: 0.3px;
          }
        }
      }
    }
  }

  .assistant-header {
    display: flex;
    align-items: center;
    gap: 10px;
    margin-bottom: 12px;
    padding-bottom: 8px;
    border-bottom: 1px solid rgba(255, 255, 255, 0.1);

    .assistant-avatar {
      display: flex;
      align-items: center;
      justify-content: center;
      width: 32px;
      height: 32px;
      background: linear-gradient(135deg, #667eea 0%, #764ba2 100%);
      border-radius: 50%;

      .bot-icon {
        font-size: 18px;
        color: #ffffff;
      }
    }

    .assistant-name {
      font-weight: 600;
      font-size: 14px;
      color: #667eea;
      letter-spacing: 0.5px;
    }
  }

  .response {
    line-height: 1.5;
    white-space: pre-line;
  }

  .progress {
    margin-top: 12px;

    .progress-bar {
      width: 100%;
      height: 4px;
      background: rgba(255, 255, 255, 0.1);
      border-radius: 2px;
      overflow: hidden;
      margin-bottom: 8px;

      .progress-fill {
        height: 100%;
        background: linear-gradient(90deg, #667eea 0%, #764ba2 100%);
        transition: width 0.3s ease;
      }
    }

    .progress-text {
      font-size: 12px;
      color: #888888;
    }
  }

  .steps-container {
    margin-top: 16px;
    border: 1px solid rgba(255, 255, 255, 0.1);
    border-radius: 8px;
    overflow: hidden;

    .steps-title {
      margin: 0;
      padding: 10px 16px;
      font-size: 14px;
      font-weight: 600;
      color: #ffffff;
      background: rgba(102, 126, 234, 0.15);
      border-bottom: 1px solid rgba(255, 255, 255, 0.08);
    }

    .ai-section {
      border-bottom: 1px solid rgba(255, 255, 255, 0.05);
      cursor: pointer;
      transition: all 0.2s ease;

      &:last-child {
        border-bottom: none;
      }

      &:hover {
        background: rgba(255, 255, 255, 0.05);
      }

      &.running {
        background: rgba(102, 126, 234, 0.1);
        border-left: 3px solid #667eea;
      }

      &.completed {
        border-left: 3px solid rgba(34, 197, 94, 0.6);
      }

      &.pending {
        opacity: 0.7;
      }

      .section-header {
        display: flex;
        align-items: center;
        gap: 12px;
        padding: 12px 16px;
        background: rgba(255, 255, 255, 0.02);

        .step-icon {
          display: flex;
          align-items: center;
          justify-content: center;
          width: 24px;
          height: 24px;
          background: rgba(102, 126, 234, 0.2);
          border-radius: 50%;
          font-size: 12px;
          font-weight: bold;
          color: #667eea;
        }

        .step-title {
          flex: 1;
          font-weight: 500;
          color: #ffffff;
        }

        .step-status {
          font-size: 12px;
          padding: 4px 8px;
          border-radius: 12px;

          &.completed {
            background: rgba(34, 197, 94, 0.2);
            color: #22c55e;
          }

          &.running {
            background: rgba(102, 126, 234, 0.2);
            color: #667eea;
          }

          &.pending {
            background: rgba(156, 163, 175, 0.2);
            color: #9ca3af;
          }
        }
      }

      .action-info {
        padding: 12px 16px;
        background: rgba(0, 0, 0, 0.2);
        border-top: 1px dashed rgba(255, 255, 255, 0.1);

        .action-description {
          display: flex;
          align-items: center;
          gap: 8px;
          margin-bottom: 8px;

          .action-icon {
            font-size: 16px;
          }
        }

        .tool-params {
          display: flex;
          align-items: flex-start;
          gap: 8px;
          margin-bottom: 8px;
          font-size: 13px;

          .tool-icon {
            margin-top: 2px;
          }

          .param-label {
            color: #aaaaaa;
            margin-right: 4px;
          }

          .param-content {
            margin: 0;
            padding: 6px;
            background: rgba(0, 0, 0, 0.2);
            border-radius: 4px;
            font-family: monospace;
            font-size: 12px;
            white-space: pre-wrap;
            max-height: 100px;
            overflow-y: auto;
          }
        }

        .think-details {
          margin-top: 10px;
          padding-top: 8px;
          border-top: 1px dashed rgba(255, 255, 255, 0.1);

          .think-header {
            display: flex;
            align-items: center;
            gap: 8px;
            margin-bottom: 6px;

            .think-icon {
              font-size: 14px;
            }

            .think-label {
              color: #aaaaaa;
              font-size: 13px;
            }
          }

          .think-output {
            .think-content {
              margin: 0;
              padding: 8px;
              background: rgba(0, 0, 0, 0.15);
              border-radius: 4px;
              font-family: monospace;
              font-size: 12px;
              white-space: pre-wrap;
              max-height: 120px;
              overflow-y: auto;
              color: #bbbbbb;
            }
          }
        }
      }

      /* Sub-plan Step Style - New Feature */
      .sub-plan-steps {
        margin-top: 8px;
        padding: 8px 16px;
        background: rgba(102, 126, 234, 0.05);
        border-top: 1px solid rgba(102, 126, 234, 0.2);

        .sub-plan-header {
          display: flex;
          align-items: center;
          gap: 6px;
          margin-bottom: 8px;

          .sub-plan-icon {
            font-size: 14px;
            color: #667eea;
          }

          .sub-plan-title {
            font-size: 13px;
            font-weight: 600;
            color: #667eea;
          }
        }

        .sub-plan-step-list {
          display: flex;
          flex-direction: column;
          gap: 4px;
        }

        .sub-plan-step-item {
          display: flex;
          align-items: center;
          gap: 8px;
          padding: 6px 8px;
          background: rgba(255, 255, 255, 0.02);
          border: 1px solid rgba(255, 255, 255, 0.05);
          border-radius: 4px;
          cursor: pointer;
          transition: all 0.2s ease;
          margin-left: 20px; /* Indent to show parent-child relationship */

          &:hover {
            background: rgba(255, 255, 255, 0.05);
            border-color: rgba(102, 126, 234, 0.3);
          }

          &.completed {
            background: rgba(34, 197, 94, 0.05);
            border-color: rgba(34, 197, 94, 0.2);
          }

          &.running {
            background: rgba(102, 126, 234, 0.05);
            border-color: rgba(102, 126, 234, 0.3);
            box-shadow: 0 0 4px rgba(102, 126, 234, 0.2);
          }

          &.pending {
            opacity: 0.6;
          }

          .sub-step-indicator {
            display: flex;
            align-items: center;
            gap: 4px;
            flex-shrink: 0;

            .sub-step-icon {
              display: flex;
              align-items: center;
              justify-content: center;
              width: 16px;
              height: 16px;
              background: rgba(102, 126, 234, 0.1);
              border-radius: 50%;
              font-size: 10px;
              font-weight: bold;
              color: #667eea;
            }

            .sub-step-number {
              font-size: 10px;
              color: #888888;
              font-weight: 500;
              min-width: 12px;
              text-align: center;
            }
          }

          .sub-step-content {
            flex: 1;
            display: flex;
            align-items: center;
            justify-content: space-between;
            min-width: 0;

            .sub-step-title {
              color: #cccccc;
              font-size: 12px;
              line-height: 1.3;
              word-break: break-word;
              flex: 1;
            }

            .sub-step-badge {
              background: rgba(102, 126, 234, 0.15);
              color: #667eea;
              font-size: 9px;
              padding: 1px 4px;
              border-radius: 8px;
              font-weight: 500;
              flex-shrink: 0;
              margin-left: 6px;
            }
          }
        }
      }
    }
  }
}

.thinking-dots {
  display: flex;
  gap: 4px;

  span {
    width: 4px;
    height: 4px;
    background: #667eea;
    border-radius: 50%;
    animation: thinking 1.4s infinite ease-in-out;

    &:nth-child(1) {
      animation-delay: -0.32s;
    }
    &:nth-child(2) {
      animation-delay: -0.16s;
    }
    &:nth-child(3) {
      animation-delay: 0s;
    }
  }
}

.typing-dots {
  display: flex;
  gap: 3px;

  span {
    width: 6px;
    height: 6px;
    background: #667eea;
    border-radius: 50%;
    animation: typing 1.2s infinite ease-in-out;

    &:nth-child(1) {
      animation-delay: 0s;
    }
    &:nth-child(2) {
      animation-delay: 0.2s;
    }
    &:nth-child(3) {
      animation-delay: 0.4s;
    }
  }
}

@keyframes thinking {
  0%,
  80%,
  100% {
    transform: scale(0.8);
    opacity: 0.5;
  }
  40% {
    transform: scale(1);
    opacity: 1;
  }
}

@keyframes typing {
  0%,
  60%,
  100% {
    transform: translateY(0);
    opacity: 0.4;
  }
  30% {
    transform: translateY(-8px);
    opacity: 1;
  }
}

@keyframes pulse {
  0%,
  100% {
    opacity: 1;
  }
  50% {
    opacity: 0.5;
  }
}

.user-input-form-container {
  margin-top: 12px;
  padding: 16px;
  background: rgba(102, 126, 234, 0.1);
  border: 1px solid rgba(102, 126, 234, 0.2);
  border-radius: 8px;

  .user-input-message {
    margin-bottom: 12px;
    font-weight: 500;
    color: #ffffff;
    font-size: 14px;
  }

  .form-description {
    margin-bottom: 16px;
    color: #aaaaaa;
    font-size: 13px;
    line-height: 1.4;
  }

  .user-input-form {
    .form-grid {
      display: grid;
      grid-template-columns: repeat(2, 1fr);
      gap: 16px;
      margin-bottom: 16px;

      @media (max-width: 600px) {
        grid-template-columns: 1fr;
      }
    }

    .form-group {
      margin-bottom: 0;

      label {
        display: block;
        margin-bottom: 6px;
        font-size: 13px;
        font-weight: 500;
        color: #ffffff;
      }

      .form-input {
        width: 100%;
        padding: 8px 12px;
        background: rgba(0, 0, 0, 0.3);
        border: 1px solid rgba(255, 255, 255, 0.2);
        border-radius: 6px;
        color: #ffffff;
        font-size: 14px;
        transition: border-color 0.2s ease;

        &:focus {
          outline: none;
          border-color: #667eea;
          box-shadow: 0 0 0 2px rgba(102, 126, 234, 0.2);
        }

        &::placeholder {
          color: #888888;
        }
      }

      .form-textarea {
        resize: vertical;
        min-height: 40px;
        font-family: inherit;
        line-height: 1.4;
      }

      /* Special handling for wide fields in grid layout */
      &.form-group-wide {
        grid-column: span 2;

        @media (max-width: 600px) {
          grid-column: span 1;
        }
      }

      &.form-group-full {
        grid-column: span 2;

        @media (max-width: 600px) {
          grid-column: span 1;
        }
      }

      .form-select {
        cursor: pointer;

        option {
          background: #2d3748;
          color: #ffffff;
        }
      }
    }

    .submit-user-input-btn {
      background: linear-gradient(135deg, #667eea 0%, #764ba2 100%);
      color: #ffffff;
      border: none;
      padding: 10px 20px;
      border-radius: 6px;
      font-size: 14px;
      font-weight: 500;
      cursor: pointer;
      transition: all 0.2s ease;

      &:hover {
        transform: translateY(-1px);
        box-shadow: 0 4px 12px rgba(102, 126, 234, 0.3);
      }

      &:active {
        transform: translateY(0);
      }
    }
  }
}

/* Scroll to Bottom Button */
.scroll-to-bottom-btn {
  position: absolute;
  bottom: 120px; /* Above the input field */
  right: 24px;
  width: 48px;
  height: 48px;
  background: linear-gradient(135deg, #667eea 0%, #764ba2 100%);
  border-radius: 50%;
  display: flex;
  align-items: center;
  justify-content: center;
  cursor: pointer;
  z-index: 15;
  box-shadow: 0 6px 16px rgba(102, 126, 234, 0.4);
  transition: all 0.3s ease;

  &:hover {
    transform: translateY(-2px);
    box-shadow: 0 8px 20px rgba(102, 126, 234, 0.5);
  }

  &:active {
    transform: translateY(0);
  }

  svg {
    font-size: 20px;
    color: #ffffff;
  }

  /* Add pulse animation */
  animation: pulse-glow 2s infinite;
}

@keyframes pulse-glow {
  0%,
  100% {
    box-shadow: 0 6px 16px rgba(102, 126, 234, 0.4);
  }
  50% {
    box-shadow: 0 6px 20px rgba(102, 126, 234, 0.6);
  }
}
</style><|MERGE_RESOLUTION|>--- conflicted
+++ resolved
@@ -1396,7 +1396,6 @@
 }
 
 watch(
-<<<<<<< HEAD
   () => props.initialPrompt,
   (newPrompt, oldPrompt) => {
     console.log('[ChatComponent] initialPrompt changed from:', oldPrompt, 'to:', newPrompt)
@@ -1410,19 +1409,6 @@
     }
   },
   { immediate: false }
-=======
-    () => props.initialPrompt,
-    (newPrompt, oldPrompt) => {
-      console.log('[ChatComponent] initialPrompt changed from:', oldPrompt, 'to:', newPrompt)
-      if (newPrompt && typeof newPrompt === 'string' && newPrompt.trim() && newPrompt !== oldPrompt) {
-        console.log('[ChatComponent] Processing changed initial prompt:', newPrompt)
-        nextTick(() => {
-          handleSendMessage(newPrompt)
-        })
-      }
-    },
-    { immediate: false }
->>>>>>> 692e9ded
 )
 
 onMounted(() => {
@@ -1473,7 +1459,7 @@
   Object.keys(formInputsStore).forEach(key => delete formInputsStore[key])
 })
 
-<<<<<<< HEAD
+
 const showMemory = async () => {
   if(memoryStore.selectMemoryId) {
     const memory = await MemoryApiService.getMemory(memoryStore.selectMemoryId);
@@ -1492,7 +1478,8 @@
 
 const newChat = () => {
   messages.value = []
-=======
+}
+
 // Helper function to safely get options array
 const getOptionsArray = (options: string | string[] | undefined): string[] => {
   if (!options) return []
@@ -1508,7 +1495,6 @@
   if (typeof required === 'boolean') return required
   if (typeof required === 'string') return required === 'true'
   return false
->>>>>>> 692e9ded
 }
 
 // Expose methods to parent components for usage
