<!-- 
 * Copyright 2025 the original author or authors.
 *
 * Licensed under the Apache License, Version 2.0 (the "License");
 * you may not use this file except in compliance with the License.
 * You may obtain a copy of the License at
 *
 *      https://www.apache.org/licenses/LICENSE-2.0
 *
 * Unless required by applicable law or agreed to in writing, software
 * distributed under the License is distributed on an "AS IS" BASIS,
 * WITHOUT WARRANTIES OR CONDITIONS OF ANY KIND, either express or implied.
 * See the License for the specific language governing permissions and
 * limitations under the License.
-->
<template>
  <div class="sidebar-wrapper" :class="{ 'sidebar-wrapper-collapsed': sidebarStore.isCollapsed }">
    <div class="sidebar-content">
      <div class="sidebar-content-header">
        <div class="sidebar-content-title">{{ $t('sidebar.title') }}</div>
      </div>

      <!-- Tab Switcher -->
      <div class="tab-switcher">
        <button
          class="tab-button"
          :class="{ active: sidebarStore.currentTab === 'list' }"
          @click="sidebarStore.switchToTab('list')"
        >
          <Icon icon="carbon:list" width="16" />
          {{ $t('sidebar.templateList') }}
        </button>
        <button
          class="tab-button"
          :class="{ active: sidebarStore.currentTab === 'config' }"
          @click="sidebarStore.switchToTab('config')"
          :disabled="!sidebarStore.selectedTemplate"
        >
          <Icon icon="carbon:settings" width="16" />
          {{ $t('sidebar.configuration') }}
        </button>
      </div>

      <!-- List Tab Content -->
      <div v-if="sidebarStore.currentTab === 'list'" class="tab-content">
        <div class="new-task-section">
          <button class="new-task-btn" @click="handleNewTaskButtonClick">
            <Icon icon="carbon:add" width="16" />
            {{ $t('sidebar.newPlan') }}
            <span class="shortcut">⌘ K</span>
          </button>
        </div>

        <div class="sidebar-content-list">
          <!-- Loading state -->
          <div v-if="sidebarStore.isLoading" class="loading-state">
            <Icon icon="carbon:circle-dash" width="20" class="spinning" />
            <span>{{ $t('sidebar.loading') }}</span>
          </div>

          <!-- Error state -->
          <div v-else-if="sidebarStore.errorMessage" class="error-state">
            <Icon icon="carbon:warning" width="20" />
            <span>{{ sidebarStore.errorMessage }}</span>
            <button @click="sidebarStore.loadPlanTemplateList" class="retry-btn">{{ $t('sidebar.retry') }}</button>
          </div>

          <!-- Empty state -->
          <div v-else-if="sidebarStore.planTemplateList.length === 0" class="empty-state">
            <Icon icon="carbon:document" width="32" />
            <span>{{ $t('sidebar.noTemplates') }}</span>
          </div>

          <!-- Plan template list -->
          <div
            v-else
            v-for="template in sidebarStore.sortedTemplates"
            :key="template.id"
            class="sidebar-content-list-item"
            :class="{
              'sidebar-content-list-item-active':
                template.id === sidebarStore.currentPlanTemplateId,
            }"
            @click="handlePlanTemplateClick(template)"
          >
            <div class="task-icon">
              <Icon icon="carbon:document" width="20" />
            </div>
            <div class="task-details">
              <div class="task-title">{{ template.title || $t('sidebar.unnamedPlan') }}</div>
              <div class="task-preview">
                {{ truncateText(template.description || $t('sidebar.noDescription'), 40) }}
              </div>
            </div>
            <div class="task-time">
              {{ getRelativeTimeString(new Date(template.updateTime || template.createTime)) }}
            </div>
            <div class="task-actions">
              <button
                class="delete-task-btn"
                :title="$t('sidebar.deleteTemplate')"
                @click.stop="handleDeletePlanTemplate(template)"
              >
                <Icon icon="carbon:close" width="16" />
              </button>
            </div>
          </div>
        </div>
      </div>

      <!-- Config Tab Content -->
      <div v-else-if="sidebarStore.currentTab === 'config'" class="tab-content config-tab">
        <div v-if="sidebarStore.selectedTemplate" class="config-container">
          <!-- Template Info Header -->
          <div class="template-info-header">
            <div class="template-info">
              <h3>{{ sidebarStore.selectedTemplate.title || $t('sidebar.unnamedPlan') }}</h3>
              <span class="template-id">ID: {{ sidebarStore.selectedTemplate.id }}</span>
            </div>
            <button class="back-to-list-btn" @click="sidebarStore.switchToTab('list')">
              <Icon icon="carbon:arrow-left" width="16" />
            </button>
          </div>

          <!-- Section 1: JSON Editor -->
          <div class="config-section">
            <div class="section-header">
              <Icon icon="carbon:code" width="16" />
              <span>{{ $t('sidebar.jsonTemplate') }}</span>
              <div class="section-actions">
                <button
                  class="btn btn-sm"
                  @click="sidebarStore.rollbackVersion"
                  :disabled="!sidebarStore.canRollback"
                  :title="$t('sidebar.rollback')"
                >
                  <Icon icon="carbon:undo" width="14" />
                </button>
                <button
                  class="btn btn-sm"
                  @click="sidebarStore.restoreVersion"
                  :disabled="!sidebarStore.canRestore"
                  :title="$t('sidebar.restore')"
                >
                  <Icon icon="carbon:redo" width="14" />
                </button>
                <button
                  class="btn btn-primary btn-sm"
                  @click="handleSaveTemplate"
                  :disabled="sidebarStore.isGenerating || sidebarStore.isExecuting"
                >
                  <Icon icon="carbon:save" width="14" />
                </button>
              </div>
            </div>
            <textarea
              v-model="sidebarStore.jsonContent"
              class="json-editor"
              :placeholder="$t('sidebar.jsonPlaceholder')"
              rows="8"
            ></textarea>
          </div>

          <!-- Section 2: Plan Generator -->
          <div class="config-section">
            <div class="section-header">
              <Icon icon="carbon:generate" width="16" />
              <span>{{ $t('sidebar.planGenerator') }}</span>
            </div>
            <div class="generator-content">
              <textarea
                v-model="sidebarStore.generatorPrompt"
                class="prompt-input"
                :placeholder="$t('sidebar.generatorPlaceholder')"
                rows="3"
              ></textarea>
              <div class="generator-actions">
                <button
                  class="btn btn-primary btn-sm"
                  @click="handleGeneratePlan"
                  :disabled="sidebarStore.isGenerating || !sidebarStore.generatorPrompt.trim()"
                >
                  <Icon
                    :icon="sidebarStore.isGenerating ? 'carbon:circle-dash' : 'carbon:generate'"
                    width="14"
                    :class="{ spinning: sidebarStore.isGenerating }"
                  />
                  {{ sidebarStore.isGenerating ? $t('sidebar.generating') : $t('sidebar.generatePlan') }}
                </button>
                <button
                  class="btn btn-secondary btn-sm"
                  @click="handleUpdatePlan"
                  :disabled="
                    sidebarStore.isGenerating ||
                    !sidebarStore.generatorPrompt.trim() ||
                    !sidebarStore.jsonContent.trim()
                  "
                >
                  <Icon icon="carbon:edit" width="14" />
                  {{ $t('sidebar.updatePlan') }}
                </button>
              </div>
            </div>
          </div>

          <!-- Section 3: Execution Controller -->
          <div class="config-section">
            <div class="section-header">
              <Icon icon="carbon:play" width="16" />
              <span>{{ $t('sidebar.executionController') }}</span>
            </div>
            <div class="execution-content">
              <div class="params-input-group">
                <label>{{ $t('sidebar.executionParams') }}</label>
                <div class="params-input-container">
                  <input
                    v-model="sidebarStore.executionParams"
                    class="params-input"
                    :placeholder="$t('sidebar.executionParamsPlaceholder')"
                  />
                  <button
                    class="clear-params-btn"
                    @click="sidebarStore.clearExecutionParams"
                    :title="$t('sidebar.clearParams')"
                  >
                    <Icon icon="carbon:close" width="12" />
                  </button>
                </div>
              </div>
              <div class="api-url-display">
                <span class="api-url-label">{{ $t('sidebar.apiUrl') }}:</span>
                <code class="api-url">{{ sidebarStore.computedApiUrl }}</code>
              </div>
              <button
                class="btn btn-primary execute-btn"
                @click="handleExecutePlan"
                :disabled="sidebarStore.isExecuting || sidebarStore.isGenerating"
              >
                <Icon
                  :icon="sidebarStore.isExecuting ? 'carbon:circle-dash' : 'carbon:play'"
                  width="16"
                  :class="{ spinning: sidebarStore.isExecuting }"
                />
                {{ sidebarStore.isExecuting ? $t('sidebar.executing') : $t('sidebar.executePlan') }}
              </button>
            </div>
          </div>
        </div>
      </div>
    </div>
  </div>
</template>

<script setup lang="ts">
import { onMounted } from 'vue'
import { Icon } from '@iconify/vue'
import { useI18n } from 'vue-i18n'
import { useSidebarStore } from '@/stores/sidebar'
import type { PlanTemplate } from '@/types/plan-template'

const { t } = useI18n()

// 使用pinia store
const sidebarStore = useSidebarStore()

// Emits - 保留部分事件用于与外部组件通信
const emit = defineEmits<{
  planExecutionRequested: [payload: { title: string; planData: any; params?: string | undefined }]
}>()

// Methods
const handleNewTaskButtonClick = () => {
  sidebarStore.createNewTemplate()
  console.log('[PlanTemplateSidebar] 创建新的空白计划模板，切换到配置标签页')
}

const handlePlanTemplateClick = async (template: PlanTemplate) => {
  try {
    await sidebarStore.selectTemplate(template)
    console.log(`[PlanTemplateSidebar] 选择了计划模板: ${template.id}`)
  } catch (error: any) {
    console.error('选择计划模板失败:', error)
    alert(t('sidebar.selectTemplateFailed') + ': ' + error.message)
  }
}

const handleDeletePlanTemplate = async (template: PlanTemplate) => {
<<<<<<< HEAD
  if (confirm(`确定要删除计划模板 "${template.title ?? '未命名计划'}" 吗？此操作不可恢复。`)) {
=======
  if (confirm(t('sidebar.confirmDelete', { name: template.title || t('sidebar.unnamedPlan') }))) {
>>>>>>> 1343c639
    try {
      await sidebarStore.deleteTemplate(template)
      alert(t('sidebar.templateDeleted'))
    } catch (error: any) {
      console.error('删除计划模板失败:', error)
      alert(t('sidebar.deleteTemplateFailed') + ': ' + error.message)
    }
  }
}

const handleSaveTemplate = async () => {
  try {
    const saveResult = await sidebarStore.saveTemplate()

    if (saveResult?.duplicate) {
      alert(t('sidebar.saveCompleted', { message: saveResult.message, versionCount: saveResult.versionCount }))
    } else if (saveResult?.saved) {
      alert(t('sidebar.saveSuccess', { message: saveResult.message, versionCount: saveResult.versionCount }))
    } else if (saveResult?.message) {
      alert(t('sidebar.saveStatus', { message: saveResult.message }))
    }
  } catch (error: any) {
    console.error('保存计划修改失败:', error)
    alert(error.message || t('sidebar.saveFailed'))
  }
}

const handleGeneratePlan = async () => {
  try {
<<<<<<< HEAD
    await sidebarStore.generatePlan()
    alert(`计划生成成功！模板ID: ${sidebarStore.selectedTemplate?.id ?? '未知'}`)
=======
    const response = await sidebarStore.generatePlan()
    alert(t('sidebar.generateSuccess', { templateId: sidebarStore.selectedTemplate?.id || t('sidebar.unknown') }))
>>>>>>> 1343c639
  } catch (error: any) {
    console.error('生成计划失败:', error)
    alert(t('sidebar.generateFailed') + ': ' + error.message)
  }
}

const handleUpdatePlan = async () => {
  try {
    await sidebarStore.updatePlan()
    alert(t('sidebar.updateSuccess'))
  } catch (error: any) {
    console.error('更新计划失败:', error)
    alert(t('sidebar.updateFailed') + ': ' + error.message)
  }
}

const handleExecutePlan = async () => {
  console.log('[Sidebar] handleExecutePlan called')

  try {
    const planData = sidebarStore.preparePlanExecution()

    if (!planData) {
      console.log('[Sidebar] No plan data available, returning')
      return
    }

    console.log('[Sidebar] 触发计划执行请求:', planData)

    // 发送计划执行事件给聊天组件
    console.log('[Sidebar] Emitting planExecutionRequested event')
    emit('planExecutionRequested', planData)

    console.log('[Sidebar] Event emitted')
  } catch (error: any) {
    console.error('执行计划出错:', error)
    alert(t('sidebar.executeFailed') + ': ' + error.message)
  } finally {
    sidebarStore.finishPlanExecution()
  }
}

// 工具函数
const getRelativeTimeString = (date: Date): string => {
  const now = new Date()
  const diffMs = now.getTime() - date.getTime()
  const diffMinutes = Math.floor(diffMs / 60000)
  const diffHours = Math.floor(diffMs / 3600000)
  const diffDays = Math.floor(diffMs / 86400000)

  if (diffMinutes < 1) return '刚刚'
  if (diffMinutes < 60) return `${diffMinutes}分钟前`
  if (diffHours < 24) return `${diffHours}小时前`
  if (diffDays < 30) return `${diffDays}天前`

  return date.toLocaleDateString('zh-CN')
}

const truncateText = (text: string, maxLength: number): string => {
  if (!text || text.length <= maxLength) return text
  return text.substring(0, maxLength) + '...'
}

// Lifecycle
onMounted(() => {
  sidebarStore.loadPlanTemplateList()
})

// 暴露方法供父组件调用
defineExpose({
  loadPlanTemplateList: sidebarStore.loadPlanTemplateList,
  toggleSidebar: sidebarStore.toggleSidebar,
  currentPlanTemplateId: sidebarStore.currentPlanTemplateId,
})
</script>

<style scoped>
.sidebar-wrapper {
  position: relative;
  width: 500px;
  height: 100vh;
  background: rgba(255, 255, 255, 0.05);
  border-right: 1px solid rgba(255, 255, 255, 0.1);
  transition: all 0.3s ease-in-out;
  overflow: hidden;
}
.sidebar-wrapper-collapsed {
  border-right: none;
  width: 0;
  /* transform: translateX(-100%); */

  .sidebar-content {
    opacity: 0;
    pointer-events: none;
  }
}

.sidebar-content {
  height: 100%;
  width: 100%;
  padding: 12px 0 12px 12px;
  display: flex;
  flex-direction: column;
  transition: all 0.3s ease-in-out;

  .sidebar-content-header {
    display: flex;
    align-items: center;
    justify-content: space-between;
    margin-bottom: 16px;
    overflow: hidden;

    .sidebar-content-title {
      font-size: 20px;
      font-weight: 600;

      background: linear-gradient(135deg, #667eea 0%, #764ba2 100%);
      -webkit-background-clip: text;
      -webkit-text-fill-color: transparent;
      background-clip: text;
      overflow: hidden;
      text-overflow: ellipsis;
      white-space: nowrap;
    }
  }

  .tab-switcher {
    display: flex;
    margin-bottom: 16px;
    padding-right: 12px;
    background: rgba(255, 255, 255, 0.05);
    border-radius: 8px;
    padding: 4px;

    .tab-button {
      flex: 1;
      padding: 8px 12px;
      background: transparent;
      border: none;
      border-radius: 6px;
      color: rgba(255, 255, 255, 0.7);
      font-size: 12px;
      font-weight: 500;
      cursor: pointer;
      display: flex;
      align-items: center;
      justify-content: center;
      gap: 6px;
      transition: all 0.2s ease;

      &:hover:not(:disabled) {
        background: rgba(255, 255, 255, 0.1);
        color: rgba(255, 255, 255, 0.9);
      }

      &.active {
        background: linear-gradient(135deg, #667eea 0%, #764ba2 100%);
        color: white;
        box-shadow: 0 2px 4px rgba(102, 126, 234, 0.3);
      }

      &:disabled {
        opacity: 0.5;
        cursor: not-allowed;
      }
    }
  }

  .tab-content {
    display: flex;
    flex-direction: column;
    flex: 1;
    min-height: 0;
  }

  .config-tab {
    .config-container {
      display: flex;
      flex-direction: column;
      height: 100%;
      overflow-y: auto;
      padding-right: 12px;

      .template-info-header {
        display: flex;
        align-items: center;
        justify-content: space-between;
        margin-bottom: 16px;
        padding: 12px;
        background: rgba(255, 255, 255, 0.05);
        border-radius: 8px;

        .template-info {
          flex: 1;
          min-width: 0;

          h3 {
            margin: 0 0 4px 0;
            font-size: 14px;
            font-weight: 600;
            color: white;
            overflow: hidden;
            text-overflow: ellipsis;
            white-space: nowrap;
          }

          .template-id {
            font-size: 11px;
            color: rgba(255, 255, 255, 0.5);
          }
        }

        .back-to-list-btn {
          width: 28px;
          height: 28px;
          background: transparent;
          border: none;
          border-radius: 4px;
          color: rgba(255, 255, 255, 0.7);
          cursor: pointer;
          display: flex;
          align-items: center;
          justify-content: center;
          transition: all 0.2s ease;

          &:hover {
            background: rgba(255, 255, 255, 0.1);
            color: white;
          }
        }
      }

      .config-section {
        margin-bottom: 16px;
        background: rgba(255, 255, 255, 0.05);
        border-radius: 8px;
        padding: 12px;

        .section-header {
          display: flex;
          align-items: center;
          margin-bottom: 12px;
          color: #667eea;
          font-size: 13px;
          font-weight: 600;
          gap: 8px;

          .section-actions {
            margin-left: auto;
            display: flex;
            gap: 6px;
          }
        }

        .json-editor,
        .prompt-input,
        .params-input {
          width: 100%;
          background: rgba(0, 0, 0, 0.3);
          border: 1px solid rgba(255, 255, 255, 0.2);
          border-radius: 6px;
          color: white;
          font-size: 12px;
          font-family: 'Monaco', 'Menlo', 'Ubuntu Mono', monospace;
          padding: 8px;
          resize: vertical;
          min-height: 100px;

          &:focus {
            outline: none;
            border-color: #667eea;
            box-shadow: 0 0 0 2px rgba(102, 126, 234, 0.2);
          }

          &::placeholder {
            color: rgba(255, 255, 255, 0.4);
          }
        }

        .generator-content {
          display: flex;
          flex-direction: column;
          gap: 8px;

          .generator-actions {
            display: flex;
            gap: 8px;
          }
        }

        .execution-content {
          display: flex;
          flex-direction: column;
          gap: 12px;

          .params-input-group {
            label {
              display: block;
              margin-bottom: 6px;
              font-size: 12px;
              color: rgba(255, 255, 255, 0.8);
              font-weight: 500;
            }

            .params-input-container {
              position: relative;
              display: flex;
              align-items: center;

              .params-input {
                min-height: auto;
                padding-right: 32px;
              }

              .clear-params-btn {
                position: absolute;
                right: 8px;
                width: 20px;
                height: 20px;
                background: transparent;
                border: none;
                border-radius: 4px;
                color: rgba(255, 255, 255, 0.5);
                cursor: pointer;
                display: flex;
                align-items: center;
                justify-content: center;
                transition: all 0.2s ease;

                &:hover {
                  background: rgba(255, 0, 0, 0.2);
                  color: #ff6b6b;
                }
              }
            }
          }

          .api-url-display {
            padding: 8px;
            background: rgba(0, 0, 0, 0.3);
            border: 1px solid rgba(255, 255, 255, 0.1);
            border-radius: 6px;
            font-size: 11px;

            .api-url-label {
              color: rgba(255, 255, 255, 0.7);
              margin-right: 8px;
            }

            .api-url {
              color: #64b5f6;
              font-family: 'Monaco', 'Menlo', 'Ubuntu Mono', monospace;
              word-break: break-all;
            }
          }

          .execute-btn {
            padding: 10px 16px;
            font-size: 13px;
            font-weight: 500;
          }
        }
      }
    }
  }

  .btn {
    padding: 6px 12px;
    border: none;
    border-radius: 4px;
    font-size: 12px;
    font-weight: 500;
    cursor: pointer;
    display: flex;
    align-items: center;
    justify-content: center;
    gap: 6px;
    transition: all 0.2s ease;

    &.btn-sm {
      padding: 4px 8px;
      font-size: 11px;
    }

    &.btn-primary {
      background: linear-gradient(135deg, #667eea 0%, #764ba2 100%);
      color: white;

      &:hover:not(:disabled) {
        transform: translateY(-1px);
        box-shadow: 0 2px 8px rgba(102, 126, 234, 0.3);
      }
    }

    &.btn-secondary {
      background: rgba(255, 255, 255, 0.1);
      color: rgba(255, 255, 255, 0.8);
      border: 1px solid rgba(255, 255, 255, 0.2);

      &:hover:not(:disabled) {
        background: rgba(255, 255, 255, 0.2);
        color: white;
      }
    }

    &:disabled {
      opacity: 0.5;
      cursor: not-allowed;
      transform: none !important;
      box-shadow: none !important;
    }

    .spinning {
      animation: spin 1s linear infinite;
    }
  }

  .new-task-section {
    margin-bottom: 16px;
    padding-right: 12px;

    .new-task-btn {
      width: 100%;
      padding: 12px 16px;
      background: linear-gradient(135deg, #667eea 0%, #764ba2 100%);
      border: none;
      border-radius: 8px;
      color: white;
      font-size: 14px;
      font-weight: 500;
      cursor: pointer;
      display: flex;
      align-items: center;
      justify-content: center;
      gap: 8px;
      transition: all 0.2s ease;

      &:hover {
        transform: translateY(-1px);
        box-shadow: 0 4px 12px rgba(102, 126, 234, 0.3);
      }

      .shortcut {
        font-size: 12px;
        opacity: 0.8;
        margin-left: auto;
      }
    }
  }

  .sidebar-content-list {
    display: flex;
    flex-direction: column;
    flex: 1;
    overflow-y: auto;
    padding-right: 12px;

    .loading-state,
    .error-state,
    .empty-state {
      display: flex;
      flex-direction: column;
      align-items: center;
      justify-content: center;
      padding: 32px 16px;
      color: rgba(255, 255, 255, 0.6);
      font-size: 14px;
      text-align: center;
      gap: 12px;

      .spinning {
        animation: spin 1s linear infinite;
      }

      .retry-btn {
        padding: 8px 16px;
        background: rgba(255, 255, 255, 0.1);
        border: 1px solid rgba(255, 255, 255, 0.2);
        border-radius: 4px;
        color: white;
        cursor: pointer;
        font-size: 12px;
        transition: background-color 0.2s ease;

        &:hover {
          background: rgba(255, 255, 255, 0.2);
        }
      }
    }

    .sidebar-content-list-item {
      display: flex;
      align-items: flex-start;
      padding: 12px;
      margin-bottom: 8px;
      background: rgba(255, 255, 255, 0.05);
      border: 1px solid rgba(255, 255, 255, 0.1);
      border-radius: 8px;
      cursor: pointer;
      transition: all 0.2s ease;
      position: relative;

      &:hover {
        background: rgba(255, 255, 255, 0.1);
        border-color: rgba(255, 255, 255, 0.2);
        transform: translateY(-1px);
      }

      &.sidebar-content-list-item-active {
        border: 2px solid #667eea;
        background: rgba(102, 126, 234, 0.1);
      }

      .task-icon {
        margin-right: 12px;
        color: #667eea;
        flex-shrink: 0;
        margin-top: 2px;
      }

      .task-details {
        flex: 1;
        min-width: 0;

        .task-title {
          font-size: 14px;
          font-weight: 600;
          color: white;
          margin-bottom: 4px;
          overflow: hidden;
          text-overflow: ellipsis;
          white-space: nowrap;
        }

        .task-preview {
          font-size: 12px;
          color: rgba(255, 255, 255, 0.7);
          line-height: 1.4;
          overflow: hidden;
          text-overflow: ellipsis;
          white-space: nowrap;
        }
      }

      .task-time {
        font-size: 11px;
        color: rgba(255, 255, 255, 0.5);
        margin-left: 8px;
        flex-shrink: 0;
        position: absolute;
        top: 12px;
        right: 40px;
      }

      .task-actions {
        display: flex;
        align-items: center;
        margin-left: 8px;
        flex-shrink: 0;

        .delete-task-btn {
          width: 24px;
          height: 24px;
          background: transparent;
          border: none;
          border-radius: 4px;
          color: rgba(255, 255, 255, 0.5);
          cursor: pointer;
          display: flex;
          align-items: center;
          justify-content: center;
          transition: all 0.2s ease;
          position: absolute;
          top: 12px;
          right: 12px;

          &:hover {
            background: rgba(255, 0, 0, 0.2);
            color: #ff6b6b;
          }
        }
      }
    }
  }
}

@keyframes spin {
  from {
    transform: rotate(0deg);
  }
  to {
    transform: rotate(360deg);
  }
}
</style><|MERGE_RESOLUTION|>--- conflicted
+++ resolved
@@ -285,11 +285,7 @@
 }
 
 const handleDeletePlanTemplate = async (template: PlanTemplate) => {
-<<<<<<< HEAD
-  if (confirm(`确定要删除计划模板 "${template.title ?? '未命名计划'}" 吗？此操作不可恢复。`)) {
-=======
   if (confirm(t('sidebar.confirmDelete', { name: template.title || t('sidebar.unnamedPlan') }))) {
->>>>>>> 1343c639
     try {
       await sidebarStore.deleteTemplate(template)
       alert(t('sidebar.templateDeleted'))
@@ -319,13 +315,8 @@
 
 const handleGeneratePlan = async () => {
   try {
-<<<<<<< HEAD
-    await sidebarStore.generatePlan()
-    alert(`计划生成成功！模板ID: ${sidebarStore.selectedTemplate?.id ?? '未知'}`)
-=======
     const response = await sidebarStore.generatePlan()
     alert(t('sidebar.generateSuccess', { templateId: sidebarStore.selectedTemplate?.id || t('sidebar.unknown') }))
->>>>>>> 1343c639
   } catch (error: any) {
     console.error('生成计划失败:', error)
     alert(t('sidebar.generateFailed') + ': ' + error.message)
