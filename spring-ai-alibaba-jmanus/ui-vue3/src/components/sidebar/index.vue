--- conflicted
+++ resolved
@@ -261,19 +261,24 @@
 </template>
 
 <script setup lang="ts">
-<<<<<<< HEAD
-import { onMounted, computed, ref } from 'vue'
+import { onMounted, ref, computed, onUnmounted } from 'vue'
 import { Icon } from '@iconify/vue'
 import { useI18n } from 'vue-i18n'
 import { sidebarStore } from '@/stores/sidebar'
 import PublishMcpServiceModal from '@/components/publish-mcp-service-modal/index.vue'
 import type { CoordinatorToolVO, CoordinatorToolConfig } from '@/api/coordinator-tool-api-service'
 import { CoordinatorToolApiService } from '@/api/coordinator-tool-api-service'
+import JsonEditor from './JsonEditor.vue'
 
 const { t } = useI18n()
 
-// Fields to hide in JSON editor
-const hiddenFields = ['currentPlanId', 'userRequest', 'rootPlanId']
+// Sidebar width management
+const sidebarWidth = ref(80) // Default width percentage
+const isResizing = ref(false)
+const startX = ref(0)
+const startWidth = ref(0)
+
+
 
 // CoordinatorTool配置
 const coordinatorToolConfig = ref<CoordinatorToolConfig>({
@@ -302,74 +307,7 @@
   }
 }
 
-// Computed property for formatted JSON content
-const formattedJsonContent = computed({
-  get() {
-    try {
-      if (!sidebarStore.jsonContent) return ''
-
-      const parsed = JSON.parse(sidebarStore.jsonContent)
-
-      // Remove hidden fields for display
-      const filtered = { ...parsed }
-      hiddenFields.forEach(field => {
-        delete filtered[field]
-      })
-
-      // Return formatted JSON
-      return JSON.stringify(filtered, null, 2)
-    } catch {
-      // If parsing fails, return original content
-      return sidebarStore.jsonContent
-    }
-  },
-  set(value: string) {
-    try {
-      if (!value.trim()) {
-        sidebarStore.jsonContent = ''
-        return
-      }
-
-      const parsed = JSON.parse(value)
-
-      // Get original data to preserve hidden fields
-      let originalData: any = {}
-      try {
-        originalData = JSON.parse(sidebarStore.jsonContent || '{}')
-      } catch {
-        // If original is not valid JSON, start fresh
-      }
-
-      // Merge user input with preserved hidden fields
-      const merged: any = { ...parsed }
-      hiddenFields.forEach(field => {
-        if (originalData[field] !== undefined) {
-          merged[field] = originalData[field]
-        }
-      })
-
-      sidebarStore.jsonContent = JSON.stringify(merged)
-    } catch {
-      // If parsing fails, store as-is
-      sidebarStore.jsonContent = value
-    }
-  }
-})
-=======
-import { onMounted, ref, onUnmounted } from 'vue'
-import { Icon } from '@iconify/vue'
-import { useI18n } from 'vue-i18n'
-import { sidebarStore } from '@/stores/sidebar'
-import JsonEditor from './JsonEditor.vue'
-
-const { t } = useI18n()
-
-// Sidebar width management
-const sidebarWidth = ref(80) // Default width percentage
-const isResizing = ref(false)
-const startX = ref(0)
-const startWidth = ref(0)
->>>>>>> 2b044495
+
 
 // Use pinia store
 // Use TS object-implemented sidebarStore
@@ -545,10 +483,8 @@
 // Lifecycle
 onMounted(() => {
   sidebarStore.loadPlanTemplateList()
-<<<<<<< HEAD
   loadCoordinatorToolConfig()
-=======
-  
+
   // Restore sidebar width from localStorage
   const savedWidth = localStorage.getItem('sidebarWidth')
   if (savedWidth) {
@@ -560,7 +496,6 @@
   // Clean up event listeners
   document.removeEventListener('mousemove', handleMouseMove)
   document.removeEventListener('mouseup', handleMouseUp)
->>>>>>> 2b044495
 })
 
 // Expose methods for parent component to call
