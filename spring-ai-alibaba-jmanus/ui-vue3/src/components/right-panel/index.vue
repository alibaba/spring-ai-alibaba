<!--
 * Copyright 2025 the original author or authors.
 *
 * Licensed under the Apache License, Version 2.0 (the "License");
 * you may not use this file except in compliance with the License.
 * You may obtain a copy of the License at
 *
 *      https://www.apache.org/licenses/LICENSE-2.0
 *
 * Unless required by applicable law or agreed to in writing, software
 * distributed under the License is distributed on an "AS IS" BASIS,
 * WITHOUT WARRANTIES OR CONDITIONS OF ANY KIND, either express or implied.
 * See the License for the specific language governing permissions and
 * limitations under the License.
-->
<template>
  <div class="right-panel">
    <div class="preview-header">
      <div class="preview-tabs">
        <!-- 只显示 details 按钮，临时注释掉 chat 和 code 按钮 -->
        <button
          v-for="tab in rightPanelStore.previewTabs.filter(t => t.id === 'details')"
          :key="tab.id"
          class="tab-button"
          :class="{ active: rightPanelStore.activeTab === tab.id }"
          @click="rightPanelStore.switchTab(tab.id)"
        >
          <Icon :icon="tab.icon" />
          {{ tab.name }}
        </button>
        <!-- 临时注释掉 chat 和 code 按钮，但保留所有实现 -->
        <!-- 
        <button
          v-for="tab in rightPanelStore.previewTabs.filter(t => t.id === 'chat' || t.id === 'code')"
          :key="tab.id"
          class="tab-button"
          :class="{ active: rightPanelStore.activeTab === tab.id }"
          @click="rightPanelStore.switchTab(tab.id)"
        >
          <Icon :icon="tab.icon" />
          {{ tab.name }}
        </button>
        -->
      </div>
      <div class="preview-actions">
        <button
          class="action-button"
          @click="rightPanelStore.copyCode"
          v-if="rightPanelStore.activeTab === 'code'"
        >
          <Icon icon="carbon:copy" />
        </button>
        <button
          class="action-button"
          @click="rightPanelStore.downloadCode"
          v-if="rightPanelStore.activeTab === 'code'"
        >
          <Icon icon="carbon:download" />
        </button>
      </div>
    </div>

    <div class="preview-content">
      <!-- Code Preview -->
      <div v-if="rightPanelStore.activeTab === 'code'" class="code-preview">
        <MonacoEditor
          v-model="rightPanelStore.codeContent"
          :language="rightPanelStore.codeLanguage"
          :theme="'vs-dark'"
          :height="'100%'"
          :readonly="true"
          :editor-options="{
            minimap: { enabled: false },
            scrollBeyondLastLine: false,
            wordWrap: 'on',
          }"
        />
      </div>

      <!-- Chat Preview -->
      <div v-else-if="rightPanelStore.activeTab === 'chat'" class="chat-preview">
        <div class="chat-bubbles">
          <div
            v-for="bubble in rightPanelStore.chatBubbles"
            :key="bubble.id"
            class="chat-bubble"
            :class="bubble.type"
          >
            <div class="bubble-header">
              <Icon :icon="bubble.icon" />
              <span>{{ bubble.title }}</span>
              <span class="timestamp">{{ bubble.timestamp }}</span>
            </div>
            <div class="bubble-content">
              {{ bubble.content }}
            </div>
          </div>
        </div>
      </div>

      <!-- Step Execution Details -->
      <div v-else-if="rightPanelStore.activeTab === 'details'" class="step-details">
        <!-- 固定顶部的步骤基本信息 -->
        <div v-if="rightPanelStore.selectedStep" class="step-info-fixed">
          <h3>
            {{
              rightPanelStore.selectedStep.title ||
              rightPanelStore.selectedStep.description ||
              `${$t('rightPanel.step')} ${rightPanelStore.selectedStep.index + 1}`
            }}
          </h3>

          <div class="agent-info" v-if="rightPanelStore.selectedStep.agentExecution">
            <div class="info-item">
              <span class="label">{{ $t('rightPanel.executingAgent') }}:</span>
              <span class="value">{{ rightPanelStore.selectedStep.agentExecution.agentName }}</span>
            </div>
            <div class="info-item">
              <span class="label">{{ $t('rightPanel.description') }}:</span>
              <span class="value">{{
                rightPanelStore.selectedStep.agentExecution.agentDescription || ''
              }}</span>
            </div>
            <div class="info-item">
<<<<<<< HEAD
              <span class="label">调用模型:</span>
              <span class="value">{{ rightPanelStore.selectedStep.agentExecution.modelName }}</span>
            </div>
            <div class="info-item">
              <span class="label">请求:</span>
=======
              <span class="label">{{ $t('rightPanel.request') }}:</span>
>>>>>>> 1cf3349a
              <span class="value">{{
                rightPanelStore.selectedStep.agentExecution.agentRequest || ''
              }}</span>
            </div>
            <div class="info-item">
              <span class="label">{{ $t('rightPanel.executionResult') }}:</span>
              <span
                class="value"
                :class="{ success: rightPanelStore.selectedStep.agentExecution.isCompleted }"
              >
                {{ rightPanelStore.selectedStep.agentExecution.result || $t('rightPanel.executing') }}
              </span>
            </div>
          </div>

          <div class="execution-status">
            <div class="status-item">
              <Icon
                icon="carbon:checkmark-filled"
                v-if="rightPanelStore.selectedStep.completed"
                class="status-icon success"
              />
              <Icon
                icon="carbon:in-progress"
                v-else-if="rightPanelStore.selectedStep.current"
                class="status-icon progress"
              />
              <Icon icon="carbon:time" v-else class="status-icon pending" />
              <span class="status-text">
                {{ rightPanelStore.stepStatusText }}
              </span>
            </div>
          </div>
        </div>

        <!-- 可滚动的详细内容区域 -->
        <div
          ref="scrollContainer"
          class="step-details-scroll-container"
          @scroll="rightPanelStore.checkScrollState"
        >
          <div v-if="rightPanelStore.selectedStep">
            <!-- 思考与行动步骤 -->
            <div
              class="think-act-steps"
              v-if="rightPanelStore.selectedStep.agentExecution?.thinkActSteps?.length > 0"
            >
              <h4>{{ $t('rightPanel.thinkAndActionSteps') }}</h4>
              <div class="steps-container">
                <div
                  v-for="(tas, index) in rightPanelStore.selectedStep.agentExecution.thinkActSteps"
                  :key="index"
                  class="think-act-step"
                >
                  <div class="step-header">
                    <span class="step-number">#{{ index + 1 }}</span>
                    <span class="step-status" :class="tas.status">{{
                      tas.status || $t('rightPanel.executing')
                    }}</span>
                  </div>

                  <!-- 思考部分 - 严格按照 right-sidebar.js 的逻辑 -->
                  <div class="think-section">
                    <h5><Icon icon="carbon:thinking" /> {{ $t('rightPanel.thinking') }}</h5>
                    <div class="think-content">
                      <div class="input">
                        <span class="label">{{ $t('rightPanel.input') }}:</span>
                        <pre>{{ rightPanelStore.formatJson(tas.thinkInput) }}</pre>
                      </div>
                      <div class="output">
                        <span class="label">{{ $t('rightPanel.output') }}:</span>
                        <pre>{{ rightPanelStore.formatJson(tas.thinkOutput) }}</pre>
                      </div>
                    </div>
                  </div>

                  <!-- 行动部分 - 严格按照 right-sidebar.js 的逻辑 -->
                  <div v-if="tas.actionNeeded" class="action-section">
                    <h5><Icon icon="carbon:play" /> {{ $t('rightPanel.action') }}</h5>
                    <div class="action-content">
                      <div class="tool-info">
                        <span class="label">{{ $t('rightPanel.tool') }}:</span>
                        <span class="value">{{ tas.toolName || '' }}</span>
                      </div>
                      <div class="input">
                        <span class="label">{{ $t('rightPanel.toolParameters') }}:</span>
                        <pre>{{ rightPanelStore.formatJson(tas.toolParameters) }}</pre>
                      </div>
                      <div class="output">
                        <span class="label">{{ $t('rightPanel.executionResult') }}:</span>
                        <pre>{{ rightPanelStore.formatJson(tas.actionResult) }}</pre>
                      </div>
                    </div>
                  </div>
                </div>
              </div>
            </div>

            <div
              v-else-if="
                rightPanelStore.selectedStep.agentExecution &&
                !rightPanelStore.selectedStep.agentExecution.thinkActSteps?.length
              "
              class="no-steps-message"
            >
              <p>{{ $t('rightPanel.noStepDetails') }}</p>
            </div>

            <!-- 执行中的动态效果 -->
            <div
              v-if="rightPanelStore.selectedStep.current && !rightPanelStore.selectedStep.completed"
              class="execution-indicator"
            >
              <div class="execution-waves">
                <div class="wave wave-1"></div>
                <div class="wave wave-2"></div>
                <div class="wave wave-3"></div>
              </div>
              <p class="execution-text">
                <Icon icon="carbon:in-progress" class="rotating-icon" />
                {{ $t('rightPanel.stepExecuting') }}
              </p>
            </div>
          </div>

          <div v-else class="no-selection">
            <Icon icon="carbon:events" class="empty-icon" />
            <h3>{{ $t('rightPanel.noStepSelected') }}</h3>
            <p>{{ $t('rightPanel.selectStepHint') }}</p>
          </div>
        </div>

        <!-- 滚动到底部按钮 -->
        <Transition name="scroll-button">
          <button
            v-if="rightPanelStore.showScrollToBottomButton"
            @click="rightPanelStore.scrollToBottom"
            class="scroll-to-bottom-btn"
            :title="$t('rightPanel.scrollToBottom')"
          >
            <Icon icon="carbon:chevron-down" />
          </button>
        </Transition>
      </div>

      <!-- Empty State -->
      <div v-else class="empty-preview">
        <Icon icon="carbon:document" class="empty-icon" />
        <h3>No preview available</h3>
        <p>Start a conversation to see the generated content here.</p>
      </div>
    </div>
  </div>
</template>

<script setup lang="ts">
import { ref, onMounted, onUnmounted, nextTick } from 'vue'
import { useI18n } from 'vue-i18n'
import { Icon } from '@iconify/vue'
import MonacoEditor from '@/components/editor/index.vue'
import { useRightPanelStore } from '@/stores/right-panel'

// 使用 Pinia store
const rightPanelStore = useRightPanelStore()
const { t } = useI18n()

// DOM 元素引用
const scrollContainer = ref<HTMLElement>()

// 初始化滚动监听器
const initScrollListener = () => {
  const setupScrollListener = () => {
    const element = scrollContainer.value
    if (!element) {
      console.log('[RightPanel] Scroll container not found, retrying...')
      return false
    }

    // 设置滚动容器到 store
    rightPanelStore.setScrollContainer(element)

    element.addEventListener('scroll', rightPanelStore.checkScrollState)
    // 初始状态检查
    rightPanelStore.shouldAutoScrollToBottom = true // 重置为自动滚动状态
    rightPanelStore.checkScrollState()
    console.log('[RightPanel] Scroll listener initialized successfully')
    return true
  }

  // 使用 nextTick 确保 DOM 已更新
  nextTick(() => {
    if (!setupScrollListener()) {
      // 如果第一次失败，再尝试一次
      setTimeout(() => {
        setupScrollListener()
      }, 100)
    }
  })
}

// 生命周期 - 挂载时的初始化
onMounted(() => {
  console.log('[RightPanel] Component mounted')
  // 使用nextTick确保DOM已渲染
  nextTick(() => {
    initScrollListener()
  })
})

// 生命周期 - 卸载时的清理
onUnmounted(() => {
  console.log('[RightPanel] Component unmounting, cleaning up...')
  rightPanelStore.cleanup()
})

// 暴露给父组件的方法 - 仅保留必要的接口
defineExpose({
  handlePlanUpdate: rightPanelStore.handlePlanUpdate,
  showStepDetails: rightPanelStore.showStepDetails,
  updateDisplayedPlanProgress: rightPanelStore.updateDisplayedPlanProgress,
})
</script>

<style lang="less" scoped>
.right-panel {
  width: 50%;
  display: flex;
  flex-direction: column;
}

.preview-header {
  padding: 20px 24px;
  border-bottom: 1px solid #1a1a1a;
  display: flex;
  align-items: center;
  justify-content: space-between;
  background: rgba(255, 255, 255, 0.02);
}

.preview-tabs {
  display: flex;
  gap: 8px;
}

.tab-button {
  padding: 8px 16px;
  border: 1px solid rgba(255, 255, 255, 0.1);
  border-radius: 6px;
  background: rgba(255, 255, 255, 0.05);
  color: #888888;
  cursor: pointer;
  transition: all 0.2s ease;
  display: flex;
  align-items: center;
  gap: 6px;
  font-size: 14px;

  &:hover {
    background: rgba(255, 255, 255, 0.1);
    color: #ffffff;
  }

  &.active {
    background: linear-gradient(135deg, rgba(102, 126, 234, 0.2) 0%, rgba(118, 75, 162, 0.2) 100%);
    border-color: #667eea;
    color: #667eea;
  }
}

.preview-actions {
  display: flex;
  gap: 8px;
}

.action-button {
  padding: 8px;
  border: 1px solid rgba(255, 255, 255, 0.1);
  border-radius: 6px;
  background: rgba(255, 255, 255, 0.05);
  color: #888888;
  cursor: pointer;
  transition: all 0.2s ease;

  &:hover {
    background: rgba(255, 255, 255, 0.1);
    color: #ffffff;
  }
}

.preview-content {
  flex: 1;
  display: flex;
  flex-direction: column;
  min-height: 0; /* 确保flex子项可以收缩 */
}

.code-preview {
  height: 100%;
}

.chat-preview {
  height: 100%;
  overflow-y: auto;
  padding: 24px;
}

.chat-bubbles {
  display: flex;
  flex-direction: column;
  gap: 16px;
}

.chat-bubble {
  background: rgba(255, 255, 255, 0.05);
  border: 1px solid rgba(255, 255, 255, 0.1);
  border-radius: 12px;
  padding: 16px;

  &.thinking {
    border-left: 4px solid #f39c12;
  }

  &.progress {
    border-left: 4px solid #3498db;
  }

  &.success {
    border-left: 4px solid #27ae60;
  }
}

.bubble-header {
  display: flex;
  align-items: center;
  gap: 8px;
  margin-bottom: 8px;
  font-size: 14px;
  font-weight: 600;
  color: #ffffff;

  .timestamp {
    margin-left: auto;
    font-size: 12px;
    color: #666666;
    font-weight: 400;
  }
}

.bubble-content {
  color: #cccccc;
  line-height: 1.5;
  font-size: 14px;
}

.empty-preview {
  height: 100%;
  display: flex;
  flex-direction: column;
  align-items: center;
  justify-content: center;
  color: #666666;

  .empty-icon {
    font-size: 48px;
    margin-bottom: 16px;
  }

  h3 {
    margin: 0 0 8px 0;
    font-size: 18px;
    color: #888888;
  }

  p {
    margin: 0;
    font-size: 14px;
    text-align: center;
  }
}

/* 步骤详情样式 */
.step-details {
  flex: 1;
  position: relative;
  display: flex;
  flex-direction: column;
  min-height: 0; /* 确保flex子项可以收缩 */
}

/* 固定在顶部的步骤基本信息 */
.step-info-fixed {
  position: sticky;
  top: 0;
  z-index: 10;
  background: rgba(41, 42, 45, 0.95); /* 半透明背景，保持一定透明度 */
  backdrop-filter: blur(10px); /* 背景模糊效果 */
  border-bottom: 1px solid rgba(255, 255, 255, 0.1);
  padding: 20px;
  margin: 0 20px;
  border-radius: 8px 8px 0 0;

  h3 {
    color: #ffffff;
    margin: 0 0 16px 0;
    font-size: 18px;
    font-weight: 600;
    padding-bottom: 8px;
    border-bottom: 2px solid #667eea;
  }
}

.step-details-scroll-container {
  flex: 1;
  overflow-y: auto;
  overflow-x: hidden;
  padding: 0 20px 20px; /* 移除顶部padding，因为固定头部已有padding */
  margin: 0 20px 20px;
  background: rgba(255, 255, 255, 0.01);
  border-radius: 0 0 8px 8px; /* 调整圆角，与固定头部配合 */

  /* 自定义滚动条样式 */
  &::-webkit-scrollbar {
    width: 6px;
  }

  &::-webkit-scrollbar-track {
    background: rgba(255, 255, 255, 0.1);
    border-radius: 3px;
  }

  &::-webkit-scrollbar-thumb {
    background: rgba(255, 255, 255, 0.3);
    border-radius: 3px;

    &:hover {
      background: rgba(255, 255, 255, 0.5);
    }
  }
}

/* 步骤信息样式 - 用于固定顶部 */
.agent-info {
  margin-bottom: 16px;

  .info-item {
    display: flex;
    margin-bottom: 8px;
    font-size: 14px;
    line-height: 1.4;

    .label {
      min-width: 100px;
      font-weight: 600;
      color: #888888;
      flex-shrink: 0;
    }

    .value {
      flex: 1;
      color: #cccccc;
      word-break: break-word;

      &.success {
        color: #27ae60;
      }
    }
  }
}

.execution-status {
  margin-top: 16px;
  padding-top: 16px;
  border-top: 1px solid rgba(255, 255, 255, 0.1);

  .status-item {
    display: flex;
    align-items: center;
    gap: 8px;

    .status-icon {
      font-size: 16px;

      &.success {
        color: #27ae60;
      }

      &.progress {
        color: #3498db;
      }

      &.pending {
        color: #f39c12;
      }
    }

    .status-text {
      color: #cccccc;
      font-weight: 500;
    }
  }
}

.no-steps-message {
  text-align: center;
  color: #666666;
  font-style: italic;
  margin-top: 16px;

  p {
    margin: 0;
  }
}

.execution-indicator {
  margin-top: 20px;
  padding: 20px;
  background: rgba(74, 144, 226, 0.1);
  border: 1px solid rgba(74, 144, 226, 0.3);
  border-radius: 8px;
  text-align: center;
  position: relative;
  overflow: hidden;
}

.execution-waves {
  position: relative;
  height: 4px;
  margin-bottom: 16px;
  background: rgba(74, 144, 226, 0.2);
  border-radius: 2px;
  overflow: hidden;
}

.wave {
  position: absolute;
  top: 0;
  left: -100%;
  width: 100%;
  height: 100%;
  background: linear-gradient(90deg, transparent, rgba(74, 144, 226, 0.6), transparent);
  border-radius: 2px;
}

.wave-1 {
  animation: wave-animation 2s ease-in-out infinite;
}

.wave-2 {
  animation: wave-animation 2s ease-in-out infinite 0.6s;
}

.wave-3 {
  animation: wave-animation 2s ease-in-out infinite 1.2s;
}

@keyframes wave-animation {
  0% {
    left: -100%;
  }
  50% {
    left: 100%;
  }
  100% {
    left: 100%;
  }
}

.execution-text {
  color: #4a90e2;
  font-size: 14px;
  margin: 0;
  display: flex;
  align-items: center;
  justify-content: center;
  gap: 8px;
}

.rotating-icon {
  animation: rotate-animation 1s linear infinite;
}

@keyframes rotate-animation {
  from {
    transform: rotate(0deg);
  }
  to {
    transform: rotate(360deg);
  }
}

.step-info {
  h3 {
    color: #ffffff;
    margin: 0 0 20px 0;
    font-size: 18px;
    font-weight: 600;
  }
}

.think-act-steps {
  margin-top: 20px; /* 增加顶部间距，因为现在没有固定头部的步骤信息 */

  h4 {
    color: #ffffff;
    margin: 0 0 16px 0;
    font-size: 16px;
    font-weight: 600;
    padding-bottom: 8px;
    border-bottom: 1px solid rgba(255, 255, 255, 0.2);
  }
}

.steps-container {
  display: flex;
  flex-direction: column;
  gap: 12px;
}

.think-act-step {
  background: rgba(255, 255, 255, 0.05);
  border: 1px solid rgba(255, 255, 255, 0.1);
  border-radius: 8px;
  padding: 16px;

  .step-header {
    display: flex;
    align-items: center;
    justify-content: space-between;
    margin-bottom: 16px;

    .step-number {
      font-weight: 600;
      color: #667eea;
      font-size: 14px;
    }

    .step-status {
      padding: 4px 8px;
      border-radius: 4px;
      font-size: 12px;
      font-weight: 500;

      &.completed {
        background: rgba(39, 174, 96, 0.2);
        color: #27ae60;
      }

      &.running {
        background: rgba(52, 152, 219, 0.2);
        color: #3498db;
      }

      &.pending {
        background: rgba(243, 156, 18, 0.2);
        color: #f39c12;
      }
    }
  }

  .think-section,
  .action-section {
    margin-bottom: 16px;

    &:last-child {
      margin-bottom: 0;
    }

    h5 {
      display: flex;
      align-items: center;
      gap: 6px;
      margin: 0 0 12px 0;
      font-size: 14px;
      font-weight: 600;
      color: #ffffff;
    }
  }

  .think-content,
  .action-content {
    .input,
    .output,
    .tool-info {
      margin-bottom: 12px;

      &:last-child {
        margin-bottom: 0;
      }

      .label {
        display: block;
        font-weight: 600;
        color: #888888;
        margin-bottom: 4px;
        font-size: 12px;
      }

      .value {
        color: #cccccc;
        font-size: 14px;
      }

      pre {
        background: rgba(0, 0, 0, 0.3);
        border: 1px solid rgba(255, 255, 255, 0.1);
        border-radius: 4px;
        padding: 12px;
        color: #cccccc;
        font-size: 12px;
        overflow-x: auto;
        white-space: pre-wrap;
        margin: 0;
        line-height: 1.4;
        max-height: 200px;
        overflow-y: auto;
      }
    }
  }
}

.no-selection {
  height: 100%;
  display: flex;
  flex-direction: column;
  align-items: center;
  justify-content: center;
  color: #666666;

  .empty-icon {
    font-size: 48px;
    margin-bottom: 16px;
    color: #444444;
  }

  h3 {
    margin: 0 0 8px 0;
    font-size: 18px;
    color: #888888;
  }

  p {
    margin: 0;
    font-size: 14px;
    text-align: center;
    max-width: 300px;
    line-height: 1.5;
  }
}

/* 滚动到底部按钮 */
.scroll-to-bottom-btn {
  position: fixed;
  bottom: 40px;
  right: 40px;
  width: 40px;
  height: 40px;
  border-radius: 50%;
  background: rgba(74, 144, 226, 0.9);
  border: none;
  color: white;
  cursor: pointer;
  display: flex;
  align-items: center;
  justify-content: center;
  font-size: 18px;
  box-shadow: 0 4px 12px rgba(0, 0, 0, 0.3);
  transition: all 0.3s ease;
  z-index: 100;

  &:hover {
    background: rgba(74, 144, 226, 1);
    transform: translateY(-2px);
    box-shadow: 0 6px 16px rgba(0, 0, 0, 0.4);
  }

  &:active {
    transform: translateY(0);
  }
}

/* 滚动按钮过渡动画 */
.scroll-button-enter-active,
.scroll-button-leave-active {
  transition: all 0.3s ease;
}

.scroll-button-enter-from,
.scroll-button-leave-to {
  opacity: 0;
  transform: translateY(20px) scale(0.8);
}
</style><|MERGE_RESOLUTION|>--- conflicted
+++ resolved
@@ -122,15 +122,11 @@
               }}</span>
             </div>
             <div class="info-item">
-<<<<<<< HEAD
               <span class="label">调用模型:</span>
               <span class="value">{{ rightPanelStore.selectedStep.agentExecution.modelName }}</span>
             </div>
             <div class="info-item">
-              <span class="label">请求:</span>
-=======
               <span class="label">{{ $t('rightPanel.request') }}:</span>
->>>>>>> 1cf3349a
               <span class="value">{{
                 rightPanelStore.selectedStep.agentExecution.agentRequest || ''
               }}</span>
