--- conflicted
+++ resolved
@@ -70,29 +70,6 @@
     return { success: true }
   }
 
-<<<<<<< HEAD
-  // Submit user confirm plan
-  public static async submitConfirmPlan(planId: string, formData: any): Promise<any> {
-    const response = await fetch(`${this.BASE_URL}/confirm-plan/${planId}`, {
-      method: 'POST',
-      headers: { 'Content-Type': 'application/json' },
-      body: JSON.stringify(formData)
-    })
-    if (!response.ok) {
-      let errorData
-      try {
-        errorData = await response.json()
-      } catch {
-        errorData = { message: `Failed to submit confirm plan: ${response.status}` }
-      }
-      throw new Error(errorData.message || `Failed to submit confirm plan: ${response.status}`)
-    }
-    const contentType = response.headers.get('content-type')
-    if (contentType && contentType.indexOf('application/json') !== -1) {
-      return await response.json()
-    }
-    return { success: true }
-=======
   /**
    * Get all Prompt list
    */
@@ -117,6 +94,27 @@
       }
     }
     return response
->>>>>>> ea79923f
   }
+  
+  // Submit user confirm plan
+  public static async submitConfirmPlan(planId: string, formData: any): Promise<any> {
+    const response = await fetch(`${this.BASE_URL}/confirm-plan/${planId}`, {
+      method: 'POST',
+      headers: { 'Content-Type': 'application/json' },
+      body: JSON.stringify(formData)
+    })
+    if (!response.ok) {
+      let errorData
+      try {
+        errorData = await response.json()
+      } catch {
+        errorData = { message: `Failed to submit confirm plan: ${response.status}` }
+      }
+      throw new Error(errorData.message || `Failed to submit confirm plan: ${response.status}`)
+    }
+    const contentType = response.headers.get('content-type')
+    if (contentType && contentType.indexOf('application/json') !== -1) {
+      return await response.json()
+    }
+    return { success: true }
 }