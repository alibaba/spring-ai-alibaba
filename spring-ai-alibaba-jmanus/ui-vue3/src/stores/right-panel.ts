--- conflicted
+++ resolved
@@ -1,92 +1,27 @@
-<<<<<<< HEAD
-// /*
-//  * Copyright 2025 the original author or authors.
-//  *
-//  * Licensed under the Apache License, Version 2.0 (the "License");
-//  * you may not use this file except in compliance with the License.
-//  * You may obtain a copy of the License at
-//  *
-//  *      https://www.apache.org/licenses/LICENSE-2.0
-//  *
-//  * Unless required by applicable law or agreed to in writing, software
-//  * distributed under the License is distributed on an "AS IS" BASIS,
-//  * WITHOUT WARRANTIES OR CONDITIONS OF ANY KIND, either express or implied.
-//  * See the License for the specific language governing permissions and
-//  * limitations under the License.
-//  */
+// // /*
+// //  * Copyright 2025 the original author or authors.
+// //  *
+// //  * Licensed under the Apache License, Version 2.0 (the "License");
+// //  * you may not use this file except in compliance with the License.
+// //  * You may obtain a copy of the License at
+// //  *
+// //  *      https://www.apache.org/licenses/LICENSE-2.0
+// //  *
+// //  * Unless required by applicable law or agreed to in writing, software
+// //  * distributed under the License is distributed on an "AS IS" BASIS,
+// //  * WITHOUT WARRANTIES OR CONDITIONS OF ANY KIND, either express or implied.
+// //  * See the License for the specific language governing permissions and
+// //  * limitations under the License.
+// //  */
 
 // import { defineStore } from 'pinia'
 // import { ref, reactive, computed, nextTick } from 'vue'
 // import { planExecutionManager } from '@/utils/plan-execution-manager'
-// import type { PlanExecutionRecord } from '@/types/plan-execution-record'
 
 // export const useRightPanelStore = defineStore('rightPanel', () => {
 //   // Basic state
 //   const activeTab = ref('details')
 
-//   // Plan data mapping (similar to planDataMap in right-sidebar.js)
-//   const planDataMap = ref<Map<string, any>>(new Map())
-//   const currentDisplayedPlanId = ref<string>()
-//   const selectedStep = ref<any>()
-
-//   // Scroll-related state
-//   const showScrollToBottomButton = ref(false)
-//   const isNearBottom = ref(true)
-//   const shouldAutoScrollToBottom = ref(true)
-
-//   // Auto-refresh related state
-//   const autoRefreshTimer = ref<number | null>(null)
-//   const AUTO_REFRESH_INTERVAL = 3000 // Refresh step details every 3 seconds
-
-//   // Code and chat preview related state
-//   const codeContent = ref(`// Generated Spring Boot REST API
-// @RestController
-// @RequestMapping("/api/users")
-// public class UserController {
-
-//     @Autowired
-//     private UserService userService;
-
-//     @GetMapping
-//     public ResponseEntity<List<User>> getAllUsers() {
-//         List<User> users = userService.findAll();
-//         return ResponseEntity.ok(users);
-//     }
-
-//     @PostMapping
-//     public ResponseEntity<User> createUser(@RequestBody User user) {
-//         User savedUser = userService.save(user);
-//         return ResponseEntity.status(HttpStatus.CREATED).body(savedUser);
-//     }
-
-//     @GetMapping("/{id}")
-//     public ResponseEntity<User> getUserById(@PathVariable Long id) {
-//         Optional<User> user = userService.findById(id);
-//         return user.map(ResponseEntity::ok)
-//                   .orElse(ResponseEntity.notFound().build());
-//     }
-
-//     @PutMapping("/{id}")
-//     public ResponseEntity<User> updateUser(@PathVariable Long id, @RequestBody User user) {
-//         if (!userService.existsById(id)) {
-//             return ResponseEntity.notFound().build();
-//         }
-//         user.setId(id);
-//         User updatedUser = userService.save(user);
-//         return ResponseEntity.ok(updatedUser);
-//     }
-
-//     @DeleteMapping("/{id}")
-//     public ResponseEntity<Void> deleteUser(@PathVariable Long id) {
-//         if (!userService.existsById(id)) {
-//             return ResponseEntity.notFound().build();
-//         }
-//         userService.deleteById(id);
-//         return ResponseEntity.noContent().build();
-//     }
-// }`)
-
-//   const codeLanguage = ref('java')
 
 //   const chatBubbles = ref([
 //     {
@@ -124,128 +59,12 @@
 //     { id: 'chat', name: 'Chat', icon: 'carbon:chat' },
 //     { id: 'code', name: 'Code', icon: 'carbon:code' },
 //   ]
-
-//   // DOM element reference (needs to be set in component)
-//   const scrollContainer = ref<HTMLElement>()
-
-//   // Computed properties
-//   const currentPlan = computed(() => {
-//     if (!currentDisplayedPlanId.value) return null
-//     return planDataMap.value.get(currentDisplayedPlanId.value)
-//   })
-
 //   const stepStatusText = computed(() => {
 //     if (!selectedStep.value) return ''
 //     if (selectedStep.value.completed) return '已完成'
 //     if (selectedStep.value.current) return '执行中'
 //     return '等待执行'
 //   })
-
-//   // Actions - Tab management
-//   const switchTab = (tabId: string) => {
-//     activeTab.value = tabId
-//   }
-
-//   // Actions - Plan data management
-//   const handlePlanUpdate = async (planData: PlanExecutionRecord) => {
-//     console.log('[RightPanelStore] Received plan update event, planData:', planData)
-
-//     // Validate data validity
-//     if (!planData || !planData.currentPlanId) {
-//       console.warn('[RightPanelStore] Invalid plan data received:', planData)
-//       return
-//     }
-
-//     // Update plan data to local mapping
-//     planDataMap.value.set(planData.currentPlanId, planData)
-//     console.log('[RightPanelStore] Plan data updated to planDataMap:', planData.currentPlanId)
-
-//     // Process sub-plan data from agentExecutionSequence if exists
-//     if (planData.agentExecutionSequence) {
-//       planData.agentExecutionSequence.forEach((agentExecution: any, agentIndex: number) => {
-//         if (agentExecution.thinkActSteps) {
-//           agentExecution.thinkActSteps.forEach((thinkActStep: any, stepIndex: number) => {
-//             if (thinkActStep.subPlanExecutionRecord) {
-//               const subPlanId = thinkActStep.subPlanExecutionRecord.currentPlanId
-//               if (subPlanId) {
-//                 console.log(`[RightPanelStore] Processing sub-plan from agent ${agentIndex}, step ${stepIndex}:`, subPlanId)
-//                 planDataMap.value.set(subPlanId, thinkActStep.subPlanExecutionRecord)
-//               }
-//             }
-//           })
-//         }
-//       })
-//     }
-
-//     // If currently selected step corresponds to this plan, reload step details
-//     if (selectedStep.value?.planId === planData.currentPlanId) {
-//       console.log('[RightPanelStore] Refresh details of currently selected step:', selectedStep.value.index)
-//       showStepDetails(planData.currentPlanId, selectedStep.value.index)
-//     }
-
-//     // After data update, auto-scroll to latest content if previously at bottom
-//     autoScrollToBottomIfNeeded()
-//   }
-
-//   const updateDisplayedPlanProgress = (planData: any) => {
-//     // Here you can update UI state, such as progress bars
-//     if (planData.steps && planData.steps.length > 0) {
-//       const totalSteps = planData.steps.length
-//       const currentStep = (planData.currentStepIndex || 0) + 1
-//       console.log(`[RightPanelStore] Progress: ${currentStep} / ${totalSteps}`)
-//     }
-//   }
-
-//   // Actions - Step details management
-//   const showStepDetails = (planId: string, stepIndex: number) => {
-//     console.log('[RightPanelStore] Show step details:', { planId, stepIndex })
-
-//     const planData = planDataMap.value.get(planId)
-
-//     if (!planData || !planData.steps || stepIndex >= planData.steps.length) {
-//       selectedStep.value = null
-//       console.warn('[RightPanelStore] Invalid step data:', {
-//         planId,
-//         stepIndex,
-//         hasPlanData: !!planData,
-//         hasSteps: !!planData?.steps,
-//         stepsLength: planData?.steps?.length,
-//         planDataKeys: Array.from(planDataMap.value.keys()),
-//         availablePlansData: Array.from(planDataMap.value.entries()).map(([key, value]) => ({
-//           planId: key,
-//           stepsCount: value.steps?.length || 0,
-//           hasAgentExecution: !!value.agentExecutionSequence,
-//           agentExecutionLength: value.agentExecutionSequence?.length || 0
-//         }))
-//       })
-//       stopAutoRefresh() // Stop auto refresh
-//       return
-//     }
-
-//     currentDisplayedPlanId.value = planId
-//     const step = planData.steps[stepIndex]
-//     const agentExecution =
-//       planData.agentExecutionSequence && planData.agentExecutionSequence[stepIndex]
-
-//     console.log('[RightPanelStore] Step data details:', {
-//       planId,
-//       stepIndex,
-//       step,
-//       hasAgentExecutionSequence: !!planData.agentExecutionSequence,
-//       agentExecutionSequenceLength: planData.agentExecutionSequence?.length,
-//       agentExecution,
-//       hasThinkActSteps: !!agentExecution?.thinkActSteps,
-//       thinkActStepsLength: agentExecution?.thinkActSteps?.length
-//     })
-
-//     // Determine if step is completed - multiple condition checks
-//     const isStepCompleted =
-//       agentExecution?.isCompleted ||
-//       planData.completed ||
-//       (planData.currentStepIndex !== undefined && stepIndex < planData.currentStepIndex)
-
-//     const isCurrent =
-//       !isStepCompleted && stepIndex === planData.currentStepIndex && !planData.completed
 
 //     // Construct step details object, similar to right-sidebar.js logic
 //     selectedStep.value = {
@@ -260,749 +79,4 @@
 //       completed: isStepCompleted,
 //       current: isCurrent,
 //     }
-
-//     console.log('[RightPanelStore] Step details updated:', {
-//       planId,
-//       stepIndex,
-//       stepTitle: selectedStep.value.title,
-//       hasAgentExecution: !!agentExecution,
-//       hasThinkActSteps: !!agentExecution?.thinkActSteps?.length,
-//       thinkActStepsData: agentExecution?.thinkActSteps,
-//       completed: isStepCompleted,
-//       current: isCurrent,
-//       planCurrentStep: planData.currentStepIndex,
-//       planCompleted: planData.completed,
-//     })
-
-//     // Process sub-plan data if exists
-//     if (agentExecution?.thinkActSteps) {
-//       agentExecution.thinkActSteps.forEach((thinkActStep: any, index: number) => {
-//         if (thinkActStep.subPlanExecutionRecord) {
-//           console.log(`[RightPanelStore] Found sub-plan in thinkActStep ${index}:`, thinkActStep.subPlanExecutionRecord)
-          
-//           const subPlanId = thinkActStep.subPlanExecutionRecord.planId
-          
-//           // Critical fix: Check for ID conflicts between main plan and sub-plan
-//           if (subPlanId === planId) {
-//             console.error(`[RightPanelStore] CRITICAL ERROR: Sub-plan ID "${subPlanId}" is identical to parent plan ID "${planId}". This will cause data corruption!`)
-//             console.error('[RightPanelStore] Sub-plan data:', thinkActStep.subPlanExecutionRecord)
-//             console.error('[RightPanelStore] Parent plan data:', planData)
-            
-//             // Generate a unique sub-plan ID to prevent collision
-//             const uniqueSubPlanId = `${subPlanId}_sub_${stepIndex}_${index}_${Date.now()}`
-//             console.warn(`[RightPanelStore] Auto-correcting sub-plan ID from "${subPlanId}" to "${uniqueSubPlanId}"`)
-            
-//             // Update the sub-plan record with the corrected ID
-//             const correctedSubPlan = { ...thinkActStep.subPlanExecutionRecord, planId: uniqueSubPlanId }
-//             planDataMap.value.set(uniqueSubPlanId, correctedSubPlan)
-            
-//             // Also update the original record to prevent future issues
-//             thinkActStep.subPlanExecutionRecord.planId = uniqueSubPlanId
-//           } else if (subPlanId && !planDataMap.value.has(subPlanId)) {
-//             // Normal case: sub-plan has unique ID
-//             console.log(`[RightPanelStore] Storing sub-plan with unique ID: ${subPlanId}`)
-//             planDataMap.value.set(subPlanId, thinkActStep.subPlanExecutionRecord)
-//           } else if (subPlanId && planDataMap.value.has(subPlanId)) {
-//             // Sub-plan ID already exists, check if it's the same plan or different
-//             const existingPlan = planDataMap.value.get(subPlanId)
-//             if (existingPlan && existingPlan !== thinkActStep.subPlanExecutionRecord) {
-//               console.warn(`[RightPanelStore] Sub-plan ID "${subPlanId}" already exists with different data. Updating with latest data.`)
-//               planDataMap.value.set(subPlanId, thinkActStep.subPlanExecutionRecord)
-//             }
-//           }
-//         }
-//       })
-//     }
-
-//     // If step is not completed and plan is still executing, start auto refresh
-//     if (
-//       !isStepCompleted &&
-//       !planData.completed &&
-//       planExecutionManager.getActivePlanId() === planId
-//     ) {
-//       startAutoRefresh(planId, stepIndex)
-//     } else {
-//       stopAutoRefresh()
-//     }
-
-//     // Delay scroll state check to ensure DOM is updated
-//     setTimeout(() => {
-//       checkScrollState()
-//     }, 100)
-
-//     // After data update, auto-scroll to latest content if previously at bottom
-//     autoScrollToBottomIfNeeded()
-//   }
-
-//   const clearSelectedStep = () => {
-//     selectedStep.value = null
-//     currentDisplayedPlanId.value = undefined
-//     stopAutoRefresh()
-//   }
-
-//   // Actions - Auto refresh management
-//   const startAutoRefresh = (planId: string, stepIndex: number) => {
-//     console.log('[RightPanelStore] Start auto refresh:', { planId, stepIndex })
-
-//     // Stop previous refresh
-//     stopAutoRefresh()
-
-//     autoRefreshTimer.value = window.setInterval(() => {
-//       console.log('[RightPanelStore] Execute auto refresh - Step details')
-
-//       // Check if plan is still executing
-//       const planData = planDataMap.value.get(planId)
-//       if (!planData || planData.completed) {
-//         console.log('[RightPanelStore] Plan completed, stop auto refresh')
-//         stopAutoRefresh()
-//         return
-//       }
-
-//       // Check if step is still executing
-//       const agentExecution = planData.agentExecutionSequence?.[stepIndex]
-//       if (agentExecution?.isCompleted) {
-//         console.log('[RightPanelStore] Step completed, stop auto refresh')
-//         stopAutoRefresh()
-//         return
-//       }
-
-//       // Check if already moved to next step
-//       const currentStepIndex = planData.currentStepIndex ?? 0
-//       if (stepIndex < currentStepIndex) {
-//         console.log('[RightPanelStore] Already moved to next step, stop auto refresh')
-//         stopAutoRefresh()
-//         return
-//       }
-
-//       // Refresh step details
-//       showStepDetails(planId, stepIndex)
-
-//       // After data update, auto-scroll to latest content if previously at bottom
-//       autoScrollToBottomIfNeeded()
-//     }, AUTO_REFRESH_INTERVAL)
-//   }
-
-//   const stopAutoRefresh = () => {
-//     if (autoRefreshTimer.value) {
-//       clearInterval(autoRefreshTimer.value)
-//       autoRefreshTimer.value = null
-//       console.log('[RightPanelStore] Auto refresh stopped')
-//     }
-//   }
-
-//   // Actions - Scroll management
-//   const setScrollContainer = (element: HTMLElement | null) => {
-//     scrollContainer.value = element || undefined
-//   }
-
-//   const checkScrollState = () => {
-//     if (!scrollContainer.value) return
-
-//     const { scrollTop, scrollHeight, clientHeight } = scrollContainer.value
-//     const isAtBottom = scrollHeight - scrollTop - clientHeight < 50
-//     const hasScrollableContent = scrollHeight > clientHeight
-
-//     isNearBottom.value = isAtBottom
-//     showScrollToBottomButton.value = hasScrollableContent && !isAtBottom
-
-//     // Update auto-scroll flag: should auto-scroll if user scrolls to bottom
-//     // If user actively scrolls up away from bottom, stop auto-scrolling
-//     if (isAtBottom) {
-//       shouldAutoScrollToBottom.value = true
-//     } else if (scrollHeight - scrollTop - clientHeight > 100) {
-//       // If user clearly scrolled up (more than 100px from bottom), stop auto-scrolling
-//       shouldAutoScrollToBottom.value = false
-//     }
-
-//     console.log('[RightPanelStore] Scroll state check:', {
-//       scrollTop,
-//       scrollHeight,
-//       clientHeight,
-//       isAtBottom,
-//       hasScrollableContent,
-//       showButton: showScrollToBottomButton.value,
-//       shouldAutoScroll: shouldAutoScrollToBottom.value,
-//     })
-//   }
-
-//   const scrollToBottom = () => {
-//     if (!scrollContainer.value) return
-
-//     scrollContainer.value.scrollTo({
-//       top: scrollContainer.value.scrollHeight,
-//       behavior: 'smooth',
-//     })
-
-//     // Reset state after scrolling
-//     nextTick(() => {
-//       shouldAutoScrollToBottom.value = true
-//       checkScrollState()
-//     })
-//   }
-
-//   const autoScrollToBottomIfNeeded = () => {
-//     if (!shouldAutoScrollToBottom.value || !scrollContainer.value) return
-
-//     nextTick(() => {
-//       if (scrollContainer.value) {
-//         scrollContainer.value.scrollTop = scrollContainer.value.scrollHeight
-//         console.log('[RightPanelStore] Auto scroll to bottom')
-//       }
-//     })
-//   }
-
-//   // Actions - Code operations
-//   const copyCode = () => {
-//     navigator.clipboard.writeText(codeContent.value)
-//   }
-
-//   const downloadCode = () => {
-//     const blob = new Blob([codeContent.value], { type: 'text/plain' })
-//     const url = URL.createObjectURL(blob)
-//     const a = document.createElement('a')
-//     a.href = url
-//     a.download = 'UserController.java'
-//     a.click()
-//     URL.revokeObjectURL(url)
-//   }
-
-//   // Actions - Data cleanup
-//   const clearPlanData = () => {
-//     planDataMap.value.clear()
-//     selectedStep.value = null
-//     currentDisplayedPlanId.value = undefined
-//     stopAutoRefresh()
-//   }
-
-//   // Actions - Utility functions
-//   const formatJson = (jsonData: any): string => {
-//     if (jsonData === null || typeof jsonData === 'undefined' || jsonData === '') {
-//       return 'N/A'
-//     }
-//     try {
-//       const jsonObj = typeof jsonData === 'object' ? jsonData : JSON.parse(jsonData)
-//       return JSON.stringify(jsonObj, null, 2)
-//     } catch (e) {
-//       // If parsing fails, return string format directly (similar to _escapeHtml in right-sidebar.js)
-//       return String(jsonData)
-//     }
-//   }
-
-//   // Actions - Resource cleanup
-//   const cleanup = () => {
-//     stopAutoRefresh()
-//     planDataMap.value.clear()
-//     selectedStep.value = null
-//     currentDisplayedPlanId.value = undefined
-//     shouldAutoScrollToBottom.value = true
-
-//     if (scrollContainer.value) {
-//       scrollContainer.value.removeEventListener('scroll', checkScrollState)
-//     }
-//   }
-
-//   return {
-//     // State
-//     activeTab,
-//     planDataMap,
-//     currentDisplayedPlanId,
-//     selectedStep,
-//     showScrollToBottomButton,
-//     isNearBottom,
-//     shouldAutoScrollToBottom,
-//     autoRefreshTimer,
-//     codeContent,
-//     codeLanguage,
-//     chatBubbles,
-//     previewTabs,
-//     scrollContainer,
-
-//     // Computed properties
-//     currentPlan,
-//     stepStatusText,
-
-//     // Actions
-//     switchTab,
-//     handlePlanUpdate,
-//     updateDisplayedPlanProgress,
-//     showStepDetails,
-//     clearSelectedStep,
-//     startAutoRefresh,
-//     stopAutoRefresh,
-//     setScrollContainer,
-//     checkScrollState,
-//     scrollToBottom,
-//     autoScrollToBottomIfNeeded,
-//     copyCode,
-//     downloadCode,
-//     clearPlanData,
-//     formatJson,
-//     cleanup,
-//   }
-// })
-=======
-/*
- * Copyright 2025 the original author or authors.
- *
- * Licensed under the Apache License, Version 2.0 (the "License");
- * you may not use this file except in compliance with the License.
- * You may obtain a copy of the License at
- *
- *      https://www.apache.org/licenses/LICENSE-2.0
- *
- * Unless required by applicable law or agreed to in writing, software
- * distributed under the License is distributed on an "AS IS" BASIS,
- * WITHOUT WARRANTIES OR CONDITIONS OF ANY KIND, either express or implied.
- * See the License for the specific language governing permissions and
- * limitations under the License.
- */
-
-import { defineStore } from 'pinia'
-import { ref, reactive, computed, nextTick } from 'vue'
-import { planExecutionManager } from '@/utils/plan-execution-manager'
-import { useI18n } from 'vue-i18n'
-
-export const useRightPanelStore = defineStore('rightPanel', () => {
-  // Get i18n function
-  const { t } = useI18n()
-
-  // Basic state
-  const activeTab = ref('details')
-
-  // Plan data mapping (similar to planDataMap in right-sidebar.js)
-  const planDataMap = ref<Map<string, any>>(new Map())
-  const currentDisplayedPlanId = ref<string>()
-  const selectedStep = ref<any>()
-
-  // Scroll-related state
-  const showScrollToBottomButton = ref(false)
-  const isNearBottom = ref(true)
-  const shouldAutoScrollToBottom = ref(true)
-
-  // Auto-refresh related state
-  const autoRefreshTimer = ref<number | null>(null)
-  const AUTO_REFRESH_INTERVAL = 3000 // Refresh step details every 3 seconds
-
-  // Code and chat preview related state
-  const codeContent = ref(`// Generated Spring Boot REST API
-@RestController
-@RequestMapping("/api/users")
-public class UserController {
-
-    @Autowired
-    private UserService userService;
-
-    @GetMapping
-    public ResponseEntity<List<User>> getAllUsers() {
-        List<User> users = userService.findAll();
-        return ResponseEntity.ok(users);
-    }
-
-    @PostMapping
-    public ResponseEntity<User> createUser(@RequestBody User user) {
-        User savedUser = userService.save(user);
-        return ResponseEntity.status(HttpStatus.CREATED).body(savedUser);
-    }
-
-    @GetMapping("/{id}")
-    public ResponseEntity<User> getUserById(@PathVariable Long id) {
-        Optional<User> user = userService.findById(id);
-        return user.map(ResponseEntity::ok)
-                  .orElse(ResponseEntity.notFound().build());
-    }
-
-    @PutMapping("/{id}")
-    public ResponseEntity<User> updateUser(@PathVariable Long id, @RequestBody User user) {
-        if (!userService.existsById(id)) {
-            return ResponseEntity.notFound().build();
-        }
-        user.setId(id);
-        User updatedUser = userService.save(user);
-        return ResponseEntity.ok(updatedUser);
-    }
-
-    @DeleteMapping("/{id}")
-    public ResponseEntity<Void> deleteUser(@PathVariable Long id) {
-        if (!userService.existsById(id)) {
-            return ResponseEntity.notFound().build();
-        }
-        userService.deleteById(id);
-        return ResponseEntity.noContent().build();
-    }
-}`)
-
-  const codeLanguage = ref('java')
-
-  const chatBubbles = ref([
-    {
-      id: '1',
-      type: 'thinking',
-      icon: 'carbon:thinking',
-      title: t('rightPanel.chatBubbles.analyzeRequirements.title'),
-      content: t('rightPanel.chatBubbles.analyzeRequirements.content'),
-      timestamp: t('rightPanel.timeAgo.minutesAgo', { n: 2 }),
-    },
-    {
-      id: '2',
-      type: 'progress',
-      icon: 'carbon:in-progress',
-      title: t('rightPanel.chatBubbles.generateCode.title'),
-      content: t('rightPanel.chatBubbles.generateCode.content'),
-      timestamp: t('rightPanel.timeAgo.minutesAgo', { n: 1 }),
-    },
-    {
-      id: '3',
-      type: 'success',
-      icon: 'carbon:checkmark',
-      title: t('rightPanel.chatBubbles.codeGenerated.title'),
-      content: t('rightPanel.chatBubbles.codeGenerated.content'),
-      timestamp: t('rightPanel.timeAgo.justNow'),
-    },
-  ])
-
-  // Preview tab configuration
-  const previewTabs = [
-    { id: 'details', name: t('rightPanel.tabs.details'), icon: 'carbon:events' },
-    { id: 'chat', name: t('rightPanel.tabs.chat'), icon: 'carbon:chat' },
-    { id: 'code', name: t('rightPanel.tabs.code'), icon: 'carbon:code' },
-  ]
-
-  // DOM element reference (needs to be set in component)
-  const scrollContainer = ref<HTMLElement>()
-
-  // Computed properties
-  const currentPlan = computed(() => {
-    if (!currentDisplayedPlanId.value) return null
-    return planDataMap.value.get(currentDisplayedPlanId.value)
-  })
-
-  const stepStatusText = computed(() => {
-    if (!selectedStep.value) return ''
-    if (selectedStep.value.completed) return t('rightPanel.status.completed')
-    if (selectedStep.value.current) return t('rightPanel.status.executing')
-    return t('rightPanel.status.waiting')
-  })
-
-  // Actions - Tab management
-  const switchTab = (tabId: string) => {
-    activeTab.value = tabId
-  }
-
-  // Actions - Plan data management
-  const handlePlanUpdate = async (planData: any) => {
-    console.log('[RightPanelStore] Received plan update event, planData:', planData)
-
-    // Validate data validity
-    if (!planData || !planData.planId) {
-      console.warn('[RightPanelStore] Invalid plan data received:', planData)
-      return
-    }
-
-    // Update plan data to local mapping
-    planDataMap.value.set(planData.planId, planData)
-    console.log('[RightPanelStore] Plan data updated to planDataMap:', planData.planId)
-
-    // If currently selected step corresponds to this plan, reload step details
-    if (selectedStep.value?.planId === planData.planId) {
-      console.log('[RightPanelStore] Refresh details of currently selected step:', selectedStep.value.index)
-      showStepDetails(planData.planId, selectedStep.value.index)
-    }
-
-    // After data update, auto-scroll to latest content if previously at bottom
-    autoScrollToBottomIfNeeded()
-  }
-
-  const updateDisplayedPlanProgress = (planData: any) => {
-    // Here you can update UI state, such as progress bars
-    if (planData.steps && planData.steps.length > 0) {
-      const totalSteps = planData.steps.length
-      const currentStep = (planData.currentStepIndex || 0) + 1
-      console.log(`[RightPanelStore] Progress: ${currentStep} / ${totalSteps}`)
-    }
-  }
-
-  // Actions - Step details management
-  const showStepDetails = (planId: string, stepIndex: number) => {
-    console.log('[RightPanelStore] Show step details:', { planId, stepIndex })
-
-    const planData = planDataMap.value.get(planId)
-
-    if (!planData || !planData.steps || stepIndex >= planData.steps.length) {
-      selectedStep.value = null
-      console.log('[RightPanelStore] Invalid step data:', {
-        planId,
-        stepIndex,
-        hasSteps: !!planData?.steps,
-      })
-      stopAutoRefresh() // Stop auto refresh
-      return
-    }
-
-    currentDisplayedPlanId.value = planId
-    const step = planData.steps[stepIndex]
-    const agentExecution =
-      planData.agentExecutionSequence && planData.agentExecutionSequence[stepIndex]
-
-    // Determine if step is completed - multiple condition checks
-    const isStepCompleted =
-      agentExecution?.isCompleted ||
-      planData.completed ||
-      (planData.currentStepIndex !== undefined && stepIndex < planData.currentStepIndex)
-
-    const isCurrent =
-      !isStepCompleted && stepIndex === planData.currentStepIndex && !planData.completed
-
-    // Construct step details object, similar to right-sidebar.js logic
-    selectedStep.value = {
-      planId: planId, // Ensure planId is included
-      index: stepIndex,
-      title:
-        typeof step === 'string'
-          ? step
-          : step.title || step.description || step.name || t('rightPanel.defaultStepTitle', { number: stepIndex + 1 }),
-      description: typeof step === 'string' ? step : step.description || step,
-      agentExecution: agentExecution,
-      completed: isStepCompleted,
-      current: isCurrent,
-    }
-
-    console.log('[RightPanelStore] Step details updated:', {
-      planId,
-      stepIndex,
-      stepTitle: selectedStep.value.title,
-      hasAgentExecution: !!agentExecution,
-      hasThinkActSteps: !!agentExecution?.thinkActSteps?.length,
-      thinkActStepsData: agentExecution?.thinkActSteps,
-      completed: isStepCompleted,
-      current: isCurrent,
-      planCurrentStep: planData.currentStepIndex,
-      planCompleted: planData.completed,
-    })
-
-    // If step is not completed and plan is still executing, start auto refresh
-    if (
-      !isStepCompleted &&
-      !planData.completed &&
-      planExecutionManager.getActivePlanId() === planId
-    ) {
-      startAutoRefresh(planId, stepIndex)
-    } else {
-      stopAutoRefresh()
-    }
-
-    // Delay scroll state check to ensure DOM is updated
-    setTimeout(() => {
-      checkScrollState()
-    }, 100)
-
-    // After data update, auto-scroll to latest content if previously at bottom
-    autoScrollToBottomIfNeeded()
-  }
-
-  const clearSelectedStep = () => {
-    selectedStep.value = null
-    currentDisplayedPlanId.value = undefined
-    stopAutoRefresh()
-  }
-
-  // Actions - Auto refresh management
-  const startAutoRefresh = (planId: string, stepIndex: number) => {
-    console.log('[RightPanelStore] Start auto refresh:', { planId, stepIndex })
-
-    // Stop previous refresh
-    stopAutoRefresh()
-
-    autoRefreshTimer.value = window.setInterval(() => {
-      console.log('[RightPanelStore] Execute auto refresh - Step details')
-
-      // Check if plan is still executing
-      const planData = planDataMap.value.get(planId)
-      if (!planData || planData.completed) {
-        console.log('[RightPanelStore] Plan completed, stop auto refresh')
-        stopAutoRefresh()
-        return
-      }
-
-      // Check if step is still executing
-      const agentExecution = planData.agentExecutionSequence?.[stepIndex]
-      if (agentExecution?.isCompleted) {
-        console.log('[RightPanelStore] Step completed, stop auto refresh')
-        stopAutoRefresh()
-        return
-      }
-
-      // Check if already moved to next step
-      const currentStepIndex = planData.currentStepIndex ?? 0
-      if (stepIndex < currentStepIndex) {
-        console.log('[RightPanelStore] Already moved to next step, stop auto refresh')
-        stopAutoRefresh()
-        return
-      }
-
-      // Refresh step details
-      showStepDetails(planId, stepIndex)
-
-      // After data update, auto-scroll to latest content if previously at bottom
-      autoScrollToBottomIfNeeded()
-    }, AUTO_REFRESH_INTERVAL)
-  }
-
-  const stopAutoRefresh = () => {
-    if (autoRefreshTimer.value) {
-      clearInterval(autoRefreshTimer.value)
-      autoRefreshTimer.value = null
-      console.log('[RightPanelStore] Auto refresh stopped')
-    }
-  }
-
-  // Actions - Scroll management
-  const setScrollContainer = (element: HTMLElement | null) => {
-    scrollContainer.value = element || undefined
-  }
-
-  const checkScrollState = () => {
-    if (!scrollContainer.value) return
-
-    const { scrollTop, scrollHeight, clientHeight } = scrollContainer.value
-    const isAtBottom = scrollHeight - scrollTop - clientHeight < 50
-    const hasScrollableContent = scrollHeight > clientHeight
-
-    isNearBottom.value = isAtBottom
-    showScrollToBottomButton.value = hasScrollableContent && !isAtBottom
-
-    // Update auto-scroll flag: should auto-scroll if user scrolls to bottom
-    // If user actively scrolls up away from bottom, stop auto-scrolling
-    if (isAtBottom) {
-      shouldAutoScrollToBottom.value = true
-    } else if (scrollHeight - scrollTop - clientHeight > 100) {
-      // If user clearly scrolled up (more than 100px from bottom), stop auto-scrolling
-      shouldAutoScrollToBottom.value = false
-    }
-
-    console.log('[RightPanelStore] Scroll state check:', {
-      scrollTop,
-      scrollHeight,
-      clientHeight,
-      isAtBottom,
-      hasScrollableContent,
-      showButton: showScrollToBottomButton.value,
-      shouldAutoScroll: shouldAutoScrollToBottom.value,
-    })
-  }
-
-  const scrollToBottom = () => {
-    if (!scrollContainer.value) return
-
-    scrollContainer.value.scrollTo({
-      top: scrollContainer.value.scrollHeight,
-      behavior: 'smooth',
-    })
-
-    // Reset state after scrolling
-    nextTick(() => {
-      shouldAutoScrollToBottom.value = true
-      checkScrollState()
-    })
-  }
-
-  const autoScrollToBottomIfNeeded = () => {
-    if (!shouldAutoScrollToBottom.value || !scrollContainer.value) return
-
-    nextTick(() => {
-      if (scrollContainer.value) {
-        scrollContainer.value.scrollTop = scrollContainer.value.scrollHeight
-        console.log('[RightPanelStore] Auto scroll to bottom')
-      }
-    })
-  }
-
-  // Actions - Code operations
-  const copyCode = () => {
-    navigator.clipboard.writeText(codeContent.value)
-  }
-
-  const downloadCode = () => {
-    const blob = new Blob([codeContent.value], { type: 'text/plain' })
-    const url = URL.createObjectURL(blob)
-    const a = document.createElement('a')
-    a.href = url
-    a.download = 'UserController.java'
-    a.click()
-    URL.revokeObjectURL(url)
-  }
-
-  // Actions - Data cleanup
-  const clearPlanData = () => {
-    planDataMap.value.clear()
-    selectedStep.value = null
-    currentDisplayedPlanId.value = undefined
-    stopAutoRefresh()
-  }
-
-  // Actions - Utility functions
-  const formatJson = (jsonData: any): string => {
-    if (jsonData === null || typeof jsonData === 'undefined' || jsonData === '') {
-      return 'N/A'
-    }
-    try {
-      const jsonObj = typeof jsonData === 'object' ? jsonData : JSON.parse(jsonData)
-      return JSON.stringify(jsonObj, null, 2)
-    } catch (e) {
-      // If parsing fails, return string format directly (similar to _escapeHtml in right-sidebar.js)
-      return String(jsonData)
-    }
-  }
-
-  // Actions - Resource cleanup
-  const cleanup = () => {
-    stopAutoRefresh()
-    planDataMap.value.clear()
-    selectedStep.value = null
-    currentDisplayedPlanId.value = undefined
-    shouldAutoScrollToBottom.value = true
-
-    if (scrollContainer.value) {
-      scrollContainer.value.removeEventListener('scroll', checkScrollState)
-    }
-  }
-
-  return {
-    // State
-    activeTab,
-    planDataMap,
-    currentDisplayedPlanId,
-    selectedStep,
-    showScrollToBottomButton,
-    isNearBottom,
-    shouldAutoScrollToBottom,
-    autoRefreshTimer,
-    codeContent,
-    codeLanguage,
-    chatBubbles,
-    previewTabs,
-    scrollContainer,
-
-    // Computed properties
-    currentPlan,
-    stepStatusText,
-
-    // Actions
-    switchTab,
-    handlePlanUpdate,
-    updateDisplayedPlanProgress,
-    showStepDetails,
-    clearSelectedStep,
-    startAutoRefresh,
-    stopAutoRefresh,
-    setScrollContainer,
-    checkScrollState,
-    scrollToBottom,
-    autoScrollToBottomIfNeeded,
-    copyCode,
-    downloadCode,
-    clearPlanData,
-    formatJson,
-    cleanup,
-  }
-})
->>>>>>> 1343c639
+//  })