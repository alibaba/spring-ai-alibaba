--- conflicted
+++ resolved
@@ -1,11 +1,7 @@
 # PPT Generation Agent Configuration
 agentName: PPT_GENERATOR_AGENT
-<<<<<<< HEAD
 agentDescription: A professional PowerPoint presentation generation agent capable of automatically creating PPT files with a title slide and multiple content slides, supporting both text and images.
 isBuiltIn: false  # PPT generator agent can be deleted if not needed
-=======
-agentDescription: A professional PowerPoint presentation generation agent capable of automatically creating PPT files containing title pages and multiple content pages, with support for text content.
->>>>>>> d69bf203
 availableToolKeys:
   - ppt_generator_operator
   - inner_storage_content_tool
