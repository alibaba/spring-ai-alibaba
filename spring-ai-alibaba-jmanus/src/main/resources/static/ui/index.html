<!-- 
  Copyright 2025 the original author or authors.
 
  Licensed under the Apache License, Version 2.0 (the "License");
  you may not use this file except in compliance with the License.
  You may obtain a copy of the License at
 
       https://www.apache.org/licenses/LICENSE-2.0
 
  Unless required by applicable law or agreed to in writing, software
  distributed under the License is distributed on an "AS IS" BASIS,
  WITHOUT WARRANTIES OR CONDITIONS OF ANY KIND, either express or implied.
  See the License for the specific language governing permissions and
  limitations under the License. 
-->
<!doctype html>
<html lang="en">
  <head>
    <link rel="icon" href="/ui/Java-AI.svg" />
    <meta charset="UTF-8" />
    <meta name="viewport" content="width=device-width, initial-scale=1.0" />
    <title>JTaskPoilt</title>
<<<<<<< HEAD
    <script type="module" crossorigin src="/ui/assets/index-DO2yvTzX.js"></script>
    <link rel="stylesheet" crossorigin href="/ui/assets/index-bmi4fNQ-.css">
=======
    <script type="module" crossorigin src="/ui/assets/index-C2KLczPG.js"></script>
    <link rel="stylesheet" crossorigin href="/ui/assets/index-DN-vOy2S.css">
>>>>>>> efe1663d
  </head>
  <body>
    <div id="app"></div>
  </body>
</html><|MERGE_RESOLUTION|>--- conflicted
+++ resolved
@@ -20,13 +20,8 @@
     <meta charset="UTF-8" />
     <meta name="viewport" content="width=device-width, initial-scale=1.0" />
     <title>JTaskPoilt</title>
-<<<<<<< HEAD
-    <script type="module" crossorigin src="/ui/assets/index-DO2yvTzX.js"></script>
-    <link rel="stylesheet" crossorigin href="/ui/assets/index-bmi4fNQ-.css">
-=======
     <script type="module" crossorigin src="/ui/assets/index-C2KLczPG.js"></script>
     <link rel="stylesheet" crossorigin href="/ui/assets/index-DN-vOy2S.css">
->>>>>>> efe1663d
   </head>
   <body>
     <div id="app"></div>
