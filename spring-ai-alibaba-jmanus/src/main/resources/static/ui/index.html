<!-- 
  Copyright 2025 the original author or authors.
 
  Licensed under the Apache License, Version 2.0 (the "License");
  you may not use this file except in compliance with the License.
  You may obtain a copy of the License at
 
       https://www.apache.org/licenses/LICENSE-2.0
 
  Unless required by applicable law or agreed to in writing, software
  distributed under the License is distributed on an "AS IS" BASIS,
  WITHOUT WARRANTIES OR CONDITIONS OF ANY KIND, either express or implied.
  See the License for the specific language governing permissions and
  limitations under the License. 
-->
<!doctype html>
<html lang="en">
  <head>
    <link rel="icon" href="/ui/Java-AI.svg" />
    <meta charset="UTF-8" />
    <meta name="viewport" content="width=device-width, initial-scale=1.0" />
    <title>JTaskPoilt</title>
<<<<<<< HEAD
    <script type="module" crossorigin src="/ui/assets/index-BS7QgMWc.js"></script>
=======
    <script type="module" crossorigin src="/ui/assets/index-u_QFLZsj.js"></script>
>>>>>>> 478f2300
    <link rel="stylesheet" crossorigin href="/ui/assets/index-bmi4fNQ-.css">
  </head>
  <body>
    <div id="app"></div>
  </body>
</html><|MERGE_RESOLUTION|>--- conflicted
+++ resolved
@@ -20,11 +20,7 @@
     <meta charset="UTF-8" />
     <meta name="viewport" content="width=device-width, initial-scale=1.0" />
     <title>JTaskPoilt</title>
-<<<<<<< HEAD
-    <script type="module" crossorigin src="/ui/assets/index-BS7QgMWc.js"></script>
-=======
-    <script type="module" crossorigin src="/ui/assets/index-u_QFLZsj.js"></script>
->>>>>>> 478f2300
+    <script type="module" crossorigin src="/ui/assets/index-BuDDbcPG.js"></script>
     <link rel="stylesheet" crossorigin href="/ui/assets/index-bmi4fNQ-.css">
   </head>
   <body>
