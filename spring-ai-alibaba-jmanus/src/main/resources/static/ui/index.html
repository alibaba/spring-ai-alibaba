--- conflicted
+++ resolved
@@ -20,11 +20,7 @@
     <meta charset="UTF-8" />
     <meta name="viewport" content="width=device-width, initial-scale=1.0" />
     <title>JTaskPoilt</title>
-<<<<<<< HEAD
-    <script type="module" crossorigin src="/ui/assets/index-CIc5WN-g.js"></script>
-=======
     <script type="module" crossorigin src="/ui/assets/index-CpN4N4q-.js"></script>
->>>>>>> ed89feb8
     <link rel="stylesheet" crossorigin href="/ui/assets/index-bmi4fNQ-.css">
   </head>
   <body>
