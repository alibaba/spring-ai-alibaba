<<<<<<< HEAD
<!-- 
  Copyright 2025 the original author or authors.
 
  Licensed under the Apache License, Version 2.0 (the "License");
  you may not use this file except in compliance with the License.
  You may obtain a copy of the License at
 
       https://www.apache.org/licenses/LICENSE-2.0
 
  Unless required by applicable law or agreed to in writing, software
  distributed under the License is distributed on an "AS IS" BASIS,
  WITHOUT WARRANTIES OR CONDITIONS OF ANY KIND, either express or implied.
  See the License for the specific language governing permissions and
  limitations under the License. 
-->
<!doctype html>
<html lang="en">
  <head>
    <link rel="icon" href="/ui/Java-AI.svg" />
    <meta charset="UTF-8" />
    <meta name="viewport" content="width=device-width, initial-scale=1.0" />
    <title>JTaskPoilt</title>
    <script type="module" crossorigin src="/ui/assets/index-Tf7Hnpv7.js"></script>
=======
<!-- 
  Copyright 2025 the original author or authors.
 
  Licensed under the Apache License, Version 2.0 (the "License");
  you may not use this file except in compliance with the License.
  You may obtain a copy of the License at
 
       https://www.apache.org/licenses/LICENSE-2.0
 
  Unless required by applicable law or agreed to in writing, software
  distributed under the License is distributed on an "AS IS" BASIS,
  WITHOUT WARRANTIES OR CONDITIONS OF ANY KIND, either express or implied.
  See the License for the specific language governing permissions and
  limitations under the License. 
-->
<!doctype html>
<html lang="en">
  <head>
    <link rel="icon" href="/ui/Java-AI.svg" />
    <meta charset="UTF-8" />
    <meta name="viewport" content="width=device-width, initial-scale=1.0" />
    <title>JTaskPoilt</title>
    <script type="module" crossorigin src="/ui/assets/index-Be4G_uzU.js"></script>
>>>>>>> 35ec8ab3
    <link rel="stylesheet" crossorigin href="/ui/assets/index-bmi4fNQ-.css">
  </head>
  <body>
    <div id="app"></div>

  </body>
</html>
<|MERGE_RESOLUTION|>--- conflicted
+++ resolved
@@ -1,56 +1,31 @@
-<<<<<<< HEAD
-<!-- 
-  Copyright 2025 the original author or authors.
- 
-  Licensed under the Apache License, Version 2.0 (the "License");
-  you may not use this file except in compliance with the License.
-  You may obtain a copy of the License at
- 
-       https://www.apache.org/licenses/LICENSE-2.0
- 
-  Unless required by applicable law or agreed to in writing, software
-  distributed under the License is distributed on an "AS IS" BASIS,
-  WITHOUT WARRANTIES OR CONDITIONS OF ANY KIND, either express or implied.
-  See the License for the specific language governing permissions and
-  limitations under the License. 
--->
-<!doctype html>
-<html lang="en">
-  <head>
-    <link rel="icon" href="/ui/Java-AI.svg" />
-    <meta charset="UTF-8" />
-    <meta name="viewport" content="width=device-width, initial-scale=1.0" />
-    <title>JTaskPoilt</title>
-    <script type="module" crossorigin src="/ui/assets/index-Tf7Hnpv7.js"></script>
-=======
-<!-- 
-  Copyright 2025 the original author or authors.
- 
-  Licensed under the Apache License, Version 2.0 (the "License");
-  you may not use this file except in compliance with the License.
-  You may obtain a copy of the License at
- 
-       https://www.apache.org/licenses/LICENSE-2.0
- 
-  Unless required by applicable law or agreed to in writing, software
-  distributed under the License is distributed on an "AS IS" BASIS,
-  WITHOUT WARRANTIES OR CONDITIONS OF ANY KIND, either express or implied.
-  See the License for the specific language governing permissions and
-  limitations under the License. 
--->
-<!doctype html>
-<html lang="en">
-  <head>
-    <link rel="icon" href="/ui/Java-AI.svg" />
-    <meta charset="UTF-8" />
-    <meta name="viewport" content="width=device-width, initial-scale=1.0" />
-    <title>JTaskPoilt</title>
-    <script type="module" crossorigin src="/ui/assets/index-Be4G_uzU.js"></script>
->>>>>>> 35ec8ab3
-    <link rel="stylesheet" crossorigin href="/ui/assets/index-bmi4fNQ-.css">
-  </head>
-  <body>
-    <div id="app"></div>
-
-  </body>
-</html>
+<!-- 
+  Copyright 2025 the original author or authors.
+ 
+  Licensed under the Apache License, Version 2.0 (the "License");
+  you may not use this file except in compliance with the License.
+  You may obtain a copy of the License at
+ 
+       https://www.apache.org/licenses/LICENSE-2.0
+ 
+  Unless required by applicable law or agreed to in writing, software
+  distributed under the License is distributed on an "AS IS" BASIS,
+  WITHOUT WARRANTIES OR CONDITIONS OF ANY KIND, either express or implied.
+  See the License for the specific language governing permissions and
+  limitations under the License. 
+-->
+<!doctype html>
+<html lang="en">
+  <head>
+    <link rel="icon" href="/ui/Java-AI.svg" />
+    <meta charset="UTF-8" />
+    <meta name="viewport" content="width=device-width, initial-scale=1.0" />
+    <title>JTaskPoilt</title>
+    <script type="module" crossorigin src="/ui/assets/index-Be4G_uzU.js"></script>
+    <script type="module" crossorigin src="/ui/assets/index-Tf7Hnpv7.js"></script>
+    <link rel="stylesheet" crossorigin href="/ui/assets/index-bmi4fNQ-.css">
+  </head>
+  <body>
+    <div id="app"></div>
+
+  </body>
+</html>