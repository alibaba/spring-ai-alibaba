<!-- 
  Copyright 2025 the original author or authors.
 
  Licensed under the Apache License, Version 2.0 (the "License");
  you may not use this file except in compliance with the License.
  You may obtain a copy of the License at
 
       https://www.apache.org/licenses/LICENSE-2.0
 
  Unless required by applicable law or agreed to in writing, software
  distributed under the License is distributed on an "AS IS" BASIS,
  WITHOUT WARRANTIES OR CONDITIONS OF ANY KIND, either express or implied.
  See the License for the specific language governing permissions and
  limitations under the License. 
-->
<!doctype html>
<html lang="en">
  <head>
    <link rel="icon" href="/ui/Java-AI.svg" />
    <meta charset="UTF-8" />
    <meta name="viewport" content="width=device-width, initial-scale=1.0" />
    <title>JTaskPoilt</title>
<<<<<<< HEAD
    <script type="module" crossorigin src="/ui/assets/index-C9q1yDXM.js"></script>
=======
    <script type="module" crossorigin src="/ui/assets/index-DJFiNt1E.js"></script>
>>>>>>> 692e9ded
    <link rel="stylesheet" crossorigin href="/ui/assets/index-DN-vOy2S.css">
  </head>
  <body>
    <div id="app"></div>

  </body>
</html>
<|MERGE_RESOLUTION|>--- conflicted
+++ resolved
@@ -20,15 +20,11 @@
     <meta charset="UTF-8" />
     <meta name="viewport" content="width=device-width, initial-scale=1.0" />
     <title>JTaskPoilt</title>
-<<<<<<< HEAD
-    <script type="module" crossorigin src="/ui/assets/index-C9q1yDXM.js"></script>
-=======
     <script type="module" crossorigin src="/ui/assets/index-DJFiNt1E.js"></script>
->>>>>>> 692e9ded
     <link rel="stylesheet" crossorigin href="/ui/assets/index-DN-vOy2S.css">
   </head>
   <body>
     <div id="app"></div>
 
   </body>
-</html>
+</html>