--- conflicted
+++ resolved
@@ -41,13 +41,8 @@
 	/** Unique identifier of the plan */
 	private String planId;
 
-<<<<<<< HEAD
-	/** 执行计划实体，包含计划的详细信息和执行步骤 */
+	/** Execution plan entity containing detailed plan information and execution steps */
 	private PlanInterface plan;
-=======
-	/** Execution plan entity containing detailed plan information and execution steps */
-	private ExecutionPlan plan;
->>>>>>> 0c68e11e
 
 	/** User's original request content */
 	private String userRequest;
