--- conflicted
+++ resolved
@@ -29,27 +29,6 @@
 @ControllerAdvice
 public class GlobalExceptionHandler extends ResponseEntityExceptionHandler {
 
-<<<<<<< HEAD
-    private static final Logger logger = LoggerFactory.getLogger(GlobalExceptionHandler.class);
-
-    /**
-     * 处理计划异常
-     */
-    @ExceptionHandler(PlanException.class)
-    public ResponseEntity<String> handlePlanException(PlanException ex) {
-        logger.error("Plan exception occurred: {}", ex.getMessage(), ex);
-        return ResponseEntity.internalServerError().body(ex.getMessage());
-    }
-
-    /**
-     * 处理所有未捕获的异常
-     */
-    @ExceptionHandler(Exception.class)
-    public ResponseEntity<String> handleGlobalException(Exception ex) {
-        logger.error("Unhandled exception occurred: {}", ex.getMessage(), ex);
-        return ResponseEntity.internalServerError().body(ex.getMessage());
-    }
-=======
 	/**
 	 * Handle plan exceptions
 	 */
@@ -65,6 +44,5 @@
 	public ResponseEntity handleGlobalException(Exception ex) {
 		return ResponseEntity.internalServerError().body(ex.getMessage());
 	}
->>>>>>> 2c8ef703
 
 }