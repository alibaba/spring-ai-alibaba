/*
 * Copyright 2025 the original author or authors.
 *
 * Licensed under the Apache License, Version 2.0 (the "License");
 * you may not use this file except in compliance with the License.
 * You may obtain a copy of the License at
 *
 *      https://www.apache.org/licenses/LICENSE-2.0
 *
 * Unless required by applicable law or agreed to in writing, software
 * distributed under the License is distributed on an "AS IS" BASIS,
 * WITHOUT WARRANTIES OR CONDITIONS OF ANY KIND, either express or implied.
 * See the License for the specific language governing permissions and
 * limitations under the License.
 */
package com.alibaba.cloud.ai.example.manus.planning.model.vo;

import java.util.ArrayList;
import java.util.List;

import com.alibaba.cloud.ai.example.manus.agent.AgentState;
import com.fasterxml.jackson.annotation.JsonIgnore;

/**
 * 计划实体类，用于管理执行计划的相关信息
 */
<<<<<<< HEAD
public class ExecutionPlan extends AbstractExecutionPlan {
=======
public class ExecutionPlan {

	private String planId;

	private String title;

	private String userRequest;

	private String planningThinking;

	// 使用简单字符串存储执行参数
	private String executionParams;
>>>>>>> 5c5956fc

	private List<ExecutionStep> steps;

	/**
	 * 计划类型，用于 Jackson 多态反序列化
	 */
	private String planType = "simple";

	/**
	 * 默认构造函数 - Jackson 反序列化需要
	 */
	public ExecutionPlan() {
		super();
		this.steps = new ArrayList<>();
	}

	public ExecutionPlan(String planId, String title) {
		super(planId, title);
		this.steps = new ArrayList<>();
	}

	@JsonIgnore
	public String getPlanType() {
		return planType;
	}

	public void setPlanType(String planType) {
		this.planType = planType;
	}

	// ExecutionPlan 特有的方法

	public List<ExecutionStep> getSteps() {
		return steps;
	}

	public void setSteps(List<ExecutionStep> steps) {
		this.steps = steps;
	}

	@JsonIgnore
	public int getStepCount() {
		return steps.size();
	}

	// AbstractExecutionPlan 抽象方法的实现

	@Override
	@JsonIgnore
	public List<ExecutionStep> getAllSteps() {
		return new ArrayList<>(steps);
	}

	@Override
	@JsonIgnore
	public int getTotalStepCount() {
		return getStepCount();
	}

	@Override
	public void addStep(ExecutionStep step) {
		this.steps.add(step);
	}

	@Override
	public void removeStep(ExecutionStep step) {
		this.steps.remove(step);
	}

	@Override
	@JsonIgnore
	public boolean isEmpty() {
		return steps.isEmpty();
	}

	/**
	 * 获取用户请求
	 * @return 用户请求字符串
	 */
	public String getUserRequest() {
		return userRequest;
	}

	/**
	 * 设置用户请求
	 * @param userRequest 用户请求字符串
	 */
	public void setUserRequest(String userRequest) {
		this.userRequest = userRequest;
	}

	@Override
	protected void clearSteps() {
		steps.clear();
	}

	// state.append("全局目标 (全局目标只是一个方向性指导，你在当前请求内不需要完成全局目标，只需要关注当前正在执行的步骤即可): ")
	// .append("\n")
	// .append(title)
	// .append("\n");
	@Override
	@JsonIgnore
	public String getPlanExecutionStateStringFormat(boolean onlyCompletedAndFirstInProgress) {
		StringBuilder state = new StringBuilder();

		state.append("- 用户原始需求 (这个需求是用户最初的输入，信息可以参考，但当前交互轮次中只需要完成当前步骤要求即可!) :\n");
		state.append(title).append("\n");
		if (userRequest != null && !userRequest.isEmpty()) {
			state.append("").append(userRequest).append("\n\n");
		}
		state.append("\n- 执行参数: ").append("\n");
		if (executionParams != null && !executionParams.isEmpty()) {
			state.append(executionParams).append("\n\n");
		}
		else {
			state.append("未提供执行参数。\n\n");
		}

		state.append("- 历史执行过的步骤记录:\n");
		state.append(getStepsExecutionStateStringFormat(onlyCompletedAndFirstInProgress));

		return state.toString();
	}

	/**
	 * 获取步骤执行状态的字符串格式
	 * @param onlyCompletedAndFirstInProgress 当为true时，只输出所有已完成的步骤和第一个进行中的步骤
	 * @return 格式化的步骤执行状态字符串
	 */
	@JsonIgnore
	public String getStepsExecutionStateStringFormat(boolean onlyCompletedAndFirstInProgress) {
		StringBuilder state = new StringBuilder();
		boolean foundInProgress = false;

		for (int i = 0; i < steps.size(); i++) {
			ExecutionStep step = steps.get(i);

			// 如果onlyCompletedAndFirstInProgress为true，则只显示COMPLETED状态的步骤和第一个IN_PROGRESS状态的步骤
			if (onlyCompletedAndFirstInProgress) {
				// 如果是COMPLETED状态，始终显示
				if (step.getStatus() == AgentState.COMPLETED) {
					// 什么都不做，继续显示
				}
				// 如果是IN_PROGRESS状态，且还没找到其他IN_PROGRESS的步骤
				else if (step.getStatus() == AgentState.IN_PROGRESS && !foundInProgress) {
					foundInProgress = true; // 标记已找到IN_PROGRESS步骤
				}
				// 其他所有情况（不是COMPLETED且不是第一个IN_PROGRESS）
				else {
					continue; // 跳过不符合条件的步骤
				}
			}

			String symbol = switch (step.getStatus()) {
				case COMPLETED -> "[completed]";
				case IN_PROGRESS -> "[in_progress]";
				case BLOCKED -> "[blocked]";
				case NOT_STARTED -> "[not_started]";
				default -> "[ ]";
			};

			state.append(i + 1)
				.append(".  **步骤 ")
				.append(i)
				.append(":**\n")
				.append("    *   **状态:** ")
				.append(symbol)
				.append("\n")
				.append("    *   **操作:** ")
				.append(step.getStepRequirement())
				.append("\n");

			String result = step.getResult();
			if (result != null && !result.isEmpty()) {
				state.append("    *   **结果:** ").append(result).append("\n\n");
			}

		}
		return state.toString();
	}

	/**
	 * 获取所有步骤执行状态的字符串格式（兼容旧版本）
	 * @return 格式化的步骤执行状态字符串
	 */
	@JsonIgnore
	public String getStepsExecutionStateStringFormat() {
		return getStepsExecutionStateStringFormat(false);
	}

}<|MERGE_RESOLUTION|>--- conflicted
+++ resolved
@@ -24,22 +24,8 @@
 /**
  * 计划实体类，用于管理执行计划的相关信息
  */
-<<<<<<< HEAD
 public class ExecutionPlan extends AbstractExecutionPlan {
-=======
-public class ExecutionPlan {
-
-	private String planId;
-
-	private String title;
-
-	private String userRequest;
-
-	private String planningThinking;
-
-	// 使用简单字符串存储执行参数
-	private String executionParams;
->>>>>>> 5c5956fc
+	
 
 	private List<ExecutionStep> steps;
 
@@ -113,22 +99,6 @@
 	@JsonIgnore
 	public boolean isEmpty() {
 		return steps.isEmpty();
-	}
-
-	/**
-	 * 获取用户请求
-	 * @return 用户请求字符串
-	 */
-	public String getUserRequest() {
-		return userRequest;
-	}
-
-	/**
-	 * 设置用户请求
-	 * @param userRequest 用户请求字符串
-	 */
-	public void setUserRequest(String userRequest) {
-		this.userRequest = userRequest;
 	}
 
 	@Override
@@ -147,8 +117,8 @@
 
 		state.append("- 用户原始需求 (这个需求是用户最初的输入，信息可以参考，但当前交互轮次中只需要完成当前步骤要求即可!) :\n");
 		state.append(title).append("\n");
-		if (userRequest != null && !userRequest.isEmpty()) {
-			state.append("").append(userRequest).append("\n\n");
+		if (getUserRequest() != null && !getUserRequest().isEmpty()) {
+			state.append("").append(getUserRequest()).append("\n\n");
 		}
 		state.append("\n- 执行参数: ").append("\n");
 		if (executionParams != null && !executionParams.isEmpty()) {
