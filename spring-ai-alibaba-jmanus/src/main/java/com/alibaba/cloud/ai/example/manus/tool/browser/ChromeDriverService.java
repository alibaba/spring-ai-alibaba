--- conflicted
+++ resolved
@@ -31,10 +31,7 @@
 import com.microsoft.playwright.Playwright;
 import com.microsoft.playwright.Browser;
 import com.microsoft.playwright.BrowserType;
-<<<<<<< HEAD
-=======
 import com.microsoft.playwright.Page;
->>>>>>> 87fbdf00
 import org.springframework.beans.factory.annotation.Autowired;
 
 import jakarta.annotation.PreDestroy;
@@ -205,73 +202,6 @@
 	}
 
 	private DriverWrapper createNewDriver() {
-<<<<<<< HEAD
-		try {
-			// Check if running in Spring Boot environment
-			if (isSpringBootEnvironment()) {
-				log.info("Detected Spring Boot environment, using special handling");
-				return createNewDriverForSpringBoot();
-			}
-
-			// Standard handling approach
-			try (Playwright playwright = Playwright.create()) {
-				// Get browser type, supports environment variable configuration
-				BrowserType browserType = getBrowserTypeFromEnv(playwright);
-				log.info("Using browser type: {}", browserType.name());
-
-				BrowserType.LaunchOptions options = new BrowserType.LaunchOptions();
-
-				// Basic configuration
-				options.setArgs(Arrays.asList("--remote-allow-origins=*",
-						"--disable-blink-features=AutomationControlled", "--disable-infobars",
-						"--disable-notifications", "--disable-dev-shm-usage", "--lang=zh-CN,zh,en-US,en",
-						"--user-agent=" + getRandomUserAgent(), "--window-size=1920,1080"));
-
-				// Decide whether to use headless mode based on configuration
-				if (manusProperties.getBrowserHeadless()) {
-					log.info("Enable Playwright headless mode");
-					options.setHeadless(true);
-				}
-				else {
-					log.info("Enable Playwright non-headless mode");
-					options.setHeadless(false);
-				}
-
-				// Use browserType.launch() instead of playwright.chromium().launch()
-				Browser browser = browserType.launch(options);
-				log.info("Created new Playwright Browser instance with anti-detection");
-
-				// Create DriverWrapper, but don't close playwright here, let
-				// DriverWrapper manage it
-				DriverWrapper wrapper = new DriverWrapper(playwright, browser, browser.newPage(), this.sharedDir,
-						objectMapper);
-
-				return wrapper;
-			}
-		}
-		catch (Exception e) {
-			log.error("Failed to create Playwright Browser instance", e);
-			throw new RuntimeException("Failed to initialize Playwright Browser", e);
-		}
-	}
-
-	/**
-	 * Create browser driver for Spring Boot environment
-	 */
-	private DriverWrapper createNewDriverForSpringBoot() {
-		// In Spring Boot environment, we need to manually set system properties
-		System.setProperty("playwright.browsers.path", System.getProperty("user.home") + "/.cache/ms-playwright");
-
-		// Set custom driver temp directory to avoid classpath issues
-		System.setProperty("playwright.driver.tmpdir", System.getProperty("java.io.tmpdir"));
-
-		// Skip browser download if browsers are already installed
-		System.setProperty("PLAYWRIGHT_SKIP_BROWSER_DOWNLOAD", "1");
-
-		// Try to create Playwright instance using Spring Boot initializer
-		Playwright playwright = null;
-		try {
-=======
 		log.info("Creating new browser driver");
 		return createDriverInstance();
 	}
@@ -292,7 +222,6 @@
 		// Try to create Playwright instance using Spring Boot initializer
 		Playwright playwright = null;
 		try {
->>>>>>> 87fbdf00
 			if (playwrightInitializer != null && playwrightInitializer.canInitialize()) {
 				log.info("Using SpringBootPlaywrightInitializer");
 				playwright = playwrightInitializer.createPlaywright();
@@ -324,11 +253,6 @@
 			}
 
 			Browser browser = browserType.launch(options);
-<<<<<<< HEAD
-			log.info("Created new Playwright Browser instance for Spring Boot environment");
-
-			return new DriverWrapper(playwright, browser, browser.newPage(), this.sharedDir, objectMapper);
-=======
 			log.info("Created new Playwright Browser instance");
 
 			// Create new page and configure timeout
@@ -342,7 +266,6 @@
 			}
 
 			return new DriverWrapper(playwright, browser, page, this.sharedDir, objectMapper);
->>>>>>> 87fbdf00
 		}
 		catch (Exception e) {
 			if (playwright != null) {
@@ -353,23 +276,7 @@
 					log.warn("Failed to close failed Playwright instance", ex);
 				}
 			}
-<<<<<<< HEAD
-			throw new RuntimeException("Failed to initialize Playwright Browser in Spring Boot environment", e);
-		}
-	}
-
-	/**
-	 * Detect if running in Spring Boot environment
-	 */
-	private boolean isSpringBootEnvironment() {
-		try {
-			// Simple check for Spring Boot application class
-			Class.forName("org.springframework.boot.SpringApplication");
-			return true;
-		}
-		catch (ClassNotFoundException e) {
-			// If Spring Boot is not found, assume standard environment
-			return false;
+			throw new RuntimeException("Failed to initialize Playwright Browser", e);
 		}
 	}
 
@@ -390,29 +297,6 @@
 			case "chromium":
 			default:
 				return playwright.chromium();
-=======
-			throw new RuntimeException("Failed to initialize Playwright Browser", e);
->>>>>>> 87fbdf00
-		}
-	}
-
-	/**
-	 * Get browser type, supports environment variable configuration
-	 */
-	private BrowserType getBrowserTypeFromEnv(Playwright playwright) {
-		String browserName = System.getenv("BROWSER");
-		if (browserName == null) {
-			browserName = "chromium";
-		}
-
-		switch (browserName.toLowerCase()) {
-			case "webkit":
-				return playwright.webkit();
-			case "firefox":
-				return playwright.firefox();
-			case "chromium":
-			default:
-				return playwright.chromium();
 		}
 	}
 
