--- conflicted
+++ resolved
@@ -32,10 +32,6 @@
 public class FormInputTool extends AbstractBaseTool<FormInputTool.UserFormInput> {
 
 	private final ObjectMapper objectMapper;
-<<<<<<< HEAD
-	private final PromptService promptService;
-=======
->>>>>>> 5ee944e1
 
 	private static final Logger log = LoggerFactory.getLogger(FormInputTool.class);
 
