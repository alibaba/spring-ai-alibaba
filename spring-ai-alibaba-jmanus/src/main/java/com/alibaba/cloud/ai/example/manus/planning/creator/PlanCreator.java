--- conflicted
+++ resolved
@@ -127,22 +127,13 @@
 					ChatClientRequestSpec requestSpec = llmService.getPlanningChatClient()
 						.prompt(prompt)
 						.toolCallbacks(List.of(planningTool.getFunctionToolCallback()));
-<<<<<<< HEAD
-
-					// Add memory advisors if memory is enabled
-					if (useMemory) {
-						requestSpec.advisors(
-								memoryAdvisor -> memoryAdvisor.param(CONVERSATION_ID, context.getCurrentPlanId()));
-						requestSpec.advisors(MessageChatMemoryAdvisor
-							.builder(llmService.getConversationMemory(manusProperties.getMaxMemory()))
-=======
+
 					if (useMemory && attempt == 1) {
 						requestSpec
 							.advisors(memoryAdvisor -> memoryAdvisor.param(CONVERSATION_ID, context.getMemoryId()));
 						requestSpec.advisors(CustomMessageChatMemoryAdvisor
 							.builder(llmService.getConversationMemory(manusProperties.getMaxMemory()),
 									context.getUserRequest(), CustomMessageChatMemoryAdvisor.AdvisorType.BEFORE)
->>>>>>> ab1ac564
 							.build());
 					}
 
