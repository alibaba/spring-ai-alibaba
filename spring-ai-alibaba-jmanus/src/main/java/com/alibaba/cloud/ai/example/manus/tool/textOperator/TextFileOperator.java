--- conflicted
+++ resolved
@@ -539,18 +539,21 @@
 			if (!openResult.getOutput().toLowerCase().contains("success")) {
 				return openResult;
 			}
-
-			Path absolutePath = Paths.get(workingDirectoryPath).resolve(filePath);
-			String content = Files.readString(absolutePath);
-
-<<<<<<< HEAD
-			textFileService.updateFileState(planId, filePath, "Success: Retrieved all text");
-=======
+			Path absolutePath = Paths.get(workingDirectoryPath).resolve(currentFilePath);
+
+			if (content != null) {
+				Files.writeString(absolutePath, content);
+			}
+
 			// Force flush to disk
 			try (FileChannel channel = FileChannel.open(absolutePath, StandardOpenOption.WRITE)) {
 				channel.force(true);
 			}
->>>>>>> 0c68e11e
+
+			Path absolutePath = Paths.get(workingDirectoryPath).resolve(filePath);
+			String content = Files.readString(absolutePath);
+
+			textFileService.updateFileState(planId, filePath, "Success: Retrieved all text");
 
 			// 使用 InnerStorageService 智能处理内容
 			InnerStorageService.SmartProcessResult processedResult = innerStorageService.processContent(planId, content,
