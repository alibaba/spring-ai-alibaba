--- conflicted
+++ resolved
@@ -78,6 +78,18 @@
 		return objectMapper.writerWithDefaultPrettyPrinter().writeValueAsString(plan);
 	}
 
+	private final ObjectMapper objectMapper = new ObjectMapper();
+
+	/**
+	 * 将计划对象序列化为JSON字符串
+	 * @param plan 计划对象
+	 * @return 格式化的JSON字符串（带缩进和换行）
+	 * @throws Exception 序列化失败时抛出异常
+	 */
+	private String planToJson(PlanInterface plan) throws Exception {
+		return objectMapper.writerWithDefaultPrettyPrinter().writeValueAsString(plan);
+	}
+
 	/**
 	 * Generate plan
 	 * @param request Request containing plan requirements and optional JSON data
@@ -127,7 +139,6 @@
 					.body(Map.of("error", "Plan generation failed, cannot get plan data"));
 			}
 
-<<<<<<< HEAD
 			// 获取计划JSON - 使用 Jackson 序列化
 			String planJson;
 			try {
@@ -138,10 +149,6 @@
 				return ResponseEntity.internalServerError()
 					.body(Map.of("error", "序列化计划失败: " + jsonException.getMessage()));
 			}
-=======
-			// Get plan JSON
-			String planJson = context.getPlan().toJson();
->>>>>>> cc06b309
 
 			// Save to version history
 			PlanTemplateService.VersionSaveResult saveResult = saveToVersionHistory(planTemplateId, planJson);
@@ -239,13 +246,9 @@
 				// 使用 Jackson 反序列化 JSON 为 PlanInterface 对象（支持多态）
 				PlanInterface plan = objectMapper.readValue(planJson, PlanInterface.class);
 
-<<<<<<< HEAD
 				// 设置新的计划ID，覆盖JSON中的ID
 				plan.setPlanId(newPlanId);
 				// 设置URL参数到计划中
-=======
-				// Set URL parameters to ExecutionPlan
->>>>>>> cc06b309
 				if (rawParam != null && !rawParam.isEmpty()) {
 					logger.info("Set execution parameters to plan: {}", rawParam);
 					plan.setExecutionParams(rawParam);
@@ -536,7 +539,6 @@
 					.body(Map.of("error", "Plan update failed, cannot get plan data"));
 			}
 
-<<<<<<< HEAD
 			// 获取计划JSON - 使用 Jackson 序列化
 			String planJson;
 			try {
@@ -547,10 +549,6 @@
 				return ResponseEntity.internalServerError()
 					.body(Map.of("error", "序列化计划失败: " + jsonException.getMessage()));
 			}
-=======
-			// Get plan JSON
-			String planJson = context.getPlan().toJson();
->>>>>>> cc06b309
 
 			// Save to version history
 			PlanTemplateService.VersionSaveResult saveResult = saveToVersionHistory(planId, planJson);
