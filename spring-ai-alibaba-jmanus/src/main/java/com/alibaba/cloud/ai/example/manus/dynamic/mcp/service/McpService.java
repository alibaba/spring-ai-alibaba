/*
 * Copyright 2025 the original author or authors.
 *
 * Licensed under the Apache License, Version 2.0 (the "License");
 * you may not use this file except in compliance with the License.
 * You may obtain a copy of the License at
 *
 *      https://www.apache.org/licenses/LICENSE-2.0
 *
 * Unless required by applicable law or agreed to in writing, software
 * distributed under the License is distributed on an "AS IS" BASIS,
 * WITHOUT WARRANTIES OR CONDITIONS OF ANY KIND, either express or implied.
 * See the License for the specific language governing permissions and
 * limitations under the License.
 */
package com.alibaba.cloud.ai.example.manus.dynamic.mcp.service;

import java.io.IOException;
<<<<<<< HEAD
=======
import java.net.MalformedURLException;
import java.time.Duration;
>>>>>>> ed89feb8
import java.util.ArrayList;
import java.util.List;
import java.util.Map;
import java.util.Optional;

import org.slf4j.Logger;
import org.slf4j.LoggerFactory;
import org.springframework.stereotype.Component;

import com.alibaba.cloud.ai.example.manus.dynamic.mcp.model.po.McpConfigEntity;
import com.alibaba.cloud.ai.example.manus.dynamic.mcp.model.po.McpConfigStatus;
import com.alibaba.cloud.ai.example.manus.dynamic.mcp.model.po.McpConfigType;
import com.alibaba.cloud.ai.example.manus.dynamic.mcp.model.vo.McpServerConfig;
import com.alibaba.cloud.ai.example.manus.dynamic.mcp.model.vo.McpServiceEntity;
import com.alibaba.cloud.ai.example.manus.dynamic.mcp.model.vo.McpServerRequestVO;
import com.alibaba.cloud.ai.example.manus.dynamic.mcp.repository.McpConfigRepository;
import com.fasterxml.jackson.core.type.TypeReference;
import com.fasterxml.jackson.databind.JsonNode;
import com.fasterxml.jackson.databind.ObjectMapper;

/**
 * MCP服务主类（重构后） 负责协调各个组件，提供统一的业务接口
 */
@Component
public class McpService implements IMcpService {

	private static final Logger logger = LoggerFactory.getLogger(McpService.class);

	private final McpConfigRepository mcpConfigRepository;

	private final McpConfigValidator configValidator;

	private final McpCacheManager cacheManager;

	private final ObjectMapper objectMapper;

	public McpService(McpConfigRepository mcpConfigRepository, McpConfigValidator configValidator,
			McpCacheManager cacheManager, ObjectMapper objectMapper) {
		this.mcpConfigRepository = mcpConfigRepository;
		this.configValidator = configValidator;
		this.cacheManager = cacheManager;
		this.objectMapper = objectMapper;
	}

	/**
	 * 批量保存MCP服务器配置
	 * @param configJson MCP配置JSON字符串
	 * @return 配置实体列表
	 * @throws IOException IO异常
	 */
	@Override
	public List<McpConfigEntity> saveMcpServers(String configJson) throws IOException {
		List<McpConfigEntity> entityList = new ArrayList<>();

		JsonNode jsonNode = objectMapper.readTree(configJson);

		// 检查是否包含mcpServers字段
		if (!jsonNode.has("mcpServers")) {
			throw new IllegalArgumentException("Missing 'mcpServers' field in JSON configuration");
		}

		JsonNode mcpServersNode = jsonNode.get("mcpServers");
		if (!mcpServersNode.isObject()) {
			throw new IllegalArgumentException("'mcpServers' must be an object");
		}

		// 直接解析为Map<String, McpServerConfig>
		Map<String, McpServerConfig> mcpServers = objectMapper.convertValue(mcpServersNode,
				new TypeReference<Map<String, McpServerConfig>>() {
				});

		// 遍历每个MCP服务器配置
		for (Map.Entry<String, McpServerConfig> entry : mcpServers.entrySet()) {
			String serverName = entry.getKey();
			McpServerConfig serverConfig = entry.getValue();

			// 验证服务器配置
			configValidator.validateServerConfig(serverConfig, serverName);

			// 获取连接类型
			McpConfigType connectionType = serverConfig.getConnectionType();
			logger.info("Using connection type for server '{}': {}", serverName, connectionType);

			// 转换为JSON
			String serverConfigJson = serverConfig.toJson();

			// 查找或创建实体
			McpConfigEntity mcpConfigEntity = mcpConfigRepository.findByMcpServerName(serverName);
			if (mcpConfigEntity == null) {
				mcpConfigEntity = new McpConfigEntity();
				mcpConfigEntity.setConnectionConfig(serverConfigJson);
				mcpConfigEntity.setMcpServerName(serverName);
				mcpConfigEntity.setConnectionType(connectionType);
				// 设置status，如果serverConfig中有status则使用，否则使用默认值
				if (serverConfig.getStatus() != null) {
					mcpConfigEntity.setStatus(serverConfig.getStatus());
				}
				else {
					mcpConfigEntity.setStatus(McpConfigStatus.ENABLE);
				}
			}
			else {
				mcpConfigEntity.setConnectionConfig(serverConfigJson);
				mcpConfigEntity.setConnectionType(connectionType);
				// 更新status，如果serverConfig中有status则使用，否则保持原值
				if (serverConfig.getStatus() != null) {
					mcpConfigEntity.setStatus(serverConfig.getStatus());
				}
			}

			McpConfigEntity entity = mcpConfigRepository.save(mcpConfigEntity);
			entityList.add(entity);
			logger.info("MCP server '{}' has been saved to database with connection type: {}", serverName,
					connectionType);
		}

		// 清除缓存以重新加载服务
		cacheManager.invalidateAllCache();

		return entityList;
	}

	/**
	 * 保存单个MCP服务器配置
	 * @param requestVO MCP服务器表单请求
	 * @return 配置实体
	 * @throws IOException IO异常
	 */
	@Override
	public McpConfigEntity saveMcpServer(McpServerRequestVO requestVO) throws IOException {
		// 验证请求数据
		List<String> validationErrors = requestVO.validateWithDetails();
		if (!validationErrors.isEmpty()) {
			String errorMessage = "MCP服务器配置验证失败: " + String.join("; ", validationErrors);
			throw new IllegalArgumentException(errorMessage);
		}

		// 构建服务器配置
		McpServerConfig serverConfig = new McpServerConfig();
		serverConfig.setCommand(requestVO.getCommand());
		serverConfig.setUrl(requestVO.getUrl());
		serverConfig.setArgs(requestVO.getArgs());
		serverConfig.setEnv(requestVO.getEnv());

		// 设置状态
		if (requestVO.getStatus() != null) {
			serverConfig.setStatus(McpConfigStatus.valueOf(requestVO.getStatus()));
		}

		// 验证服务器配置
		configValidator.validateServerConfig(serverConfig, requestVO.getMcpServerName());

		// 获取连接类型
		McpConfigType connectionType = serverConfig.getConnectionType();
		logger.info("Using connection type for server '{}': {}", requestVO.getMcpServerName(), connectionType);

		// 转换为JSON
		String configJson = serverConfig.toJson();

		// 查找或创建实体
		McpConfigEntity mcpConfigEntity;
		if (requestVO.isUpdate()) {
			// 更新模式
			Optional<McpConfigEntity> existingEntity = mcpConfigRepository.findById(requestVO.getId());
			if (existingEntity.isEmpty()) {
				throw new IllegalArgumentException("MCP server not found with id: " + requestVO.getId());
			}
			mcpConfigEntity = existingEntity.get();
		}
		else {
			// 新增模式 - 检查服务器名称是否已存在
			McpConfigEntity existingServer = mcpConfigRepository.findByMcpServerName(requestVO.getMcpServerName());
			configValidator.validateServerNameNotExists(requestVO.getMcpServerName(), existingServer);
			mcpConfigEntity = new McpConfigEntity();
		}

		// 更新实体
		mcpConfigEntity.setMcpServerName(requestVO.getMcpServerName());
		mcpConfigEntity.setConnectionConfig(configJson);
		mcpConfigEntity.setConnectionType(connectionType);
		mcpConfigEntity.setStatus(serverConfig.getStatus());

		// 保存到数据库
		McpConfigEntity savedEntity = mcpConfigRepository.save(mcpConfigEntity);
		logger.info("MCP server '{}' has been saved to database with connection type: {}", requestVO.getMcpServerName(),
				connectionType);

		// 清除缓存以重新加载服务
		cacheManager.invalidateAllCache();

		return savedEntity;
	}

	/**
	 * 删除MCP服务器（通过ID）
	 * @param id 服务器ID
	 */
	@Override
	public void removeMcpServer(long id) {
		removeMcpServer((Object) id);
	}

	/**
	 * 删除MCP服务器（通过名称）
	 * @param mcpServerName 服务器名称
	 */
	@Override
	public void removeMcpServer(String mcpServerName) {
		removeMcpServer((Object) mcpServerName);
	}

	/**
	 * 删除MCP服务器（通用方法）
	 * @param identifier 服务器ID（Long）或服务器名称（String）
	 */
	private void removeMcpServer(Object identifier) {
		McpConfigEntity mcpConfig = null;

		if (identifier instanceof Long id) {
			Optional<McpConfigEntity> optionalEntity = mcpConfigRepository.findById(id);
			mcpConfig = optionalEntity.orElse(null);
		}
		else if (identifier instanceof String serverName) {
			mcpConfig = mcpConfigRepository.findByMcpServerName(serverName);
		}
		else {
			throw new IllegalArgumentException("Identifier must be Long (ID) or String (server name)");
		}

		if (mcpConfig != null) {
			mcpConfigRepository.delete(mcpConfig);
			cacheManager.invalidateAllCache();
			logger.info("MCP server '{}' has been removed", mcpConfig.getMcpServerName());
		}
		else {
			logger.warn("MCP server not found for identifier: {}", identifier);
		}
	}

	/**
	 * 获取所有MCP服务器配置
	 * @return MCP配置实体列表
	 */
	@Override
	public List<McpConfigEntity> getMcpServers() {
		return mcpConfigRepository.findAll();
	}

	/**
	 * 根据ID查找MCP配置
	 * @param id MCP配置ID
	 * @return 可选的MCP配置实体
	 */
	public Optional<McpConfigEntity> findById(Long id) {
		return mcpConfigRepository.findById(id);
	}

<<<<<<< HEAD
	/**
	 * 获取MCP服务实体列表
	 * @param planId 计划ID
	 * @return MCP服务实体列表
	 */
	@Override
	public List<McpServiceEntity> getFunctionCallbacks(String planId) {
		return cacheManager.getServiceEntities(planId);
	}
=======
	public List<McpConfigEntity> insertOrUpdateMcpRepo(McpConfigRequestVO mcpConfigVO) throws IOException {
		List<McpConfigEntity> entityList = new ArrayList<>();
		try (JsonParser jsonParser = new ObjectMapper().createParser(mcpConfigVO.getConfigJson())) {
			McpServersConfig mcpServerConfig = jsonParser.readValueAs(McpServersConfig.class);
			String type = mcpConfigVO.getConnectionType();
			McpConfigType mcpConfigType = McpConfigType.valueOf(type);
			if (McpConfigType.STUDIO.equals(mcpConfigType)) {
				// STUDIO type connections require special handling
				mcpServerConfig.getMcpServers().forEach((name, config) -> {
					if (config.getCommand() == null || config.getCommand().isEmpty()) {
						throw new IllegalArgumentException(
								"Missing required 'command' field in server configuration for " + name);
					}
					if (config.getUrl() != null && !config.getUrl().isEmpty()) {
						throw new IllegalArgumentException(
								"STUDIO type should not have 'url' field in server configuration for " + name);
					}
				});
			}
			else if (McpConfigType.SSE.equals(mcpConfigType)) {
				// SSE type connections require special handling
				mcpServerConfig.getMcpServers().forEach((name, config) -> {
					if (config.getUrl() == null || config.getUrl().isEmpty()) {
						throw new IllegalArgumentException(
								"Missing required 'url' field in server configuration for " + name);
					}
					try {
						new java.net.URL(config.getUrl());
					}
					catch (MalformedURLException e) {
						throw new IllegalArgumentException("Invalid URL format: " + config.getUrl());
					}
					if (!config.getUrl().endsWith("/sse")) {
						throw new IllegalArgumentException(
								"URL path must end with /sse, current url: " + config.getUrl());
					}
					if (config.getCommand() != null && !config.getCommand().isEmpty()) {
						throw new IllegalArgumentException(
								"SSE type should not have 'command' field in server configuration for " + name);
					}
				});
			}
			else if (McpConfigType.STREAMING.equals(mcpConfigType)) {
				// STREAMING type connections require special handling
				mcpServerConfig.getMcpServers().forEach((name, config) -> {
					if (config.getUrl() == null || config.getUrl().isEmpty()) {
						throw new IllegalArgumentException(
								"Missing required 'url' field in server configuration for " + name);
					}
					if (config.getCommand() != null && !config.getCommand().isEmpty()) {
						throw new IllegalArgumentException(
								"STREAMING type should not have 'command' field in server configuration for " + name);
					}
				});
			}

			// Iterate through each MCP server configuration
			for (Map.Entry<String, McpServerConfig> entry : mcpServerConfig.getMcpServers().entrySet()) {
				String serverName = entry.getKey();
				McpServerConfig serverConfig = entry.getValue();

				// Use ServerConfig's toJson method to convert configuration to JSON
				// string
				String configJson = serverConfig.toJson();

				// Find the corresponding MCP configuration entity
				McpConfigEntity mcpConfigEntity = mcpConfigRepository.findByMcpServerName(serverName);
				if (mcpConfigEntity == null) {
					mcpConfigEntity = new McpConfigEntity();
					mcpConfigEntity.setConnectionConfig(configJson);
					mcpConfigEntity.setMcpServerName(serverName);
					mcpConfigEntity.setConnectionType(mcpConfigType);
				}
				else {
					mcpConfigEntity.setConnectionConfig(configJson);
					mcpConfigEntity.setConnectionType(mcpConfigType);
				}
				McpConfigEntity entity = mcpConfigRepository.save(mcpConfigEntity);
				entityList.add(entity);
				logger.info("MCP server '{}' has been saved to database.", serverName);

			}
		}
		return entityList;
>>>>>>> ed89feb8

	/**
	 * 关闭指定计划的MCP服务
	 * @param planId 计划ID
	 */
	@Override
	public void close(String planId) {
		cacheManager.invalidateCache(planId);
	}

	/**
	 * 启用MCP服务器
	 * @param id MCP服务器ID
	 * @return true if enabled successfully, false otherwise
	 */
	public boolean enableMcpServer(Long id) {
		return updateMcpServerStatus(id, McpConfigStatus.ENABLE);
	}

	/**
	 * 禁用MCP服务器
	 * @param id MCP服务器ID
	 * @return true if disabled successfully, false otherwise
	 */
	public boolean disableMcpServer(Long id) {
		return updateMcpServerStatus(id, McpConfigStatus.DISABLE);
	}

	/**
	 * 更新MCP服务器状态
	 * @param id MCP服务器ID
	 * @param status 目标状态
	 * @return true if updated successfully, false otherwise
	 */
	@Override
	public boolean updateMcpServerStatus(Long id, McpConfigStatus status) {
		Optional<McpConfigEntity> optionalEntity = mcpConfigRepository.findById(id);
		if (optionalEntity.isEmpty()) {
			throw new IllegalArgumentException("MCP server not found with id: " + id);
		}

		McpConfigEntity entity = optionalEntity.get();
		if (entity.getStatus() == status) {
			logger.info("MCP server {} is already {}", entity.getMcpServerName(), status);
			return true;
		}

		try {
			entity.setStatus(status);
			mcpConfigRepository.save(entity);

			// 清除缓存以重新加载服务
			cacheManager.invalidateAllCache();

			logger.info("MCP server {} {} successfully", entity.getMcpServerName(), status);
			return true;
		}
		catch (Exception e) {
			logger.error("Failed to {} MCP server {}: {}", status, entity.getMcpServerName(), e.getMessage(), e);
			return false;
		}
	}

}<|MERGE_RESOLUTION|>--- conflicted
+++ resolved
@@ -16,11 +16,8 @@
 package com.alibaba.cloud.ai.example.manus.dynamic.mcp.service;
 
 import java.io.IOException;
-<<<<<<< HEAD
-=======
 import java.net.MalformedURLException;
 import java.time.Duration;
->>>>>>> ed89feb8
 import java.util.ArrayList;
 import java.util.List;
 import java.util.Map;
@@ -139,7 +136,6 @@
 
 		// 清除缓存以重新加载服务
 		cacheManager.invalidateAllCache();
-
 		return entityList;
 	}
 
@@ -278,7 +274,6 @@
 		return mcpConfigRepository.findById(id);
 	}
 
-<<<<<<< HEAD
 	/**
 	 * 获取MCP服务实体列表
 	 * @param planId 计划ID
@@ -288,92 +283,6 @@
 	public List<McpServiceEntity> getFunctionCallbacks(String planId) {
 		return cacheManager.getServiceEntities(planId);
 	}
-=======
-	public List<McpConfigEntity> insertOrUpdateMcpRepo(McpConfigRequestVO mcpConfigVO) throws IOException {
-		List<McpConfigEntity> entityList = new ArrayList<>();
-		try (JsonParser jsonParser = new ObjectMapper().createParser(mcpConfigVO.getConfigJson())) {
-			McpServersConfig mcpServerConfig = jsonParser.readValueAs(McpServersConfig.class);
-			String type = mcpConfigVO.getConnectionType();
-			McpConfigType mcpConfigType = McpConfigType.valueOf(type);
-			if (McpConfigType.STUDIO.equals(mcpConfigType)) {
-				// STUDIO type connections require special handling
-				mcpServerConfig.getMcpServers().forEach((name, config) -> {
-					if (config.getCommand() == null || config.getCommand().isEmpty()) {
-						throw new IllegalArgumentException(
-								"Missing required 'command' field in server configuration for " + name);
-					}
-					if (config.getUrl() != null && !config.getUrl().isEmpty()) {
-						throw new IllegalArgumentException(
-								"STUDIO type should not have 'url' field in server configuration for " + name);
-					}
-				});
-			}
-			else if (McpConfigType.SSE.equals(mcpConfigType)) {
-				// SSE type connections require special handling
-				mcpServerConfig.getMcpServers().forEach((name, config) -> {
-					if (config.getUrl() == null || config.getUrl().isEmpty()) {
-						throw new IllegalArgumentException(
-								"Missing required 'url' field in server configuration for " + name);
-					}
-					try {
-						new java.net.URL(config.getUrl());
-					}
-					catch (MalformedURLException e) {
-						throw new IllegalArgumentException("Invalid URL format: " + config.getUrl());
-					}
-					if (!config.getUrl().endsWith("/sse")) {
-						throw new IllegalArgumentException(
-								"URL path must end with /sse, current url: " + config.getUrl());
-					}
-					if (config.getCommand() != null && !config.getCommand().isEmpty()) {
-						throw new IllegalArgumentException(
-								"SSE type should not have 'command' field in server configuration for " + name);
-					}
-				});
-			}
-			else if (McpConfigType.STREAMING.equals(mcpConfigType)) {
-				// STREAMING type connections require special handling
-				mcpServerConfig.getMcpServers().forEach((name, config) -> {
-					if (config.getUrl() == null || config.getUrl().isEmpty()) {
-						throw new IllegalArgumentException(
-								"Missing required 'url' field in server configuration for " + name);
-					}
-					if (config.getCommand() != null && !config.getCommand().isEmpty()) {
-						throw new IllegalArgumentException(
-								"STREAMING type should not have 'command' field in server configuration for " + name);
-					}
-				});
-			}
-
-			// Iterate through each MCP server configuration
-			for (Map.Entry<String, McpServerConfig> entry : mcpServerConfig.getMcpServers().entrySet()) {
-				String serverName = entry.getKey();
-				McpServerConfig serverConfig = entry.getValue();
-
-				// Use ServerConfig's toJson method to convert configuration to JSON
-				// string
-				String configJson = serverConfig.toJson();
-
-				// Find the corresponding MCP configuration entity
-				McpConfigEntity mcpConfigEntity = mcpConfigRepository.findByMcpServerName(serverName);
-				if (mcpConfigEntity == null) {
-					mcpConfigEntity = new McpConfigEntity();
-					mcpConfigEntity.setConnectionConfig(configJson);
-					mcpConfigEntity.setMcpServerName(serverName);
-					mcpConfigEntity.setConnectionType(mcpConfigType);
-				}
-				else {
-					mcpConfigEntity.setConnectionConfig(configJson);
-					mcpConfigEntity.setConnectionType(mcpConfigType);
-				}
-				McpConfigEntity entity = mcpConfigRepository.save(mcpConfigEntity);
-				entityList.add(entity);
-				logger.info("MCP server '{}' has been saved to database.", serverName);
-
-			}
-		}
-		return entityList;
->>>>>>> ed89feb8
 
 	/**
 	 * 关闭指定计划的MCP服务
