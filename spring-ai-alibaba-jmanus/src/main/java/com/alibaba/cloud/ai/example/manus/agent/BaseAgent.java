--- conflicted
+++ resolved
@@ -19,11 +19,8 @@
 import com.alibaba.cloud.ai.example.manus.dynamic.prompt.model.enums.PromptEnum;
 import com.alibaba.cloud.ai.example.manus.dynamic.prompt.service.PromptService;
 import com.alibaba.cloud.ai.example.manus.llm.LlmService;
-<<<<<<< HEAD
 import com.alibaba.cloud.ai.example.manus.prompt.PromptLoader;
 import com.alibaba.cloud.ai.example.manus.planning.PlanningFactory.ToolCallBackContext;
-=======
->>>>>>> d26495b5
 import com.alibaba.cloud.ai.example.manus.recorder.PlanExecutionRecorder;
 import com.alibaba.cloud.ai.example.manus.recorder.entity.AgentExecutionRecord;
 import com.alibaba.cloud.ai.example.manus.recorder.entity.PlanExecutionRecord;
@@ -146,12 +143,7 @@
 		// Get current date time, format as yyyy-MM-dd
 		String currentDateTime = java.time.LocalDate.now().toString(); // Format as
 																		// yyyy-MM-dd
-<<<<<<< HEAD
 		boolean isDebugModel = manusProperties.getDebugDetail();
-=======
-
-		boolean isDebugModel = manusProperties.getBrowserDebug();
->>>>>>> d26495b5
 		String detailOutput = "";
 		if (isDebugModel) {
 			detailOutput = """
@@ -316,11 +308,7 @@
 	protected boolean isStuck() {
 		// Currently, if the agent does not call the tool three times, it is considered
 		// stuck and the current step is exited.
-<<<<<<< HEAD
-		List<Message> memoryEntries = llmService.getAgentMemory().get(getCurrentPlanId());
-=======
-		List<Message> memoryEntries = llmService.getAgentMemory(manusProperties.getMaxMemory()).get(getPlanId());
->>>>>>> d26495b5
+		List<Message> memoryEntries = llmService.getAgentMemory(manusProperties.getMaxMemory()).get(getCurrentPlanId());
 		int zeroToolCallCount = 0;
 		for (Message msg : memoryEntries) {
 			if (msg instanceof AssistantMessage) {
