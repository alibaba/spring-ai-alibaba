--- conflicted
+++ resolved
@@ -97,11 +97,9 @@
 	private DynamicModelRepository dynamicModelRepository;
 
 	@Autowired
-<<<<<<< HEAD
 	private ChatMemoryRepository chatMemoryRepository;
-=======
+
 	private LlmTraceRecorder llmTraceRecorder;
->>>>>>> 77264674
 
 	public LlmService() {
 	}
