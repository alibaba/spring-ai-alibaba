/*
 * Copyright 2025 the original author or authors.
 *
 * Licensed under the Apache License, Version 2.0 (the "License");
 * you may not use this file except in compliance with the License.
 * You may obtain a copy of the License at
 *
 *      https://www.apache.org/licenses/LICENSE-2.0
 *
 * Unless required by applicable law or agreed to in writing, software
 * distributed under the License is distributed on an "AS IS" BASIS,
 * WITHOUT WARRANTIES OR CONDITIONS OF ANY KIND, either express or implied.
 * See the License for the specific language governing permissions and
 * limitations under the License.
 */
package com.alibaba.cloud.ai.example.manus.llm;

import com.alibaba.cloud.ai.example.manus.config.ManusProperties;
import com.alibaba.cloud.ai.example.manus.dynamic.model.entity.DynamicModelEntity;
import com.alibaba.cloud.ai.example.manus.dynamic.model.repository.DynamicModelRepository;
import com.alibaba.cloud.ai.example.manus.event.JmanusListener;
import com.alibaba.cloud.ai.example.manus.event.ModelChangeEvent;
import io.micrometer.observation.ObservationRegistry;
import org.slf4j.Logger;
import org.slf4j.LoggerFactory;
import org.springframework.ai.chat.client.ChatClient;
import org.springframework.ai.chat.client.advisor.SimpleLoggerAdvisor;
import org.springframework.ai.chat.memory.ChatMemory;
import org.springframework.ai.chat.memory.MessageWindowChatMemory;
import org.springframework.ai.chat.observation.ChatModelObservationConvention;
import org.springframework.ai.model.SimpleApiKey;
import org.springframework.ai.model.tool.DefaultToolExecutionEligibilityPredicate;
import org.springframework.ai.model.tool.ToolExecutionEligibilityPredicate;
import org.springframework.ai.openai.OpenAiChatModel;
import org.springframework.ai.openai.OpenAiChatOptions;
import org.springframework.ai.openai.api.OpenAiApi;
import org.springframework.ai.retry.RetryUtils;
import org.springframework.beans.factory.ObjectProvider;
import org.springframework.beans.factory.annotation.Autowired;
import org.springframework.http.ResponseEntity;
import org.springframework.stereotype.Service;
import jakarta.annotation.PostConstruct;
import org.springframework.util.LinkedMultiValueMap;
import org.springframework.util.MultiValueMap;
import org.springframework.web.client.RestClient;
import org.springframework.web.reactive.function.client.WebClient;
<<<<<<< HEAD
import java.time.Duration;
=======
import reactor.core.publisher.Flux;

>>>>>>> dc486224
import java.util.HashMap;
import java.util.List;
import java.util.Map;
import java.util.concurrent.ConcurrentHashMap;

@Service
public class LlmService implements ILlmService, JmanusListener<ModelChangeEvent> {

	private static final Logger log = LoggerFactory.getLogger(LlmService.class);

	private ChatClient agentExecutionClient;

	private ChatClient planningChatClient;

	private ChatClient finalizeChatClient;

	private ChatMemory conversationMemory;

	private ChatMemory agentMemory;

	private Map<Long, ChatClient> clients = new ConcurrentHashMap<>();

	/*
	 * Required for creating custom chatModel
	 */
	@Autowired
	private ObjectProvider<RestClient.Builder> restClientBuilderProvider;

	@Autowired
	private ObjectProvider<WebClient.Builder> webClientBuilderProvider;

	@Autowired
	private ObjectProvider<ObservationRegistry> observationRegistry;

	@Autowired
	private ObjectProvider<ChatModelObservationConvention> observationConvention;

	@Autowired
	private ObjectProvider<ToolExecutionEligibilityPredicate> openAiToolExecutionEligibilityPredicate;

	@Autowired(required = false)
	private ManusProperties manusProperties;

	@Autowired
	private DynamicModelRepository dynamicModelRepository;

	public LlmService() {
	}

	@PostConstruct
	public void initializeChatClients() {
		try {
			log.info("Checking and init ChatClient instance...");

			DynamicModelEntity defaultModel = dynamicModelRepository.findByIsDefaultTrue();
			if (defaultModel == null) {
				List<DynamicModelEntity> availableModels = dynamicModelRepository.findAll();
				if (!availableModels.isEmpty()) {
					defaultModel = availableModels.get(0);
					log.info("Cannot find default model, use the first one: {}", defaultModel.getModelName());
				}
			}
			else {
				log.info("Find default model: {}", defaultModel.getModelName());
			}

			if (defaultModel != null) {
				initializeChatClientsWithModel(defaultModel);
				log.info("ChatClient init success");
			}
			else {
				log.warn("Cannot find any model，ChatClient will be initialize after model being configured");
			}
		}
		catch (Exception e) {
			log.error("Init ChatClient failed", e);
		}
	}

	private void initializeChatClientsWithModel(DynamicModelEntity model) {
		OpenAiChatOptions.Builder optionsBuilder = OpenAiChatOptions.builder();

		if (model.getTemperature() != null) {
			optionsBuilder.temperature(model.getTemperature());
		}

		if (model.getTopP() != null) {
			optionsBuilder.topP(model.getTopP());
		}

		OpenAiChatOptions defaultOptions = optionsBuilder.build();

		if (this.planningChatClient == null) {
			this.planningChatClient = buildPlanningChatClient(model, defaultOptions);
			log.debug("Planning ChatClient init finish");
		}

		// Initialize agentExecutionClient
		if (this.agentExecutionClient == null) {
			this.agentExecutionClient = buildAgentExecutionClient(model, defaultOptions);
			log.debug("Agent Execution Client init finish");
		}

		// Initialize finalizeChatClient
		if (this.finalizeChatClient == null) {
			this.finalizeChatClient = buildFinalizeChatClient(model, defaultOptions);
			log.debug("Finalize ChatClient init finish");
		}

		// Ensure dynamic ChatClient is also created
		buildOrUpdateDynamicChatClient(model);
	}

	private void tryLazyInitialization() {
		try {
			DynamicModelEntity defaultModel = dynamicModelRepository.findByIsDefaultTrue();
			if (defaultModel == null) {
				List<DynamicModelEntity> availableModels = dynamicModelRepository.findAll();
				if (!availableModels.isEmpty()) {
					defaultModel = availableModels.get(0);
				}
			}

			if (defaultModel != null) {
				log.info("Lazy init ChatClient, using model: {}", defaultModel.getModelName());
				initializeChatClientsWithModel(defaultModel);
			}
		}
		catch (Exception e) {
			log.error("Lazy init ChatClient failed", e);
		}
	}

	@Override
	public ChatClient getAgentChatClient() {
		if (agentExecutionClient == null) {
			log.warn("Agent ChatClient not initialized...");
			tryLazyInitialization();

			if (agentExecutionClient == null) {
				throw new IllegalStateException("Agent ChatClient not initialized, please specify model first");
			}
		}
		return agentExecutionClient;
	}

	@Override
	public ChatClient getDynamicChatClient(DynamicModelEntity model) {
		Long modelId = model.getId();
		if (clients.containsKey(modelId)) {
			return clients.get(modelId);
		}
		return buildOrUpdateDynamicChatClient(model);
	}

	public ChatClient buildOrUpdateDynamicChatClient(DynamicModelEntity model) {
		Long modelId = model.getId();
		String host = model.getBaseUrl();
		String apiKey = model.getApiKey();
		String modelName = model.getModelName();
		Map<String, String> headers = model.getHeaders();
		OpenAiApi openAiApi = OpenAiApi.builder().baseUrl(host).apiKey(apiKey).build();

		OpenAiChatOptions.Builder chatOptionsBuilder = OpenAiChatOptions.builder().model(modelName);

		if (model.getTemperature() != null) {
			chatOptionsBuilder.temperature(model.getTemperature());
		}

		if (model.getTopP() != null) {
			chatOptionsBuilder.topP(model.getTopP());
		}

		OpenAiChatOptions chatOptions = chatOptionsBuilder.build();
		if (headers != null) {
			chatOptions.setHttpHeaders(headers);
		}
		OpenAiChatModel openAiChatModel = OpenAiChatModel.builder()
			.openAiApi(openAiApi)
			.defaultOptions(chatOptions)
			.build();
		ChatClient client = ChatClient.builder(openAiChatModel)
			// .defaultAdvisors(MessageChatMemoryAdvisor.builder(agentMemory).build())
			.defaultAdvisors(new SimpleLoggerAdvisor())
			.defaultOptions(OpenAiChatOptions.builder().internalToolExecutionEnabled(false).build())
			.build();
		clients.put(modelId, client);
		log.info("Build or update dynamic chat client for model: {}", modelName);
		return client;
	}

	@Override
	public ChatMemory getAgentMemory(Integer maxMessages) {
		if (agentMemory == null) {
			agentMemory = MessageWindowChatMemory.builder().maxMessages(maxMessages).build();
		}
		return agentMemory;
	}

	@Override
	public void clearAgentMemory(String planId) {
		if (this.agentMemory != null) {
			this.agentMemory.clear(planId);
		}
	}

	@Override
	public ChatClient getPlanningChatClient() {
		if (planningChatClient == null) {
			// Try lazy initialization
			log.warn("Agent ChatClient not initialized...");
			tryLazyInitialization();

			if (planningChatClient == null) {
				throw new IllegalStateException("Agent ChatClient not initialized, please specify model first");
			}
		}
		return planningChatClient;
	}

	@Override
	public void clearConversationMemory(String planId) {
		if (this.conversationMemory == null) {
			// Default to 100 messages if not specified elsewhere
			this.conversationMemory = MessageWindowChatMemory.builder().maxMessages(100).build();
		}
		this.conversationMemory.clear(planId);
	}

	@Override
	public ChatClient getFinalizeChatClient() {
		if (finalizeChatClient == null) {
			// Try lazy initialization
			log.warn("Agent ChatClient not initialized...");
			tryLazyInitialization();

			if (finalizeChatClient == null) {
				throw new IllegalStateException("Agent ChatClient not initialized, please specify model first");
			}
		}
		return finalizeChatClient;
	}

	@Override
	public ChatMemory getConversationMemory(Integer maxMessages) {
		if (conversationMemory == null) {
			conversationMemory = MessageWindowChatMemory.builder().maxMessages(maxMessages).build();
		}
		return conversationMemory;
	}

	@Override
	public void onEvent(ModelChangeEvent event) {
		DynamicModelEntity dynamicModelEntity = event.getDynamicModelEntity();

		initializeChatClientsWithModel(dynamicModelEntity);

		if (dynamicModelEntity.getIsDefault()) {
			log.info("Model updated");
			this.planningChatClient = null;
			this.agentExecutionClient = null;
			this.finalizeChatClient = null;
			initializeChatClientsWithModel(dynamicModelEntity);
		}
	}

	private ChatClient buildPlanningChatClient(DynamicModelEntity dynamicModelEntity,
			OpenAiChatOptions defaultOptions) {
		OpenAiChatModel chatModel = openAiChatModel(dynamicModelEntity, defaultOptions);
		return ChatClient.builder(chatModel)
			.defaultAdvisors(new SimpleLoggerAdvisor())
			.defaultOptions(OpenAiChatOptions.fromOptions(defaultOptions))
			.build();
	}

	private ChatClient buildAgentExecutionClient(DynamicModelEntity dynamicModelEntity,
			OpenAiChatOptions defaultOptions) {
		defaultOptions.setInternalToolExecutionEnabled(false);
		OpenAiChatModel chatModel = openAiChatModel(dynamicModelEntity, defaultOptions);
		return ChatClient.builder(chatModel)
			// .defaultAdvisors(MessageChatMemoryAdvisor.builder(agentMemory).build())
			.defaultAdvisors(new SimpleLoggerAdvisor())
			.defaultOptions(OpenAiChatOptions.fromOptions(defaultOptions))
			.build();
	}

	private ChatClient buildFinalizeChatClient(DynamicModelEntity dynamicModelEntity,
			OpenAiChatOptions defaultOptions) {
		OpenAiChatModel chatModel = openAiChatModel(dynamicModelEntity, defaultOptions);
		return ChatClient.builder(chatModel)
			// .defaultAdvisors(MessageChatMemoryAdvisor.builder(conversationMemory).build())
			.defaultAdvisors(new SimpleLoggerAdvisor())
			.build();
	}

	public OpenAiChatModel openAiChatModel(DynamicModelEntity dynamicModelEntity, OpenAiChatOptions defaultOptions) {
		defaultOptions.setModel(dynamicModelEntity.getModelName());
		if (defaultOptions.getTemperature() == null && dynamicModelEntity.getTemperature() != null) {
			defaultOptions.setTemperature(dynamicModelEntity.getTemperature());
		}
		if (defaultOptions.getTopP() == null && dynamicModelEntity.getTopP() != null) {
			defaultOptions.setTopP(dynamicModelEntity.getTopP());
		}
		Map<String, String> headers = dynamicModelEntity.getHeaders();
		if (headers == null) {
			headers = new HashMap<>();
		}
		headers.put("User-Agent", "JManus/3.0.2-SNAPSHOT");
		defaultOptions.setHttpHeaders(headers);
		var openAiApi = openAiApi(restClientBuilderProvider.getIfAvailable(RestClient::builder),
				webClientBuilderProvider.getIfAvailable(WebClient::builder), dynamicModelEntity);
		OpenAiChatOptions options = OpenAiChatOptions.fromOptions(defaultOptions);
		var chatModel = OpenAiChatModel.builder()
			.openAiApi(openAiApi)
			.defaultOptions(options)
			// .toolCallingManager(toolCallingManager)
			.toolExecutionEligibilityPredicate(
					openAiToolExecutionEligibilityPredicate.getIfUnique(DefaultToolExecutionEligibilityPredicate::new))
			// .retryTemplate(retryTemplate)
			.observationRegistry(observationRegistry.getIfUnique(() -> ObservationRegistry.NOOP))
			.build();

		observationConvention.ifAvailable(chatModel::setObservationConvention);

		return chatModel;
	}

	@Override
	public ChatClient getChatClientByModelId(Long modelId) {
		if (modelId == null) {
			return getDefaultChatClient();
		}

		DynamicModelEntity model = dynamicModelRepository.findById(modelId).orElse(null);
		if (model == null) {
			return getDefaultChatClient();
		}

		return getDynamicChatClient(model);
	}

	@Override
	public ChatClient getDefaultChatClient() {
		DynamicModelEntity defaultModel = dynamicModelRepository.findByIsDefaultTrue();
		if (defaultModel != null) {
			return getDynamicChatClient(defaultModel);
		}

		List<DynamicModelEntity> availableModels = dynamicModelRepository.findAll();
		if (!availableModels.isEmpty()) {
			return getDynamicChatClient(availableModels.get(0));
		}

		throw new IllegalStateException("Agent ChatClient not initialized, please specify model first");
	}

	private OpenAiApi openAiApi(RestClient.Builder restClientBuilder, WebClient.Builder webClientBuilder,
			DynamicModelEntity dynamicModelEntity) {
		Map<String, String> headers = dynamicModelEntity.getHeaders();
		MultiValueMap<String, String> multiValueMap = new LinkedMultiValueMap<>();
		if (headers != null) {
			headers.forEach((key, value) -> multiValueMap.add(key, value));
		}

<<<<<<< HEAD
		// 克隆WebClient.Builder并添加超时配置
		WebClient.Builder enhancedWebClientBuilder = webClientBuilder.clone()
			// 添加5分钟的默认超时设置
			.codecs(configurer -> configurer.defaultCodecs().maxInMemorySize(10 * 1024 * 1024)) // 10MB
			.filter((request, next) -> next.exchange(request).timeout(Duration.ofMinutes(5)));

		return OpenAiApi.builder()
			.baseUrl(dynamicModelEntity.getBaseUrl())
			.apiKey(new SimpleApiKey(dynamicModelEntity.getApiKey()))
			.headers(multiValueMap)
			.completionsPath("/v1/chat/completions")
			.embeddingsPath("/v1/embeddings")
			.restClientBuilder(restClientBuilder)
			.webClientBuilder(enhancedWebClientBuilder)
			.build();
=======
		return new OpenAiApi(dynamicModelEntity.getBaseUrl(), new SimpleApiKey(dynamicModelEntity.getApiKey()),
				multiValueMap, "/v1/chat/completions", "/v1/embeddings", restClientBuilder, webClientBuilder,
				RetryUtils.DEFAULT_RESPONSE_ERROR_HANDLER) {
			@Override
			public ResponseEntity<ChatCompletion> chatCompletionEntity(ChatCompletionRequest chatRequest,
					MultiValueMap<String, String> additionalHttpHeader) {
				LlmTraceRecorder.recordRequest(chatRequest);
				return super.chatCompletionEntity(chatRequest, additionalHttpHeader);
			}

			@Override
			public Flux<ChatCompletionChunk> chatCompletionStream(ChatCompletionRequest chatRequest,
					MultiValueMap<String, String> additionalHttpHeader) {
				LlmTraceRecorder.recordRequest(chatRequest);
				return super.chatCompletionStream(chatRequest, additionalHttpHeader);
			}
		};
>>>>>>> dc486224
	}

}<|MERGE_RESOLUTION|>--- conflicted
+++ resolved
@@ -44,12 +44,8 @@
 import org.springframework.util.MultiValueMap;
 import org.springframework.web.client.RestClient;
 import org.springframework.web.reactive.function.client.WebClient;
-<<<<<<< HEAD
-import java.time.Duration;
-=======
 import reactor.core.publisher.Flux;
 
->>>>>>> dc486224
 import java.util.HashMap;
 import java.util.List;
 import java.util.Map;
@@ -414,23 +410,6 @@
 			headers.forEach((key, value) -> multiValueMap.add(key, value));
 		}
 
-<<<<<<< HEAD
-		// 克隆WebClient.Builder并添加超时配置
-		WebClient.Builder enhancedWebClientBuilder = webClientBuilder.clone()
-			// 添加5分钟的默认超时设置
-			.codecs(configurer -> configurer.defaultCodecs().maxInMemorySize(10 * 1024 * 1024)) // 10MB
-			.filter((request, next) -> next.exchange(request).timeout(Duration.ofMinutes(5)));
-
-		return OpenAiApi.builder()
-			.baseUrl(dynamicModelEntity.getBaseUrl())
-			.apiKey(new SimpleApiKey(dynamicModelEntity.getApiKey()))
-			.headers(multiValueMap)
-			.completionsPath("/v1/chat/completions")
-			.embeddingsPath("/v1/embeddings")
-			.restClientBuilder(restClientBuilder)
-			.webClientBuilder(enhancedWebClientBuilder)
-			.build();
-=======
 		return new OpenAiApi(dynamicModelEntity.getBaseUrl(), new SimpleApiKey(dynamicModelEntity.getApiKey()),
 				multiValueMap, "/v1/chat/completions", "/v1/embeddings", restClientBuilder, webClientBuilder,
 				RetryUtils.DEFAULT_RESPONSE_ERROR_HANDLER) {
@@ -448,7 +427,6 @@
 				return super.chatCompletionStream(chatRequest, additionalHttpHeader);
 			}
 		};
->>>>>>> dc486224
 	}
 
 }