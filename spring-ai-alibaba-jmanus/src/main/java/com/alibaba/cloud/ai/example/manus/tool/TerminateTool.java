/*
 * Copyright 2025 the original author or authors.
 *
 * Licensed under the Apache License, Version 2.0 (the "License");
 * you may not use this file except in compliance with the License.
 * You may obtain a copy of the License at
 *
 *      https://www.apache.org/licenses/LICENSE-2.0
 *
 * Unless required by applicable law or agreed to in writing, software
 * distributed under the License is distributed on an "AS IS" BASIS,
 * WITHOUT WARRANTIES OR CONDITIONS OF ANY KIND, either express or implied.
 * See the License for the specific language governing permissions and
 * limitations under the License.
 */
package com.alibaba.cloud.ai.example.manus.tool;

import com.alibaba.cloud.ai.example.manus.tool.code.ToolExecuteResult;
import org.slf4j.Logger;
import org.slf4j.LoggerFactory;
import org.springframework.ai.openai.api.OpenAiApi;

import java.util.List;
import java.util.Map;

public class TerminateTool extends AbstractBaseTool<Map<String, Object>> implements TerminableTool {

	private static final Logger log = LoggerFactory.getLogger(TerminateTool.class);

	public static final String name = "terminate";

	private final String expectedReturnInfo;

	private final ToolPromptManager toolPromptManager;

	private String lastTerminationMessage = "";

	private boolean isTerminated = false;

	private String terminationTimestamp = "";

<<<<<<< HEAD
	public static OpenAiApi.FunctionTool getToolDefinition(String expectedReturnInfo) {
		String parameters = generateParametersJson(expectedReturnInfo);
		String description = getDescriptions(expectedReturnInfo);
=======
	public static OpenAiApi.FunctionTool getToolDefinition(List<String> columns, ToolPromptManager toolPromptManager) {
		String parameters = generateParametersJson(columns);
		String description = toolPromptManager.getToolDescription("terminate");
>>>>>>> 0ac974e0
		OpenAiApi.FunctionTool.Function function = new OpenAiApi.FunctionTool.Function(description, name, parameters);
		return new OpenAiApi.FunctionTool(function);
	}

<<<<<<< HEAD
	private static String getDescriptions(String expectedReturnInfo) {
		// Simple description to avoid generating overly long content
		return "Terminate the current execution step with structured data. "
				+ "Provide data in JSON format with 'message' field and optional 'fileList' array containing file information.";
	}

	private static String generateParametersJson(String expectedReturnInfo) {
=======
	private static String generateParametersJson(List<String> columns) {
>>>>>>> 0ac974e0
		String template = """
				{
				  "type": "object",
				  "properties": {
				    "message": {
				      "type": "string",
				      "description": "Comprehensive termination message that should include all relevant facts, viewpoints, details, and conclusions from the execution step. This message should provide a complete summary of what was accomplished, any important observations, key findings, and final outcomes. The message must explicitly mention and describe the data corresponding to the expected return information: %s"
				    },
				    "fileList": {
				      "type": "array",
				      "items": {
				        "type": "object",
				        "properties": {
				          "fileName": {
				            "type": "string",
				            "description": "Name of the file"
				          },
				          "fileDescription": {
				            "type": "string",
				            "description": "Detailed description of what the file contains. This should include a comprehensive summary of all content generated during this agent execution cycle. Every file created during this execution must be listed here with complete and accurate information about its contents."
				          }
				        },
				        "required": ["fileName", "fileDescription"]
				      },
				      "description": "Complete list of all files generated during this agent execution cycle. Every file created must be included with its name and a detailed description of its contents. This is mandatory for full transparency and auditing purposes."
				    },
				    "folderList": {
				      "type": "array",
				      "items": {
				        "type": "object",
				        "properties": {
				          "folderName": {
				            "type": "string",
				            "description": "Name of the folder"
				          },
				          "folderDescription": {
				            "type": "string",
				            "description": "Detailed description of what the folder contains. This should include a comprehensive summary of all content within this folder generated during this agent execution cycle."
				          }
				        },
				        "required": ["folderName", "folderDescription"]
				      },
				      "description": "Complete list of all folders generated during this agent execution cycle. Every folder created must be included with its name and a detailed description of its contents."
				    }
				  },
				  "required": ["message"]
				}
				""";

		return String.format(template, expectedReturnInfo != null ? expectedReturnInfo : "N/A");
	}

	@Override
	public String getCurrentToolStateString() {
		return String.format("""
				Termination Tool Status:
				- Current State: %s
				- Last Termination: %s
				- Termination Message: %s
				- Timestamp: %s
				- Plan ID: %s
				- Expected Return Info: %s
				""", isTerminated ? "🛑 Terminated" : "⚡ Active",
				isTerminated ? "Process was terminated" : "No termination recorded",
				lastTerminationMessage.isEmpty() ? "N/A" : lastTerminationMessage,
				terminationTimestamp.isEmpty() ? "N/A" : terminationTimestamp,
				currentPlanId != null ? currentPlanId : "N/A", expectedReturnInfo != null ? expectedReturnInfo : "N/A");
	}

<<<<<<< HEAD
	public TerminateTool(String planId, String expectedReturnInfo) {
		this.currentPlanId = planId;
		// If expectedReturnInfo is null or empty, use "message" as default
		this.expectedReturnInfo = (expectedReturnInfo == null || expectedReturnInfo.isEmpty()) ? "message" : expectedReturnInfo;
=======
	public TerminateTool(String planId, List<String> columns, ToolPromptManager toolPromptManager) {
		this.currentPlanId = planId;
		// If columns is null or empty, use "message" as default column
		this.columns = (columns == null || columns.isEmpty()) ? List.of("message") : columns;
		this.toolPromptManager = toolPromptManager;
>>>>>>> 0ac974e0
	}

	@Override
	public ToolExecuteResult run(Map<String, Object> input) {
		log.info("Terminate with input: {}", input);

		// Extract message from the structured data
		String message = formatStructuredData(input);
		this.lastTerminationMessage = message;
		this.isTerminated = true;
		this.terminationTimestamp = java.time.LocalDateTime.now().toString();

		return new ToolExecuteResult(message);
	}

	private String formatStructuredData(Map<String, Object> input) {
		StringBuilder sb = new StringBuilder();
		
		// Handle new format with message and fileList
		if (input.containsKey("message")) {
			sb.append("Message: ").append(input.get("message")).append("\n");
		}
		
		if (input.containsKey("fileList")) {
			@SuppressWarnings("unchecked")
			List<Map<String, String>> fileList = (List<Map<String, String>>) input.get("fileList");
			sb.append("Files:\n");
			for (Map<String, String> file : fileList) {
				sb.append("  - Name: ").append(file.get("fileName"))
				  .append("\n    Description: ").append(file.get("fileDescription")).append("\n");
			}
		}
		
		if (input.containsKey("folderList")) {
			@SuppressWarnings("unchecked")
			List<Map<String, String>> folderList = (List<Map<String, String>>) input.get("folderList");
			sb.append("Folders:\n");
			for (Map<String, String> folder : folderList) {
				sb.append("  - Name: ").append(folder.get("folderName"))
				  .append("\n    Description: ").append(folder.get("folderDescription")).append("\n");
			}
		}
		
		// If no recognized keys, just output the whole map
		if (!input.containsKey("message") && !input.containsKey("fileList") && !input.containsKey("folderList")) {
			sb.append(input.toString());
		}

		return sb.toString();
	}

	@Override
	public String getName() {
		return name;
	}

	@Override
	public String getDescription() {
<<<<<<< HEAD
		return getDescriptions(this.expectedReturnInfo);
=======
		return toolPromptManager.getToolDescription("terminate");
>>>>>>> 0ac974e0
	}

	@Override
	public String getParameters() {
		return generateParametersJson(this.expectedReturnInfo);
	}

	@Override
	public Class<Map<String, Object>> getInputType() {
		@SuppressWarnings("unchecked")
		Class<Map<String, Object>> clazz = (Class<Map<String, Object>>) (Class<?>) Map.class;
		return clazz;
	}

	@Override
	public boolean isReturnDirect() {
		return true;
	}

	@Override
	public void cleanup(String planId) {
		// do nothing
	}

	@Override
	public String getServiceGroup() {
		return "default-service-group";
	}

	// ==================== TerminableTool interface implementation ====================

	@Override
	public boolean canTerminate() {
		// TerminateTool can always be terminated as its purpose is to terminate execution
		return true;
	}

}<|MERGE_RESOLUTION|>--- conflicted
+++ resolved
@@ -29,7 +29,7 @@
 
 	public static final String name = "terminate";
 
-	private final String expectedReturnInfo;
+	private final List<String> columns;
 
 	private final ToolPromptManager toolPromptManager;
 
@@ -39,20 +39,13 @@
 
 	private String terminationTimestamp = "";
 
-<<<<<<< HEAD
-	public static OpenAiApi.FunctionTool getToolDefinition(String expectedReturnInfo) {
-		String parameters = generateParametersJson(expectedReturnInfo);
-		String description = getDescriptions(expectedReturnInfo);
-=======
 	public static OpenAiApi.FunctionTool getToolDefinition(List<String> columns, ToolPromptManager toolPromptManager) {
 		String parameters = generateParametersJson(columns);
 		String description = toolPromptManager.getToolDescription("terminate");
->>>>>>> 0ac974e0
 		OpenAiApi.FunctionTool.Function function = new OpenAiApi.FunctionTool.Function(description, name, parameters);
 		return new OpenAiApi.FunctionTool(function);
 	}
 
-<<<<<<< HEAD
 	private static String getDescriptions(String expectedReturnInfo) {
 		// Simple description to avoid generating overly long content
 		return "Terminate the current execution step with structured data. "
@@ -60,9 +53,6 @@
 	}
 
 	private static String generateParametersJson(String expectedReturnInfo) {
-=======
-	private static String generateParametersJson(List<String> columns) {
->>>>>>> 0ac974e0
 		String template = """
 				{
 				  "type": "object",
@@ -132,18 +122,10 @@
 				currentPlanId != null ? currentPlanId : "N/A", expectedReturnInfo != null ? expectedReturnInfo : "N/A");
 	}
 
-<<<<<<< HEAD
 	public TerminateTool(String planId, String expectedReturnInfo) {
 		this.currentPlanId = planId;
 		// If expectedReturnInfo is null or empty, use "message" as default
 		this.expectedReturnInfo = (expectedReturnInfo == null || expectedReturnInfo.isEmpty()) ? "message" : expectedReturnInfo;
-=======
-	public TerminateTool(String planId, List<String> columns, ToolPromptManager toolPromptManager) {
-		this.currentPlanId = planId;
-		// If columns is null or empty, use "message" as default column
-		this.columns = (columns == null || columns.isEmpty()) ? List.of("message") : columns;
-		this.toolPromptManager = toolPromptManager;
->>>>>>> 0ac974e0
 	}
 
 	@Override
@@ -202,11 +184,7 @@
 
 	@Override
 	public String getDescription() {
-<<<<<<< HEAD
 		return getDescriptions(this.expectedReturnInfo);
-=======
-		return toolPromptManager.getToolDescription("terminate");
->>>>>>> 0ac974e0
 	}
 
 	@Override
