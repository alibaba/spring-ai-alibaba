--- conflicted
+++ resolved
@@ -431,7 +431,6 @@
 		logger.debug("=== 开始检测SSE格式 ===");
 		logger.debug("=== 检测内容: {} ===", response);
 
-<<<<<<< HEAD
 		// 标准化换行符，处理\r\n和\n的情况
 		String normalizedResponse = response.replace("\r\n", "\n");
 		
@@ -439,12 +438,6 @@
 		boolean startsWithEvent = normalizedResponse.startsWith("event:");
 		boolean containsEvent = normalizedResponse.contains("event:");
 		boolean containsData = normalizedResponse.contains("data:");
-=======
-		// SSE格式特征：包含event:和data:字段，或者以event:开头
-		boolean startsWithEvent = response.startsWith("event:");
-		boolean containsEvent = response.contains("event:");
-		boolean containsData = response.contains("data:");
->>>>>>> e5a6514b
 
 		logger.debug("=== SSE格式检测结果 ===");
 		logger.debug("=== 以event:开头: {} ===", startsWithEvent);
@@ -467,16 +460,11 @@
 		logger.info("=== SSE原始内容: {} ===", sseResponse);
 
 		try {
-<<<<<<< HEAD
 			// 标准化换行符，处理\r\n和\n的情况
 			String normalizedResponse = sseResponse.replace("\r\n", "\n");
 			
 			// 按行分割
 			String[] lines = normalizedResponse.split("\n");
-=======
-			// 按行分割
-			String[] lines = sseResponse.split("\n");
->>>>>>> e5a6514b
 			logger.info("=== SSE行数: {} ===", lines.length);
 
 			StringBuilder jsonContent = new StringBuilder();
@@ -541,7 +529,6 @@
 		logger.info("=== JSON原始内容: {} ===", jsonResponse);
 
 		try {
-<<<<<<< HEAD
 			// 检查是否包含SSE格式的前缀，如果是则先尝试解析SSE格式
 			if (jsonResponse.contains("event:") || jsonResponse.contains("data:")) {
 				logger.warn("=== 检测到SSE格式前缀，但被误判为JSON格式，尝试解析SSE ===");
@@ -555,9 +542,6 @@
 					return null;
 				}
 			}
-
-=======
->>>>>>> e5a6514b
 			// 尝试解析JSON以验证格式
 			Object parsed = objectMapper.readValue(jsonResponse, Object.class);
 			logger.info("=== JSON格式验证成功，解析结果类型: {} ===", parsed.getClass().getSimpleName());
