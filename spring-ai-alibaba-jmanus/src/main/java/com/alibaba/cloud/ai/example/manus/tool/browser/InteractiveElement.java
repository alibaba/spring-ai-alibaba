--- conflicted
+++ resolved
@@ -111,21 +111,13 @@
 	@Override
 	public String toString() {
 		String content = text.isEmpty() ? outerHtml : text;
-<<<<<<< HEAD
-		
-=======
 
->>>>>>> 828445fb
 		// 如果使用的是outerHtml，移除jmanus-id属性和style属性
 		if (text.isEmpty() && content != null) {
 			content = content.replaceAll("\\s+jmanus-id=\"[^\"]*\"", "");
 			content = content.replaceAll("\\s+style=\"[^\"]*\"", "");
 		}
-<<<<<<< HEAD
-		
-=======
 
->>>>>>> 828445fb
 		if (content.length() > 500) {
 			content = content.substring(0, 500) + " ... " + content.substring(content.length() - 100);
 		}
