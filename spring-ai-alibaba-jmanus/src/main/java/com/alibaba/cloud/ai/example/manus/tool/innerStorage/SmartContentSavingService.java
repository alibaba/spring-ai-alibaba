--- conflicted
+++ resolved
@@ -170,36 +170,6 @@
 	private String generateSmartSummary(String content, String storageFileName, String callingMethod) {
 		// Build calling method information
 		String methodInfo = (callingMethod != null && !callingMethod.trim().isEmpty())
-<<<<<<< HEAD
-				? "成功调用了" + callingMethod + "函数，\n\n" : "";
-
-		return String.format("""
-				%s但函数返回的内容过长，所以自动存储到了文件里
-
-				## 你可以自由的使用后续的两个操作来达成用户的期望（不需要按照顺序，而是按照用户期望）
-
-				### 操作1 ： 使用 inner_storage_content_tool 工具获取具体内容
-				```json
-				{
-				  "action": "extract_relevant_content",
-				  "file_name": "%s",
-				  "query_key": "你要查询的关键词或问题，查询要具体，不要丢掉任何一个用户请求中的需求"
-				}
-				```
-
-				### 操作2 ： 使用 file_merge_tool 工具将文件聚合（或者复制）到指定文件夹
-				```json
-				{
-				  "action": "merge_file",
-				  "file_name": "%s",
-				  "target_folder": "merged_data"
-				}
-				```
-
-				请根据具体需求选择合适的工具和参数进行后续操作。
-
-				""", methodInfo, storageFileName, storageFileName);
-=======
 				? "Successfully called " + callingMethod + " function,\n\n" : "";
 
 		return String.format(
@@ -230,7 +200,6 @@
 
 						""",
 				methodInfo, storageFileName, storageFileName);
->>>>>>> 2c8ef703
 	}
 
 	/**
