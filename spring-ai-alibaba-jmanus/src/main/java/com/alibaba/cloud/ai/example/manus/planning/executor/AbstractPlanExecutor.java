--- conflicted
+++ resolved
@@ -143,13 +143,8 @@
 		for (DynamicAgentEntity agent : agents) {
 			if (agent.getAgentName().equalsIgnoreCase(stepType)) {
 				BaseAgent executor = agentService.createDynamicBaseAgent(agent.getAgentName(),
-<<<<<<< HEAD
-						context.getPlan().getCurrentPlanId(), context.getMemoryId(), context.getPlan().getRootPlanId(),
-						initSettings, columns);
-=======
-						context.getPlan().getCurrentPlanId(), context.getPlan().getRootPlanId(), initSettings,
+						context.getPlan().getCurrentPlanId(), context.getMemoryId(), context.getPlan().getRootPlanId(), initSettings,
 						expectedReturnInfo);
->>>>>>> 77264674
 				// Set thinkActRecordId from context for sub-plan executions
 				if (context.getThinkActRecordId() != null) {
 					executor.setThinkActRecordId(context.getThinkActRecordId());
