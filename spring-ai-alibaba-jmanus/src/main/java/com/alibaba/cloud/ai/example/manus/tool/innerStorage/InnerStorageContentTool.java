/*
 * Copyright 2025 the original author or authors.
 *
 * Licensed under the Apache License, Version 2.0 (the "License");
 * you may not use this file except in compliance with the License.
 * You may obtain a copy of the License at
 *
 *      https://www.apache.org/licenses/LICENSE-2.0
 *
 * Unless required by applicable law or agreed to in writing, software
 * distributed under the License is distributed on an "AS IS" BASIS,
 * WITHOUT WARRANTIES OR CONDITIONS OF ANY KIND, either express or implied.
 * See the License for the specific language governing permissions and
 * limitations under the License.
 */
package com.alibaba.cloud.ai.example.manus.tool.innerStorage;

import java.io.IOException;
import java.nio.file.Files;
import java.nio.file.Path;
import java.util.List;

import com.alibaba.cloud.ai.example.manus.recorder.PlanExecutionRecorder;
import com.alibaba.cloud.ai.example.manus.tool.AbstractBaseTool;
import com.alibaba.cloud.ai.example.manus.tool.code.ToolExecuteResult;
import com.alibaba.cloud.ai.example.manus.tool.ToolPromptManager;
import com.alibaba.cloud.ai.example.manus.tool.filesystem.UnifiedDirectoryManager;
import com.alibaba.cloud.ai.example.manus.workflow.SummaryWorkflow;

import org.slf4j.Logger;
import org.slf4j.LoggerFactory;
import org.springframework.ai.openai.api.OpenAiApi;

/**
 * Internal storage content retrieval tool specialized for intelligent content extraction
 * and structured output, supporting AI intelligent analysis and data extraction functions
 */
public class InnerStorageContentTool extends AbstractBaseTool<InnerStorageContentTool.InnerStorageContentInput> {

	private static final Logger log = LoggerFactory.getLogger(InnerStorageContentTool.class);

	/**
	 * Internal storage content retrieval input class
	 */
	public static class InnerStorageContentInput {

		private String action;

		@com.fasterxml.jackson.annotation.JsonProperty("file_name")
		private String fileName;

		@com.fasterxml.jackson.annotation.JsonProperty("folder_name")
		private String folderName;

		@com.fasterxml.jackson.annotation.JsonProperty("query_key")
		private String queryKey;

		@com.fasterxml.jackson.annotation.JsonProperty("outputFormatSpecification")
		private String outputFormatSpecification;

		@com.fasterxml.jackson.annotation.JsonProperty("start_line")
		private Integer startLine;

		@com.fasterxml.jackson.annotation.JsonProperty("end_line")
		private Integer endLine;

		public InnerStorageContentInput() {
		}

		public String getAction() {
			return action;
		}

		public void setAction(String action) {
			this.action = action;
		}

		public String getFileName() {
			return fileName;
		}

		public void setFileName(String fileName) {
			this.fileName = fileName;
		}

		public String getFolderName() {
			return folderName;
		}

		public void setFolderName(String folderName) {
			this.folderName = folderName;
		}

		public String getQueryKey() {
			return queryKey;
		}

		public void setQueryKey(String queryKey) {
			this.queryKey = queryKey;
		}

		public String getOutputFormatSpecification() {
			return outputFormatSpecification;
		}

		public void setOutputFormatSpecification(String outputFormatSpecification) {
			this.outputFormatSpecification = outputFormatSpecification;
		}

		public Integer getStartLine() {
			return startLine;
		}

		public void setStartLine(Integer startLine) {
			this.startLine = startLine;
		}

		public Integer getEndLine() {
			return endLine;
		}

		public void setEndLine(Integer endLine) {
			this.endLine = endLine;
		}

	}

	private final UnifiedDirectoryManager directoryManager;

	private final SummaryWorkflow summaryWorkflow;

	private final PlanExecutionRecorder planExecutionRecorder;

	private final ToolPromptManager toolPromptManager;

	public InnerStorageContentTool(UnifiedDirectoryManager directoryManager, SummaryWorkflow summaryWorkflow,
			PlanExecutionRecorder planExecutionRecorder, ToolPromptManager toolPromptManager) {
		this.directoryManager = directoryManager;
		this.summaryWorkflow = summaryWorkflow;
		this.planExecutionRecorder = planExecutionRecorder;
		this.toolPromptManager = toolPromptManager;
	}

	private static final String TOOL_NAME = "inner_storage_content_tool";

<<<<<<< HEAD
	private static final String TOOL_DESCRIPTION = """
			Internal storage content retrieval tool specialized for intelligent content extraction and structured output.
			Intelligent content extraction mode: Get detailed content based on file name, **must provide** query_key and outputFormatSpecification parameters for intelligent extraction and structured output

			Supports two operation modes:
			1. extract_relevant_content: Get content from single file (exact filename match or relative path)
			2. get_folder_content: Get content from all files in specified folder
			""";

	private static final String PARAMETERS = """
			{
				"oneOf": [
					{
						"type": "object",
						"properties": {
							"action": {
								"type": "string",
								"const": "extract_relevant_content",
								"description": "Get content from single file"
							},
							"file_name": {
								"type": "string",
								"description": "Filename (with extension) or relative path, supports exact matching"
							},
							"query_key": {
								"type": "string",
								"description": "Related questions or content keywords to extract, must be provided"
							},
							"outputFormatSpecification": {
								"type": "string",
								"description": "Provide a string to specify the structure in which you expect the data for query_key to be returned. If you want the result to consist of multiple fields as a whole, you can input a comma-separated string to define the fields."
							}
						},
						"required": ["action", "file_name", "query_key", "outputFormatSpecification"],
						"additionalProperties": false
					},
					{
						"type": "object",
						"properties": {
							"action": {
								"type": "string",
								"const": "get_folder_content",
								"description": "Get content from all files in specified folder"
							},
							"folder_name": {
								"type": "string",
								"description": "Folder name or relative path"
							},
							"query_key": {
								"type": "string",
								"description": "Related questions or content keywords to extract, must be provided"
							},
							"outputFormatSpecification": {
								"type": "string",
								"description": "A file used to describe in what format the data should be stored (default is an excel table), the table header of this file is the specification description, must be provided. The returned result can be a list"
							}
						},
						"required": ["action", "folder_name", "query_key", "outputFormatSpecification"],
						"additionalProperties": false
					}
				]
			}
			""";

=======
>>>>>>> 0ac974e0
	@Override
	public String getName() {
		return TOOL_NAME;
	}

	@Override
	public String getDescription() {
		return toolPromptManager.getToolDescription("inner_storage_content_tool");
	}

	@Override
	public String getParameters() {
		return toolPromptManager.getToolParameters("inner_storage_content_tool");
	}

	@Override
	public Class<InnerStorageContentInput> getInputType() {
		return InnerStorageContentInput.class;
	}

	@Override
	public String getServiceGroup() {
		return "default-service-group";
	}

	public OpenAiApi.FunctionTool getToolDefinition() {
		String description = getDescription();
		String parameters = getParameters();
		OpenAiApi.FunctionTool.Function function = new OpenAiApi.FunctionTool.Function(description, TOOL_NAME,
				parameters);
		return new OpenAiApi.FunctionTool(function);
	}

	/**
	 * Execute internal storage content retrieval operation
	 */
	@Override
	public ToolExecuteResult run(InnerStorageContentInput input) {
		log.info("InnerStorageContentTool input: action={}, fileName={}, folderName={}, queryKey={}, outputFormatSpecification={}",
				input.getAction(), input.getFileName(), input.getFolderName(), input.getQueryKey(), input.getOutputFormatSpecification());
		try {
			String action = input.getAction();
			if (action == null) {
				return new ToolExecuteResult("Error: action parameter is required");
			}

			return switch (action) {
				case "extract_relevant_content" -> getStoredContent(input.getFileName(), input.getQueryKey(), 
						input.getOutputFormatSpecification());
				case "get_folder_content" ->
					getFolderContent(input.getFolderName(), input.getQueryKey(), input.getOutputFormatSpecification());
				default -> new ToolExecuteResult("Error: Unsupported operation type '" + action
						+ "'. Supported operations: extract_relevant_content, get_folder_content");
			};
		}
		catch (Exception e) {
			log.error("InnerStorageContentTool execution failed", e);
			return new ToolExecuteResult("Tool execution failed: " + e.getMessage());
		}
	}

	/**
	 * Get stored content by filename, supports AI intelligent extraction and structured
	 * output
	 */
	private ToolExecuteResult getStoredContent(String fileName, String queryKey, String outputFormatSpecification) {
		if (fileName == null || fileName.trim().isEmpty()) {
			return new ToolExecuteResult("Error: file_name parameter is required");
		}
		if (queryKey == null || queryKey.trim().isEmpty()) {
			return new ToolExecuteResult(
					"Error: query_key parameter is required to specify content keywords to extract");
		}
		if (outputFormatSpecification == null || outputFormatSpecification.isEmpty()) {
			return new ToolExecuteResult(
					"Error: outputFormatSpecification parameter is required to specify structured column names for return results");
		}
		try {
			Path planDir = directoryManager.getRootPlanDirectory(rootPlanId);
			Path targetFile = null;

			// First try exact relative path matching
			if (fileName.contains("/")) {
				Path exactPath = planDir.resolve(fileName);
				if (Files.exists(exactPath) && Files.isRegularFile(exactPath)) {
					targetFile = exactPath;
				}
			}
			else {
				// If no path separator, exact match filename in root directory
				List<Path> files = Files.list(planDir).filter(Files::isRegularFile).toList();
				for (Path filePath : files) {
					if (filePath.getFileName().toString().equals(fileName)) {
						targetFile = filePath;
						break;
					}
				}
			}

			if (targetFile == null) {
				return new ToolExecuteResult(
						"File '" + fileName + "' not found. Please provide exact filename or relative path.");
			}

			String fileContent = Files.readString(targetFile);
			String actualFileName = planDir.relativize(targetFile).toString();

			log.info("Delegating to SummaryWorkflow for file content extraction: file={}, query keywords={}",
					actualFileName, queryKey);
			Long thinkActRecordId = getCurrentThinkActRecordId();
			String result = summaryWorkflow
				.executeSummaryWorkflow(rootPlanId, actualFileName, fileContent, queryKey, thinkActRecordId,
						outputFormatSpecification)
				.get();
			return new ToolExecuteResult(result);
		}
		catch (IOException e) {
			log.error("Failed to get storage content", e);
			return new ToolExecuteResult("Failed to get content: " + e.getMessage());
		}
		catch (Exception e) {
			log.error("SummaryWorkflow execution failed", e);
			return new ToolExecuteResult("Content processing failed: " + e.getMessage());
		}
	}

	/**
	 * Get information from all files in specified folder
	 */
	private ToolExecuteResult getFolderContent(String folderName, String queryKey, String outputFormatSpecification) {
		if (folderName == null || folderName.trim().isEmpty()) {
			return new ToolExecuteResult("Error: folder_name parameter is required");
		}
		if (queryKey == null || queryKey.trim().isEmpty()) {
			return new ToolExecuteResult(
					"Error: query_key parameter is required to specify content keywords to extract");
		}
		if (outputFormatSpecification == null || outputFormatSpecification.isEmpty()) {
			return new ToolExecuteResult(
					"Error: outputFormatSpecification parameter is required to specify structured column names for return results");
		}
		try {
			Path planDir = directoryManager.getRootPlanDirectory(rootPlanId);
			Path targetFolder = planDir.resolve(folderName);

			if (!Files.exists(targetFolder)) {
				return new ToolExecuteResult("Folder '" + folderName + "' does not exist.");
			}

			if (!Files.isDirectory(targetFolder)) {
				return new ToolExecuteResult("'" + folderName + "' is not a folder.");
			}

			// Get all files in the folder
			List<Path> files = Files.list(targetFolder).filter(Files::isRegularFile).toList();

			if (files.isEmpty()) {
				return new ToolExecuteResult("No files in folder '" + folderName + "'.");
			}

			// Combine all file contents
			StringBuilder combinedContent = new StringBuilder();
			for (Path file : files) {
				String relativePath = planDir.relativize(file).toString();
				combinedContent.append("=== File: ").append(relativePath).append(" ===\n");
				combinedContent.append(Files.readString(file));
				combinedContent.append("\n\n");
			}

			log.info(
					"Delegating to SummaryWorkflow for folder content extraction: folder={}, file count={}, query keywords={}",
					folderName, files.size(), queryKey);

			Long thinkActRecordId = getCurrentThinkActRecordId();
			String result = summaryWorkflow
				.executeSummaryWorkflow(rootPlanId, folderName, combinedContent.toString(), queryKey, thinkActRecordId,
						outputFormatSpecification)
				.get();
			return new ToolExecuteResult(result);

		}
		catch (IOException e) {
			log.error("Failed to get folder content", e);
			return new ToolExecuteResult("Failed to get folder content: " + e.getMessage());
		}
		catch (Exception e) {
			log.error("SummaryWorkflow execution failed", e);
			return new ToolExecuteResult("Content processing failed: " + e.getMessage());
		}
	}

	/**
	 * Get current think-act record ID
	 * @return Current think-act record ID, return null if none
	 */
	private Long getCurrentThinkActRecordId() {
		try {
			Long thinkActRecordId = planExecutionRecorder.getCurrentThinkActRecordId(currentPlanId, rootPlanId);
			if (thinkActRecordId != null) {
				log.info("Current think-act record ID: {}", thinkActRecordId);
				return thinkActRecordId;
			}
			else {
				log.warn("No current think-act record ID");
			}
		}
		catch (Exception e) {
			log.warn("Failed to get current think-act record ID: {}", e.getMessage());
		}

		return null;
	}

	@Override
	public String getCurrentToolStateString() {
		try {
			StringBuilder sb = new StringBuilder();
			sb.append("InnerStorageContent current status:\n");
			sb.append("- Storage root directory: ")
				.append(directoryManager.getRootPlanDirectory(rootPlanId))
				.append("\n");
			Path planDir = directoryManager.getRootPlanDirectory(rootPlanId);
			List<Path> files = Files.exists(planDir) ? Files.list(planDir).filter(Files::isRegularFile).toList()
					: List.of();
			if (files.isEmpty()) {
				sb.append("- Internal files: None\n");
			}
			else {
				sb.append("- Internal files (").append(files.size()).append(" files)\n");
			}
			return sb.toString();
		}
		catch (Exception e) {
			log.error("Failed to get tool status", e);
			return "InnerStorageContent status retrieval failed: " + e.getMessage();
		}
	}

	@Override
	public void cleanup(String planId) {
		// Content retrieval tool does not need to perform cleanup operations
		log.info("InnerStorageContentTool cleanup for plan: {}", planId);
	}

}<|MERGE_RESOLUTION|>--- conflicted
+++ resolved
@@ -143,7 +143,6 @@
 
 	private static final String TOOL_NAME = "inner_storage_content_tool";
 
-<<<<<<< HEAD
 	private static final String TOOL_DESCRIPTION = """
 			Internal storage content retrieval tool specialized for intelligent content extraction and structured output.
 			Intelligent content extraction mode: Get detailed content based on file name, **must provide** query_key and outputFormatSpecification parameters for intelligent extraction and structured output
@@ -208,8 +207,6 @@
 			}
 			""";
 
-=======
->>>>>>> 0ac974e0
 	@Override
 	public String getName() {
 		return TOOL_NAME;
