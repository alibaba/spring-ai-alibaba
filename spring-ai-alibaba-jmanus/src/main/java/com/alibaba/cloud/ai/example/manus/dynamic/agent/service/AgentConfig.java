/*
 * Copyright 2025 the original author or authors.
 *
 * Licensed under the Apache License, Version 2.0 (the "License");
 * you may not use this file except in compliance with the License.
 * You may obtain a copy of the License at
 *
 *      https://www.apache.org/licenses/LICENSE-2.0
 *
 * Unless required by applicable law or agreed to in writing, software
 * distributed under the License is distributed on an "AS IS" BASIS,
 * WITHOUT WARRANTIES OR CONDITIONS OF ANY KIND, either express or implied.
 * See the License for the specific language governing permissions and
 * limitations under the License.
 */
package com.alibaba.cloud.ai.example.manus.dynamic.agent.service;

import com.alibaba.cloud.ai.example.manus.dynamic.model.model.vo.ModelConfig;

import java.util.List;

public class AgentConfig {

	private String id;

	private String name;

	private String description;

	private String systemPrompt;

	private String nextStepPrompt;

	private List<String> availableTools;

	private String className;

	private ModelConfig model;

	private String namespace;

<<<<<<< HEAD
	private Boolean builtIn = false;
=======
	private Boolean isBuiltIn = false;
>>>>>>> 77264674

	// Getters and Setters
	public String getId() {
		return id;
	}

	public void setId(String id) {
		this.id = id;
	}

	public String getName() {
		return name;
	}

	public void setName(String name) {
		this.name = name;
	}

	public String getDescription() {
		return description;
	}

	public void setDescription(String description) {
		this.description = description;
	}

	public String getSystemPrompt() {
		return systemPrompt;
	}

	public void setSystemPrompt(String systemPrompt) {
		this.systemPrompt = systemPrompt;
	}

	public String getNextStepPrompt() {
		return nextStepPrompt;
	}

	public void setNextStepPrompt(String nextStepPrompt) {
		this.nextStepPrompt = nextStepPrompt;
	}

	public List<String> getAvailableTools() {
		return availableTools;
	}

	public void setAvailableTools(List<String> availableTools) {
		this.availableTools = availableTools;
	}

	public String getClassName() {
		return className;
	}

	public void setClassName(String className) {
		this.className = className;
	}

	public ModelConfig getModel() {
		return model;
	}

	public void setModel(ModelConfig model) {
		this.model = model;
	}

	public String getNamespace() {
		return namespace;
	}

	public void setNamespace(String namespace) {
		this.namespace = namespace;
	}

<<<<<<< HEAD
	public Boolean getBuiltIn() {
		return builtIn;
	}

	public void setBuiltIn(Boolean builtIn) {
		this.builtIn = builtIn;
=======
	public Boolean getIsBuiltIn() {
		return isBuiltIn;
	}

	public void setIsBuiltIn(Boolean isBuiltIn) {
		this.isBuiltIn = isBuiltIn;
>>>>>>> 77264674
	}

}<|MERGE_RESOLUTION|>--- conflicted
+++ resolved
@@ -39,11 +39,9 @@
 
 	private String namespace;
 
-<<<<<<< HEAD
 	private Boolean builtIn = false;
-=======
+
 	private Boolean isBuiltIn = false;
->>>>>>> 77264674
 
 	// Getters and Setters
 	public String getId() {
@@ -118,21 +116,20 @@
 		this.namespace = namespace;
 	}
 
-<<<<<<< HEAD
 	public Boolean getBuiltIn() {
 		return builtIn;
 	}
 
 	public void setBuiltIn(Boolean builtIn) {
 		this.builtIn = builtIn;
-=======
+	}
+
 	public Boolean getIsBuiltIn() {
 		return isBuiltIn;
 	}
 
 	public void setIsBuiltIn(Boolean isBuiltIn) {
 		this.isBuiltIn = isBuiltIn;
->>>>>>> 77264674
 	}
 
 }