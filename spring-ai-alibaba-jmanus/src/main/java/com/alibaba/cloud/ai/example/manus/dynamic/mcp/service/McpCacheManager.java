--- conflicted
+++ resolved
@@ -44,11 +44,7 @@
 import jakarta.annotation.PreDestroy;
 
 /**
-<<<<<<< HEAD
- * MCP cache manager
-=======
  * MCP缓存管理器 - 支持无闪断缓存更新
->>>>>>> fcae5861
  */
 @Component
 public class McpCacheManager {
@@ -200,12 +196,7 @@
 	}
 
 	/**
-<<<<<<< HEAD
-	 * Build cache
-	 * @return Load cache
-=======
 	 * 启动时自动加载缓存
->>>>>>> fcae5861
 	 */
 	@PostConstruct
 	public void initializeCache() {
@@ -332,12 +323,6 @@
 	}
 
 	/**
-<<<<<<< HEAD
-	 * Load MCP services
-	 * @param mcpConfigEntities MCP configuration entity list
-	 * @return MCP service entity mapping
-	 * @throws IOException Thrown when loading fails
-=======
 	 * 获取当前连接线程池
 	 */
 	private ExecutorService getConnectionExecutor() {
@@ -351,7 +336,6 @@
 	 * @param mcpConfigEntities MCP配置实体列表
 	 * @return MCP服务实体映射
 	 * @throws IOException 加载失败时抛出异常
->>>>>>> fcae5861
 	 */
 	private Map<String, McpServiceEntity> loadMcpServices(List<McpConfigEntity> mcpConfigEntities) throws IOException {
 		Map<String, McpServiceEntity> toolCallbackMap = new ConcurrentHashMap<>();
@@ -501,15 +485,9 @@
 	}
 
 	/**
-<<<<<<< HEAD
-	 * Get or load MCP services
-	 * @param planId Plan ID
-	 * @return MCP service entity mapping
-=======
 	 * 获取MCP服务（统一使用default缓存）
 	 * @param planId 计划ID（如果为null则使用default）
 	 * @return MCP服务实体映射
->>>>>>> fcae5861
 	 */
 	public Map<String, McpServiceEntity> getOrLoadServices(String planId) {
 		try {
@@ -541,10 +519,6 @@
 	}
 
 	/**
-<<<<<<< HEAD
-	 * Clear cache
-	 * @param planId Plan ID
-=======
 	 * 手动触发缓存重新加载
 	 */
 	public void triggerCacheReload() {
@@ -574,7 +548,6 @@
 	/**
 	 * 清除缓存（兼容性方法，实际使用双缓存机制）
 	 * @param planId 计划ID
->>>>>>> fcae5861
 	 */
 	public void invalidateCache(String planId) {
 		logger.info("Cache invalidation requested for plan: {}, but using double buffer mechanism - no action needed",
@@ -583,11 +556,7 @@
 	}
 
 	/**
-<<<<<<< HEAD
-	 * Clear all cache
-=======
 	 * 清除所有缓存（兼容性方法，实际使用双缓存机制）
->>>>>>> fcae5861
 	 */
 	public void invalidateAllCache() {
 		logger.info("All cache invalidation requested, but using double buffer mechanism - triggering reload instead");
@@ -596,13 +565,8 @@
 	}
 
 	/**
-<<<<<<< HEAD
-	 * Refresh cache
-	 * @param planId Plan ID
-=======
 	 * 刷新缓存（兼容性方法，实际使用双缓存机制）
 	 * @param planId 计划ID
->>>>>>> fcae5861
 	 */
 	public void refreshCache(String planId) {
 		logger.info("Cache refresh requested for plan: {}, triggering reload", planId);
