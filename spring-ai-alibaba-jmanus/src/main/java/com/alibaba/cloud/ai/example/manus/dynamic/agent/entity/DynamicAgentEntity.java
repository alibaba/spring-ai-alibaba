/*
 * Copyright 2025 the original author or authors.
 *
 * Licensed under the Apache License, Version 2.0 (the "License");
 * you may not use this file except in compliance with the License.
 * You may obtain a copy of the License at
 *
 *      https://www.apache.org/licenses/LICENSE-2.0
 *
 * Unless required by applicable law or agreed to in writing, software
 * distributed under the License is distributed on an "AS IS" BASIS,
 * WITHOUT WARRANTIES OR CONDITIONS OF ANY KIND, either express or implied.
 * See the License for the specific language governing permissions and
 * limitations under the License.
 */
package com.alibaba.cloud.ai.example.manus.dynamic.agent.entity;

import java.util.List;

import jakarta.persistence.CollectionTable;
import jakarta.persistence.Column;
import jakarta.persistence.ElementCollection;
import jakarta.persistence.Entity;
import jakarta.persistence.FetchType;
import jakarta.persistence.GeneratedValue;
import jakarta.persistence.GenerationType;
import jakarta.persistence.Id;
import jakarta.persistence.JoinColumn;
import jakarta.persistence.Table;

@Entity
@Table(name = "dynamic_agents")
public class DynamicAgentEntity {

	@Id
	@GeneratedValue(strategy = GenerationType.IDENTITY)
	private Long id;

	@Column(nullable = false, unique = true)
	private String agentName;

	@Column(nullable = false, length = 1000)
	private String agentDescription;

<<<<<<< HEAD
	@Column(length = 40000)
=======
	@Column(nullable = true, length = 40000)
>>>>>>> 71e7eeb2
	@Deprecated
	private String systemPrompt = " ";

	@Column(nullable = false, length = 40000)
	private String nextStepPrompt;

	@ElementCollection(fetch = FetchType.EAGER)
	@CollectionTable(name = "dynamic_agent_tools", joinColumns = @JoinColumn(name = "agent_id"))
	@Column(name = "tool_key")
	private List<String> availableToolKeys;

	@Column(nullable = false)
	private String className;

	// Getters and Setters
	public Long getId() {
		return id;
	}

	public void setId(Long id) {
		this.id = id;
	}

	public String getAgentName() {
		return agentName;
	}

	public void setAgentName(String agentName) {
		this.agentName = agentName;
	}

	public String getAgentDescription() {
		return agentDescription;
	}

	public void setAgentDescription(String agentDescription) {
		this.agentDescription = agentDescription;
	}

	/**
	 * 以后不用这个了， 把两段合并为一段 nextStepPrompt 。 目前实现会忽略这个内容了。
	 * @return
	 */
	@Deprecated
	public String getSystemPrompt() {
		return systemPrompt;
	}

	/**
	 * 以后不用这个了， 把两段合并为一段 nextStepPrompt 。 目前实现会忽略这个内容了。
	 * @return
	 */
	@Deprecated
	public void setSystemPrompt(String systemPrompt) {
		this.systemPrompt = systemPrompt;
	}

	public String getNextStepPrompt() {
		return nextStepPrompt;
	}

	public void setNextStepPrompt(String nextStepPrompt) {
		this.nextStepPrompt = nextStepPrompt;
	}

	public List<String> getAvailableToolKeys() {
		return availableToolKeys;
	}

	public void setAvailableToolKeys(List<String> availableToolKeys) {
		this.availableToolKeys = availableToolKeys;
	}

	public String getClassName() {
		return className;
	}

	public void setClassName(String className) {
		this.className = className;
	}

}<|MERGE_RESOLUTION|>--- conflicted
+++ resolved
@@ -41,14 +41,10 @@
 
 	@Column(nullable = false, length = 1000)
 	private String agentDescription;
-
-<<<<<<< HEAD
-	@Column(length = 40000)
-=======
+	
 	@Column(nullable = true, length = 40000)
->>>>>>> 71e7eeb2
 	@Deprecated
-	private String systemPrompt = " ";
+	private String systemPrompt = "";
 
 	@Column(nullable = false, length = 40000)
 	private String nextStepPrompt;
