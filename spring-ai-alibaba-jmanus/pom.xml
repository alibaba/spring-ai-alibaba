--- conflicted
+++ resolved
@@ -7,11 +7,7 @@
     <groupId>com.alibaba.cloud.ai</groupId>
     <name>Spring AI Alibaba JManus</name>
     <artifactId>spring-ai-alibaba-jmanus</artifactId>
-<<<<<<< HEAD
     <version>4.0.0-SNAPSHOT</version>
-=======
-    <version>3.0.6-SNAPSHOT</version>
->>>>>>> 2b044495
 
     <!-- The required dependencies are maintained separately by the JManus module -->
     <properties>
