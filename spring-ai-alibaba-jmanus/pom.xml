--- conflicted
+++ resolved
@@ -257,13 +257,14 @@
             <scope>test</scope>
         </dependency>
 
-<<<<<<< HEAD
+
         <!-- support memory -->
         <dependency>
             <groupId>com.alibaba.cloud.ai</groupId>
             <artifactId>spring-ai-alibaba-autoconfigure-memory</artifactId>
             <version>${memory.version}</version>
-=======
+        </dependency>
+
         <!-- Apache POI -->
         <dependency>
             <groupId>org.apache.poi</groupId>
@@ -279,7 +280,6 @@
             <groupId>commons-io</groupId>
             <artifactId>commons-io</artifactId>
             <version>2.15.1</version>
->>>>>>> 3f49e501
         </dependency>
     </dependencies>
 
