--- conflicted
+++ resolved
@@ -114,30 +114,6 @@
             <artifactId>spring-ai-starter-mcp-client-webflux</artifactId>
         </dependency>
         
-<<<<<<< HEAD
-        <!-- MCP Server dependencies -->
-        <dependency>
-            <groupId>io.modelcontextprotocol.sdk</groupId>
-            <artifactId>mcp</artifactId>
-            <version>${mcp.version}</version>
-        </dependency>
-        <dependency>
-            <groupId>io.modelcontextprotocol.sdk</groupId>
-	        <artifactId>mcp-spring-webflux</artifactId>
-            <version>${mcp.version}</version>
-        </dependency>
-        <!-- Reactor Netty for WebFlux -->
-        <dependency>
-            <groupId>io.projectreactor.netty</groupId>
-            <artifactId>reactor-netty-http</artifactId>
-        </dependency>
-        
-        <!-- Spring WebFlux -->
-        <dependency>
-            <groupId>org.springframework.boot</groupId>
-            <artifactId>spring-boot-starter-webflux</artifactId>
-        </dependency>
-=======
         <!-- MCP SDK -->
         <dependency>
             <groupId>io.modelcontextprotocol.sdk</groupId>
@@ -149,8 +125,18 @@
             <artifactId>mcp-spring-webflux</artifactId>
             <version>0.11.0</version>
         </dependency>
-
->>>>>>> 566ac395
+        <!-- Reactor Netty for WebFlux -->
+        <dependency>
+            <groupId>io.projectreactor.netty</groupId>
+            <artifactId>reactor-netty-http</artifactId>
+        </dependency>
+        
+        <!-- Spring WebFlux -->
+        <dependency>
+            <groupId>org.springframework.boot</groupId>
+            <artifactId>spring-boot-starter-webflux</artifactId>
+        </dependency>
+
         <!--
         <dependency>
             <groupId>com.alibaba.cloud.ai</groupId>
