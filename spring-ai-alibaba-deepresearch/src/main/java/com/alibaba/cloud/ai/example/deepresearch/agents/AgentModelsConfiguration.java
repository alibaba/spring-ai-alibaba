--- conflicted
+++ resolved
@@ -32,11 +32,7 @@
 
 	private static final String BEAN_NAME_SUFFIX = "ChatClientBuilder";
 
-<<<<<<< HEAD
-	private final List<ModelParamRepository.AgentModel> models;
-=======
     private final List<ModelParamRepositoryImpl.AgentModel> models;
->>>>>>> ae61406b
 
 	private final DashScopeConnectionProperties commonProperties;
 
@@ -52,7 +48,6 @@
 				ChatClient.create(value).mutate());
 	}
 
-<<<<<<< HEAD
 	/**
 	 * Creates a map of agent model names to their corresponding
 	 * {@link DashScopeChatModel} instances.
@@ -79,29 +74,5 @@
 	public void afterPropertiesSet() throws Exception {
 		this.agentModels().forEach(registerConsumer);
 	}
-=======
-    /**
-     * Creates a map of agent model names to their corresponding {@link DashScopeChatModel} instances.
-     *
-     * @return a map where the key is the model name and the value is the {@link DashScopeChatModel} instance.
-     */
-    private Map<String, DashScopeChatModel> agentModels() {
-        // Convert AgentModel to DashScopeChatModel
-        return models.stream()
-                .filter(Objects::nonNull)
-                .collect(Collectors.toMap(ModelParamRepositoryImpl.AgentModel::name, model ->
-                                DashScopeChatModel.builder()
-                                        .dashScopeApi(DashScopeApi.builder().apiKey(commonProperties.getApiKey()).build())
-                                        .defaultOptions(
-                                                DashScopeChatOptions
-                                                        .builder()
-                                                        .withModel(model.modelName())
-                                                        .withTemperature(DashScopeChatModel.DEFAULT_TEMPERATURE)
-                                                        .build()
-                                        ).build(),
-                        (existing, replacement) -> existing) // On duplicate key, keep the)
-                );
-    }
->>>>>>> ae61406b
 
 }