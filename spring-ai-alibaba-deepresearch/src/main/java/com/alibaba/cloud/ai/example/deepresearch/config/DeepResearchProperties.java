/*
 * Copyright 2025 the original author or authors.
 *
 * Licensed under the Apache License, Version 2.0 (the "License");
 * you may not use this file except in compliance with the License.
 * You may obtain a copy of the License at
 *
 *      https://www.apache.org/licenses/LICENSE-2.0
 *
 * Unless required by applicable law or agreed to in writing, software
 * distributed under the License is distributed on an "AS IS" BASIS,
 * WITHOUT WARRANTIES OR CONDITIONS OF ANY KIND, either express or implied.
 * See the License for the specific language governing permissions and
 * limitations under the License.
 */

package com.alibaba.cloud.ai.example.deepresearch.config;

import com.google.common.collect.Maps;
import org.springframework.boot.context.properties.ConfigurationProperties;

import java.util.HashMap;
import java.util.Map;
import java.util.Set;

/**
<<<<<<< HEAD
 * @author sixiyida
 * @since 2025/6/14
=======
 * @author Allen Hu
 * @since 2025/5/24 <<<<<<< HEAD
>>>>>>> a73c7ec6
 */
@ConfigurationProperties(prefix = DeepResearchProperties.PREFIX)
public class DeepResearchProperties {

	public static final String PREFIX = "spring.ai.alibaba.deepresearch";

	/**
	 * Parallel node count, key=node name, value=node count
	 */
	private Map<String, Integer> parallelNodeCount = new HashMap<>();

	/**
	 * McpClient mapping for Agent name. key=Agent name, value=McpClient Name
	 */
	private Map<String, Set<String>> mcpClientMapping = Maps.newHashMap();

	public Map<String, Integer> getParallelNodeCount() {
		return parallelNodeCount;
	}

	public void setParallelNodeCount(Map<String, Integer> parallelNodeCount) {
		this.parallelNodeCount = parallelNodeCount;
	}

	public Map<String, Set<String>> getMcpClientMapping() {
		return mcpClientMapping;
	}

	public void setMcpClientMapping(Map<String, Set<String>> mcpClientMapping) {
		this.mcpClientMapping = mcpClientMapping;
	}

}<|MERGE_RESOLUTION|>--- conflicted
+++ resolved
@@ -24,13 +24,8 @@
 import java.util.Set;
 
 /**
-<<<<<<< HEAD
  * @author sixiyida
  * @since 2025/6/14
-=======
- * @author Allen Hu
- * @since 2025/5/24 <<<<<<< HEAD
->>>>>>> a73c7ec6
  */
 @ConfigurationProperties(prefix = DeepResearchProperties.PREFIX)
 public class DeepResearchProperties {
