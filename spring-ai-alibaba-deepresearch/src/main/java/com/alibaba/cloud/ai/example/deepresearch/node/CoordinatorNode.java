--- conflicted
+++ resolved
@@ -78,18 +78,6 @@
 		// 获取 assistant 消息内容
 		assert response != null;
 		AssistantMessage assistantMessage = response.getResult().getOutput();
-<<<<<<< HEAD
-
-		// 判断下一步
-		if (state.value("enable_background_investigation", false)) {
-			nextStep = "background_investigator";
-		}
-		else {
-			// 直接交给llm_stream
-			nextStep = "llm_stream";
-		}
-=======
->>>>>>> 238b3736
 		// 判断是否触发工具调用
 		if (assistantMessage.getToolCalls() != null && !assistantMessage.getToolCalls().isEmpty()) {
 			logger.info("✅ 工具已调用: " + assistantMessage.getToolCalls());
