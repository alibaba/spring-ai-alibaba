/*
 * Copyright 2025 the original author or authors.
 *
 * Licensed under the Apache License, Version 2.0 (the "License");
 * you may not use this file except in compliance with the License.
 * You may obtain a copy of the License at
 *
 *      https://www.apache.org/licenses/LICENSE-2.0
 *
 * Unless required by applicable law or agreed to in writing, software
 * distributed under the License is distributed on an "AS IS" BASIS,
 * WITHOUT WARRANTIES OR CONDITIONS OF ANY KIND, either express or implied.
 * See the License for the specific language governing permissions and
 * limitations under the License.
 */

package com.alibaba.cloud.ai.example.deepresearch.node;

import com.alibaba.cloud.ai.example.deepresearch.model.dto.Plan;
import com.alibaba.cloud.ai.example.deepresearch.util.StateUtil;
import com.alibaba.cloud.ai.graph.OverAllState;
import com.alibaba.cloud.ai.graph.action.NodeAction;
import com.alibaba.cloud.ai.graph.streaming.StreamingChatGenerator;
import org.slf4j.Logger;
import org.slf4j.LoggerFactory;
import org.springframework.ai.chat.client.ChatClient;
import org.springframework.ai.chat.messages.Message;
import org.springframework.ai.chat.messages.UserMessage;
import org.springframework.util.StringUtils;
import reactor.core.publisher.Flux;

import java.util.ArrayList;
import java.util.HashMap;
import java.util.List;
import java.util.Map;
import java.util.Objects;

public class ResearcherNode implements NodeAction {

	private static final Logger logger = LoggerFactory.getLogger(ResearcherNode.class);

	private final ChatClient researchAgent;

	public ResearcherNode(ChatClient researchAgent) {
		this.researchAgent = researchAgent;
	}

	@Override
	public Map<String, Object> apply(OverAllState state) throws Exception {
		logger.info("researcher node is running.");
		Plan currentPlan = StateUtil.getPlan(state);
<<<<<<< HEAD
=======
		List<String> observations = StateUtil.getMessagesByType(state, "observations");
		Map<String, Object> updated = new HashMap<>();
>>>>>>> 1b903ff3

		Plan.Step unexecutedStep = null;
		for (Plan.Step step : currentPlan.getSteps()) {
			if (Plan.StepType.RESEARCH.equals(step.getStepType()) && !StringUtils.hasText(step.getExecutionRes())) {
				unexecutedStep = step;
				break;
			}
		}
		if (unexecutedStep == null) {
			logger.info("all researcher node is finished.");
			return updated;
		}

		// 添加任务消息
		List<Message> messages = new ArrayList<>();
		Message taskMessage = new UserMessage(String.format("# Current Task\n\n##title\n\n%s\n\n##description\n\n%s",
				unexecutedStep.getTitle(), unexecutedStep.getDescription()));
		messages.add(taskMessage);

		// 添加研究者特有的引用提醒
		Message citationMessage = new UserMessage(
				"IMPORTANT: DO NOT include inline citations in the text. Instead, track all sources and include a References section at the end using link reference format. Include an empty line between each citation for better readability. Use this format for each reference:\n- [Source Title](URL)\n\n- [Another Source](URL)");
		messages.add(citationMessage);

		logger.debug("researcher Node messages: {}", messages);
		// 调用agent
		var streamResult = researchAgent.prompt().messages(messages).stream().chatResponse();
		var generator = StreamingChatGenerator.builder()
			.startingNode("researcher_llm_stream")
			.startingState(state)
			.mapResult(response -> Map.of("researcher_content",
					Objects.requireNonNull(response.getResult().getOutput().getText())))
			.build(streamResult);

<<<<<<< HEAD
		return Map.of("researcher_content", generator);
=======
		logger.info("researcher Node response: {}", result);
		observations.add(result);
		updated.put("observations", observations);

		return updated;
>>>>>>> 1b903ff3
	}

}<|MERGE_RESOLUTION|>--- conflicted
+++ resolved
@@ -49,11 +49,8 @@
 	public Map<String, Object> apply(OverAllState state) throws Exception {
 		logger.info("researcher node is running.");
 		Plan currentPlan = StateUtil.getPlan(state);
-<<<<<<< HEAD
-=======
 		List<String> observations = StateUtil.getMessagesByType(state, "observations");
 		Map<String, Object> updated = new HashMap<>();
->>>>>>> 1b903ff3
 
 		Plan.Step unexecutedStep = null;
 		for (Plan.Step step : currentPlan.getSteps()) {
@@ -88,15 +85,7 @@
 					Objects.requireNonNull(response.getResult().getOutput().getText())))
 			.build(streamResult);
 
-<<<<<<< HEAD
 		return Map.of("researcher_content", generator);
-=======
-		logger.info("researcher Node response: {}", result);
-		observations.add(result);
-		updated.put("observations", observations);
-
-		return updated;
->>>>>>> 1b903ff3
 	}
 
 }