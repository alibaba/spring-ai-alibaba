--- conflicted
+++ resolved
@@ -90,13 +90,8 @@
 
 		logger.debug("messages: {}", messages);
 		// 2. 规划任务
-<<<<<<< HEAD
 		String nodeName = StreamNodePrefixEnum.PLANNER_LLM_STREAM.getPrefix();
 		String stepTitleKey = nodeName + "_step_title";
-=======
-		String prefix = StreamNodePrefixEnum.PLANNER_LLM_STREAM.getPrefix();
-		String stepTitleKey = prefix + "_step_title";
->>>>>>> 28dda289
 		state.registerKeyAndStrategy(stepTitleKey, new ReplaceStrategy());
 		Map<String, Object> inputMap = new HashMap<>();
 		inputMap.put(stepTitleKey, "[正在制定研究计划]");
@@ -105,11 +100,7 @@
 		var streamResult = plannerAgent.prompt(converter.getFormat()).messages(messages).stream().chatResponse();
 
 		var generator = StreamingChatGenerator.builder()
-<<<<<<< HEAD
 			.startingNode(nodeName)
-=======
-			.startingNode(prefix)
->>>>>>> 28dda289
 			.startingState(state)
 			.mapResult(response -> Map.of("planner_content",
 					Objects.requireNonNull(response.getResult().getOutput().getText())))
