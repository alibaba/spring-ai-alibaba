/*
 * Copyright 2025 the original author or authors.
 *
 * Licensed under the Apache License, Version 2.0 (the "License");
 * you may not use this file except in compliance with the License.
 * You may obtain a copy of the License at
 *
 *      https://www.apache.org/licenses/LICENSE-2.0
 *
 * Unless required by applicable law or agreed to in writing, software
 * distributed under the License is distributed on an "AS IS" BASIS,
 * WITHOUT WARRANTIES OR CONDITIONS OF ANY KIND, either express or implied.
 * See the License for the specific language governing permissions and
 * limitations under the License.
 */

package com.alibaba.cloud.ai.example.deepresearch.node;

import com.alibaba.cloud.ai.example.deepresearch.model.dto.Plan;
import com.alibaba.cloud.ai.example.deepresearch.util.StateUtil;
import com.alibaba.cloud.ai.graph.OverAllState;
import com.alibaba.cloud.ai.graph.action.NodeAction;
import com.alibaba.cloud.ai.graph.streaming.StreamingChatGenerator;
import org.slf4j.Logger;
import org.slf4j.LoggerFactory;
import org.springframework.ai.chat.client.ChatClient;
import org.springframework.ai.chat.messages.Message;
import org.springframework.ai.chat.messages.UserMessage;
import org.springframework.ai.model.tool.ToolCallingChatOptions;
import reactor.core.publisher.Flux;

import java.util.HashMap;
import java.util.List;
import java.util.ArrayList;
import java.util.Map;
import java.util.Objects;

/**
 * @author yingzi
 * @since 2025/5/18 17:07
 */

public class CoderNode implements NodeAction {

	private static final Logger logger = LoggerFactory.getLogger(CoderNode.class);

	private final ChatClient coderAgent;

	public CoderNode(ChatClient coderAgent) {
		this.coderAgent = coderAgent;
	}

	@Override
	public Map<String, Object> apply(OverAllState state) throws Exception {
		logger.info("coder node is running.");
		Plan currentPlan = StateUtil.getPlan(state);
		List<String> observations = StateUtil.getMessagesByType(state, "observations");
		Map<String, Object> updated = new HashMap<>();

		Plan.Step unexecutedStep = null;
		for (Plan.Step step : currentPlan.getSteps()) {
			if (step.getStepType().equals(Plan.StepType.PROCESSING) && step.getExecutionRes() == null) {
				unexecutedStep = step;
				break;
			}
		}

		if (unexecutedStep == null) {
			logger.info("all coder node is finished.");
			return updated;
		}

		List<Message> messages = new ArrayList<>();
		// 添加任务消息
		Message taskMessage = new UserMessage(
				String.format("#Task\n\n##title\n\n%s\n\n##description\n\n%s\n\n##locale\n\n%s",
						unexecutedStep.getTitle(), unexecutedStep.getDescription(), state.value("locale", "en-US")));
		messages.add(taskMessage);
<<<<<<< HEAD
=======
		// 添加已被观测到的数据
		messages.add(new UserMessage(observations.toString()));

>>>>>>> 1b903ff3
		logger.debug("coder Node message: {}", messages);

		// 调用agent
<<<<<<< HEAD
		var streamResult = coderAgent.prompt()
			.options(ToolCallingChatOptions.builder().build())
			.messages(messages)
			.stream()
			.chatResponse();

		var generator = StreamingChatGenerator.builder()
			.startingNode("coder_llm_stream")
			.startingState(state)
			.mapResult(response -> Map.of("coder_content",
					Objects.requireNonNull(response.getResult().getOutput().getText())))
			.build(streamResult);
=======
		Flux<String> StreamResult = coderAgent.prompt().messages(messages).stream().content();
		String result = StreamResult.reduce((acc, next) -> acc + next).block();
		unexecutedStep.setExecutionRes(result);

		logger.info("coder Node result: {}", result);
		observations.add(result);
		updated.put("observations", observations);
>>>>>>> 1b903ff3

		return Map.of("coder_content", generator);
	}

}<|MERGE_RESOLUTION|>--- conflicted
+++ resolved
@@ -76,16 +76,9 @@
 				String.format("#Task\n\n##title\n\n%s\n\n##description\n\n%s\n\n##locale\n\n%s",
 						unexecutedStep.getTitle(), unexecutedStep.getDescription(), state.value("locale", "en-US")));
 		messages.add(taskMessage);
-<<<<<<< HEAD
-=======
-		// 添加已被观测到的数据
-		messages.add(new UserMessage(observations.toString()));
-
->>>>>>> 1b903ff3
 		logger.debug("coder Node message: {}", messages);
 
 		// 调用agent
-<<<<<<< HEAD
 		var streamResult = coderAgent.prompt()
 			.options(ToolCallingChatOptions.builder().build())
 			.messages(messages)
@@ -98,15 +91,6 @@
 			.mapResult(response -> Map.of("coder_content",
 					Objects.requireNonNull(response.getResult().getOutput().getText())))
 			.build(streamResult);
-=======
-		Flux<String> StreamResult = coderAgent.prompt().messages(messages).stream().content();
-		String result = StreamResult.reduce((acc, next) -> acc + next).block();
-		unexecutedStep.setExecutionRes(result);
-
-		logger.info("coder Node result: {}", result);
-		observations.add(result);
-		updated.put("observations", observations);
->>>>>>> 1b903ff3
 
 		return Map.of("coder_content", generator);
 	}
