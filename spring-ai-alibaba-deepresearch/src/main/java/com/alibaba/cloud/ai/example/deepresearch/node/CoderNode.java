/*
 * Copyright 2025 the original author or authors.
 *
 * Licensed under the Apache License, Version 2.0 (the "License");
 * you may not use this file except in compliance with the License.
 * You may obtain a copy of the License at
 *
 *      https://www.apache.org/licenses/LICENSE-2.0
 *
 * Unless required by applicable law or agreed to in writing, software
 * distributed under the License is distributed on an "AS IS" BASIS,
 * WITHOUT WARRANTIES OR CONDITIONS OF ANY KIND, either express or implied.
 * See the License for the specific language governing permissions and
 * limitations under the License.
 */

package com.alibaba.cloud.ai.example.deepresearch.node;

import com.alibaba.cloud.ai.example.deepresearch.enums.StreamNodePrefixEnum;
import com.alibaba.cloud.ai.example.deepresearch.model.dto.Plan;
import com.alibaba.cloud.ai.example.deepresearch.service.McpProviderFactory;
import com.alibaba.cloud.ai.example.deepresearch.util.StateUtil;
import com.alibaba.cloud.ai.example.deepresearch.util.ReflectionProcessor;
import com.alibaba.cloud.ai.example.deepresearch.util.ReflectionUtil;
import com.alibaba.cloud.ai.graph.OverAllState;
import com.alibaba.cloud.ai.graph.action.NodeAction;
import com.alibaba.cloud.ai.graph.state.strategy.ReplaceStrategy;
import com.alibaba.cloud.ai.graph.streaming.StreamingChatGenerator;
import org.slf4j.Logger;
import org.slf4j.LoggerFactory;
import org.springframework.ai.chat.client.ChatClient;
import org.springframework.ai.chat.messages.Message;
import org.springframework.ai.chat.messages.UserMessage;
import org.springframework.ai.mcp.AsyncMcpToolCallbackProvider;

import java.util.HashMap;
import java.util.List;
import java.util.Map;
import java.util.Objects;

/**
 * @author sixiyida
 * @since 2025/6/14 11:17
 */

public class CoderNode implements NodeAction {

	private static final Logger logger = LoggerFactory.getLogger(CoderNode.class);

	private final ChatClient coderAgent;

	private final String executorNodeId;

	private final String nodeName;

	private final ReflectionProcessor reflectionProcessor;

	// MCP工厂
	private final McpProviderFactory mcpFactory;

	public CoderNode(ChatClient coderAgent, String executorNodeId, ReflectionProcessor reflectionProcessor,
			McpProviderFactory mcpFactory) {
		this.coderAgent = coderAgent;
		this.executorNodeId = executorNodeId;
		this.nodeName = "coder_" + executorNodeId;
		this.reflectionProcessor = reflectionProcessor;
		this.mcpFactory = mcpFactory;
	}

	@Override
	public Map<String, Object> apply(OverAllState state) throws Exception {
		logger.info("coder node {} is running for thread: {}", executorNodeId, state.value("thread_id", "__default__"));

		Plan currentPlan = StateUtil.getPlan(state);
		Map<String, Object> updated = new HashMap<>();

		Plan.Step assignedStep = findAssignedStep(currentPlan);

		if (assignedStep == null) {
			logger.info("No remaining steps to be executed by {}", nodeName);
			return updated;
		}

		// Handle reflection logic
		if (reflectionProcessor != null) {
			ReflectionProcessor.ReflectionHandleResult reflectionResult = reflectionProcessor
				.handleReflection(assignedStep, nodeName, "coder");

			if (!ReflectionUtil.shouldContinueAfterReflection(reflectionResult)) {
				logger.debug("Step {} reflection processing completed, skipping execution", assignedStep.getTitle());
				return updated;
			}
		}

		// Mark step as processing
		assignedStep.setExecutionStatus(StateUtil.EXECUTION_STATUS_PROCESSING_PREFIX + nodeName);

<<<<<<< HEAD
		List<Message> messages = new ArrayList<>();
		// Build task message with reflection history
		String taskContent = buildTaskMessageWithReflectionHistory(assignedStep, state.value("locale", "en-US"));
		Message taskMessage = new UserMessage(taskContent);
		messages.add(taskMessage);
		logger.debug("{} Node message: {}", nodeName, messages);

		// 调用agent
		var requestSpec = coderAgent.prompt().messages(messages);

		// 使用MCP工厂创建MCP客户端
		AsyncMcpToolCallbackProvider mcpProvider = mcpFactory != null ? mcpFactory.createProvider(state, "coderAgent")
				: null;
		if (mcpProvider != null) {
			requestSpec = requestSpec.toolCallbacks(mcpProvider.getToolCallbacks());
		}

		var streamResult = requestSpec.stream().chatResponse();
		Plan.Step finalAssignedStep = assignedStep;

		// 添加步骤标题
		String prefix = StreamNodePrefixEnum.CODER_LLM_STREAM.getPrefix();
		String nodeNum = prefix + "_" + executorNodeId;
		String stepTitleKey = nodeNum + "_step_title";
		boolean isReflectionNode = finalAssignedStep.getReflectionHistory() != null
				&& !finalAssignedStep.getReflectionHistory().isEmpty();
		String stepTitleValue = (isReflectionNode ? "[反思]" : "") + "[并行节点_Coder_" + executorNodeId + "]"
				+ finalAssignedStep.getTitle();
		state.registerKeyAndStrategy(stepTitleKey, new ReplaceStrategy());
		Map<String, Object> inputMap = new HashMap<>();
		inputMap.put(stepTitleKey, stepTitleValue);
		state.input(inputMap);

		logger.info("CoderNode {} starting streaming with key: {}", executorNodeId, nodeNum);

		var generator = StreamingChatGenerator.builder()
			.startingNode(nodeNum)
			.startingState(state)
			.mapResult(response -> {
				// Set appropriate completion status using ReflectionUtil
				finalAssignedStep
					.setExecutionStatus(ReflectionUtil.getCompletionStatus(reflectionProcessor != null, nodeName));

				String coderContent = response.getResult().getOutput().getText();
				finalAssignedStep.setExecutionRes(Objects.requireNonNull(coderContent));
=======
		try {
			// Build task messages
			List<Message> messages = List.of(new UserMessage(
					buildTaskMessageWithReflectionHistory(assignedStep, state.value("locale", "en-US"))));
			logger.debug("{} Node message: {}", nodeName, messages);
>>>>>>> 48344345

			// 调用agent
			var requestSpec = coderAgent.prompt().messages(messages);

<<<<<<< HEAD
				updated.put("coder_content_" + executorNodeId, coderContent);
				return updated;
			})
			.buildWithChatResponse(streamResult);
=======
			// 使用MCP工厂创建MCP客户端
			AsyncMcpToolCallbackProvider mcpProvider = mcpFactory != null
					? mcpFactory.createProvider(state, "coderAgent") : null;
			if (mcpProvider != null) {
				requestSpec = requestSpec.toolCallbacks(mcpProvider.getToolCallbacks());
			}
>>>>>>> 48344345

			// Create stream with error handling
			var streamResult = requestSpec.stream()
				.chatResponse()
				.doOnError(error -> StateUtil.handleStepError(assignedStep, nodeName, error, logger));

			String prefix = StreamNodePrefixEnum.CODER_LLM_STREAM.getPrefix() + "_";
			String stepTitleKey = prefix + executorNodeId + "_step_title";
			state.registerKeyAndStrategy(stepTitleKey, new ReplaceStrategy());
			Map<String, Object> inputMap = new HashMap<>();
			inputMap.put(stepTitleKey, "[并行节点" + executorNodeId + "]" + assignedStep.getTitle());
			state.input(inputMap);

			logger.info("CoderNode {} starting streaming with key: {}", executorNodeId, prefix + executorNodeId);

			var generator = StreamingChatGenerator.builder()
				.startingNode(prefix + executorNodeId)
				.startingState(state)
				.mapResult(response -> {
					// Only handle successful responses - errors are handled in doOnError
					String coderContent = response.getResult().getOutput().getText();
					assignedStep
						.setExecutionStatus(ReflectionUtil.getCompletionStatus(reflectionProcessor != null, nodeName));
					assignedStep.setExecutionRes(Objects.requireNonNull(coderContent));
					logger.info("{} completed, content: {}", nodeName, coderContent);

					updated.put("coder_content_" + executorNodeId, coderContent);
					return updated;
				})
				.build(streamResult);

			updated.put("coder_content_" + executorNodeId, generator);
			return updated;
		}
		catch (Exception e) {
			// Handle any exception that occurs before or during stream setup
			StateUtil.handleStepError(assignedStep, nodeName, e, logger);
			return updated;
		}
	}

	/**
	 * Find steps assigned to current node
	 */
	private Plan.Step findAssignedStep(Plan currentPlan) {
		for (Plan.Step step : currentPlan.getSteps()) {
			if (Plan.StepType.PROCESSING.equals(step.getStepType())
					&& ReflectionUtil.shouldProcessStep(step, nodeName)) {
				return step;
			}
		}
		return null;
	}

	/**
	 * Build task message with reflection history
	 */
	private String buildTaskMessageWithReflectionHistory(Plan.Step step, String locale) {
		StringBuilder content = new StringBuilder();

		// Basic task information
		content.append("# Task\n\n")
			.append("## Title\n\n")
			.append(step.getTitle())
			.append("\n\n")
			.append("## Description\n\n")
			.append(step.getDescription())
			.append("\n\n")
			.append("## Locale\n\n")
			.append(locale)
			.append("\n\n");

		// Add reflection history if available
		if (ReflectionUtil.hasReflectionHistory(step)) {
			content.append(ReflectionUtil.buildReflectionHistoryContent(step));
			content.append(
					"Please re-complete this coding task based on the above previous attempt results and reflection feedback, ensuring to avoid the previously identified code issues and deficiencies, and improve upon the previous code.\n\n");
		}

		return content.toString();
	}

}<|MERGE_RESOLUTION|>--- conflicted
+++ resolved
@@ -95,93 +95,44 @@
 		// Mark step as processing
 		assignedStep.setExecutionStatus(StateUtil.EXECUTION_STATUS_PROCESSING_PREFIX + nodeName);
 
-<<<<<<< HEAD
-		List<Message> messages = new ArrayList<>();
-		// Build task message with reflection history
-		String taskContent = buildTaskMessageWithReflectionHistory(assignedStep, state.value("locale", "en-US"));
-		Message taskMessage = new UserMessage(taskContent);
-		messages.add(taskMessage);
-		logger.debug("{} Node message: {}", nodeName, messages);
-
-		// 调用agent
-		var requestSpec = coderAgent.prompt().messages(messages);
-
-		// 使用MCP工厂创建MCP客户端
-		AsyncMcpToolCallbackProvider mcpProvider = mcpFactory != null ? mcpFactory.createProvider(state, "coderAgent")
-				: null;
-		if (mcpProvider != null) {
-			requestSpec = requestSpec.toolCallbacks(mcpProvider.getToolCallbacks());
-		}
-
-		var streamResult = requestSpec.stream().chatResponse();
-		Plan.Step finalAssignedStep = assignedStep;
-
-		// 添加步骤标题
-		String prefix = StreamNodePrefixEnum.CODER_LLM_STREAM.getPrefix();
-		String nodeNum = prefix + "_" + executorNodeId;
-		String stepTitleKey = nodeNum + "_step_title";
-		boolean isReflectionNode = finalAssignedStep.getReflectionHistory() != null
-				&& !finalAssignedStep.getReflectionHistory().isEmpty();
-		String stepTitleValue = (isReflectionNode ? "[反思]" : "") + "[并行节点_Coder_" + executorNodeId + "]"
-				+ finalAssignedStep.getTitle();
-		state.registerKeyAndStrategy(stepTitleKey, new ReplaceStrategy());
-		Map<String, Object> inputMap = new HashMap<>();
-		inputMap.put(stepTitleKey, stepTitleValue);
-		state.input(inputMap);
-
-		logger.info("CoderNode {} starting streaming with key: {}", executorNodeId, nodeNum);
-
-		var generator = StreamingChatGenerator.builder()
-			.startingNode(nodeNum)
-			.startingState(state)
-			.mapResult(response -> {
-				// Set appropriate completion status using ReflectionUtil
-				finalAssignedStep
-					.setExecutionStatus(ReflectionUtil.getCompletionStatus(reflectionProcessor != null, nodeName));
-
-				String coderContent = response.getResult().getOutput().getText();
-				finalAssignedStep.setExecutionRes(Objects.requireNonNull(coderContent));
-=======
 		try {
 			// Build task messages
 			List<Message> messages = List.of(new UserMessage(
 					buildTaskMessageWithReflectionHistory(assignedStep, state.value("locale", "en-US"))));
 			logger.debug("{} Node message: {}", nodeName, messages);
->>>>>>> 48344345
 
 			// 调用agent
 			var requestSpec = coderAgent.prompt().messages(messages);
 
-<<<<<<< HEAD
-				updated.put("coder_content_" + executorNodeId, coderContent);
-				return updated;
-			})
-			.buildWithChatResponse(streamResult);
-=======
 			// 使用MCP工厂创建MCP客户端
 			AsyncMcpToolCallbackProvider mcpProvider = mcpFactory != null
 					? mcpFactory.createProvider(state, "coderAgent") : null;
 			if (mcpProvider != null) {
 				requestSpec = requestSpec.toolCallbacks(mcpProvider.getToolCallbacks());
 			}
->>>>>>> 48344345
 
 			// Create stream with error handling
 			var streamResult = requestSpec.stream()
 				.chatResponse()
 				.doOnError(error -> StateUtil.handleStepError(assignedStep, nodeName, error, logger));
 
-			String prefix = StreamNodePrefixEnum.CODER_LLM_STREAM.getPrefix() + "_";
-			String stepTitleKey = prefix + executorNodeId + "_step_title";
-			state.registerKeyAndStrategy(stepTitleKey, new ReplaceStrategy());
-			Map<String, Object> inputMap = new HashMap<>();
-			inputMap.put(stepTitleKey, "[并行节点" + executorNodeId + "]" + assignedStep.getTitle());
-			state.input(inputMap);
-
-			logger.info("CoderNode {} starting streaming with key: {}", executorNodeId, prefix + executorNodeId);
+            // 添加步骤标题
+            String prefix = StreamNodePrefixEnum.CODER_LLM_STREAM.getPrefix();
+            String nodeNum = prefix + "_" + executorNodeId;
+            String stepTitleKey = nodeNum + "_step_title";
+            boolean isReflectionNode = assignedStep.getReflectionHistory() != null
+                    && !assignedStep.getReflectionHistory().isEmpty();
+            String stepTitleValue = (isReflectionNode ? "[反思]" : "") + "[并行节点_Coder_" + executorNodeId + "]"
+                    + assignedStep.getTitle();
+            state.registerKeyAndStrategy(stepTitleKey, new ReplaceStrategy());
+            Map<String, Object> inputMap = new HashMap<>();
+            inputMap.put(stepTitleKey, stepTitleValue);
+            state.input(inputMap);
+
+		    logger.info("CoderNode {} starting streaming with key: {}", executorNodeId, nodeNum);
 
 			var generator = StreamingChatGenerator.builder()
-				.startingNode(prefix + executorNodeId)
+				.startingNode(nodeNum)
 				.startingState(state)
 				.mapResult(response -> {
 					// Only handle successful responses - errors are handled in doOnError
