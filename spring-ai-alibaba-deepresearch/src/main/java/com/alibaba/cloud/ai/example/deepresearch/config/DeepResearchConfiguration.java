/*
 * Copyright 2025 the original author or authors.
 *
 * Licensed under the Apache License, Version 2.0 (the "License");
 * you may not use this file except in compliance with the License.
 * You may obtain a copy of the License at
 *
 *      https://www.apache.org/licenses/LICENSE-2.0
 *
 * Unless required by applicable law or agreed to in writing, software
 * distributed under the License is distributed on an "AS IS" BASIS,
 * WITHOUT WARRANTIES OR CONDITIONS OF ANY KIND, either express or implied.
 * See the License for the specific language governing permissions and
 * limitations under the License.
 */

package com.alibaba.cloud.ai.example.deepresearch.config;

import com.alibaba.cloud.ai.example.deepresearch.dispatcher.CoordinatorDispatcher;
import com.alibaba.cloud.ai.example.deepresearch.dispatcher.HumanFeedbackDispatcher;
import com.alibaba.cloud.ai.example.deepresearch.dispatcher.PlannerDispatcher;
import com.alibaba.cloud.ai.example.deepresearch.dispatcher.ResearchTeamDispatcher;
import com.alibaba.cloud.ai.example.deepresearch.node.CoordinatorNode;
import com.alibaba.cloud.ai.example.deepresearch.node.BackgroundInvestigationNode;
import com.alibaba.cloud.ai.example.deepresearch.node.PlannerNode;
import com.alibaba.cloud.ai.example.deepresearch.node.HumanFeedbackNode;
import com.alibaba.cloud.ai.example.deepresearch.node.ParallelExecutorNode;
import com.alibaba.cloud.ai.example.deepresearch.node.ResearchTeamNode;
import com.alibaba.cloud.ai.example.deepresearch.node.CoderNode;
import com.alibaba.cloud.ai.example.deepresearch.node.ResearcherNode;
import com.alibaba.cloud.ai.example.deepresearch.node.ReporterNode;
import com.alibaba.cloud.ai.example.deepresearch.serializer.DeepResearchStateSerializer;
import com.alibaba.cloud.ai.graph.*;
import com.alibaba.cloud.ai.graph.exception.GraphStateException;
import com.alibaba.cloud.ai.graph.state.strategy.ReplaceStrategy;
import com.alibaba.cloud.ai.toolcalling.tavily.TavilySearchService;
import org.slf4j.Logger;
import org.slf4j.LoggerFactory;
import org.springframework.ai.chat.client.ChatClient;
import org.springframework.beans.factory.annotation.Autowired;
import org.springframework.boot.context.properties.EnableConfigurationProperties;
import org.springframework.context.annotation.Bean;
import org.springframework.context.annotation.Configuration;

import java.util.HashMap;
import java.util.Map;

import static com.alibaba.cloud.ai.graph.StateGraph.END;
import static com.alibaba.cloud.ai.graph.StateGraph.START;
import static com.alibaba.cloud.ai.graph.action.AsyncEdgeAction.edge_async;
import static com.alibaba.cloud.ai.graph.action.AsyncNodeAction.node_async;

/**
 * @author yingzi
 * @since 2025/5/17 17:10
 * @author sixiyida
 * @since 2025/6/14 11:16
 */
@Configuration
@EnableConfigurationProperties({ DeepResearchProperties.class, PythonCoderProperties.class })
public class DeepResearchConfiguration {

	private static final Logger logger = LoggerFactory.getLogger(DeepResearchConfiguration.class);

	@Autowired
	private TavilySearchService tavilySearchService;

	@Autowired
	private ChatClient coderAgent;

	@Autowired
	private ChatClient researchAgent;

	@Autowired
	private DeepResearchProperties deepResearchProperties;

	@Bean
	public StateGraph deepResearch(ChatClient.Builder chatClientBuilder) throws GraphStateException {

		KeyStrategyFactory keyStrategyFactory = () -> {
			HashMap<String, KeyStrategy> keyStrategyHashMap = new HashMap<>();
			// 条件边控制：跳转下一个节点
			keyStrategyHashMap.put("coordinator_next_node", new ReplaceStrategy());
			keyStrategyHashMap.put("planner_next_node", new ReplaceStrategy());
			keyStrategyHashMap.put("human_next_node", new ReplaceStrategy());
			keyStrategyHashMap.put("research_team_next_node", new ReplaceStrategy());
			// 用户输入
			keyStrategyHashMap.put("query", new ReplaceStrategy());
			keyStrategyHashMap.put("thread_id", new ReplaceStrategy());
			keyStrategyHashMap.put("enable_background_investigation", new ReplaceStrategy());
			keyStrategyHashMap.put("auto_accepted_plan", new ReplaceStrategy());
			keyStrategyHashMap.put("plan_max_iterations", new ReplaceStrategy());
			keyStrategyHashMap.put("max_step_num", new ReplaceStrategy());
			keyStrategyHashMap.put("mcp_settings", new ReplaceStrategy());

			keyStrategyHashMap.put("feed_back_content", new ReplaceStrategy());

			// 节点输出
<<<<<<< HEAD
			state.registerKeyAndStrategy("background_investigation_results", new ReplaceStrategy());
			state.registerKeyAndStrategy("output", new ReplaceStrategy());
			state.registerKeyAndStrategy("plan_iterations", new ReplaceStrategy());
			state.registerKeyAndStrategy("current_plan", new ReplaceStrategy());
			state.registerKeyAndStrategy("observations", new ReplaceStrategy());
			state.registerKeyAndStrategy("final_report", new ReplaceStrategy());
			state.registerKeyAndStrategy("planner_content", new ReplaceStrategy());
			state.registerKeyAndStrategy("coder_content", new ReplaceStrategy());
			
			// 动态注册研究员节点的输出
			for (int i = 0; i < deepResearchProperties.getResearcherNodeCount(); i++) {
				state.registerKeyAndStrategy("researcher_content_" + i, new ReplaceStrategy());
			}

			for (int i = 0; i < deepResearchProperties.getCoderNodeCount(); i++) {
				state.registerKeyAndStrategy("coder_content_" + i, new ReplaceStrategy());
			}

			return state;
=======
			keyStrategyHashMap.put("background_investigation_results", new ReplaceStrategy());
			keyStrategyHashMap.put("output", new ReplaceStrategy());
			keyStrategyHashMap.put("plan_iterations", new ReplaceStrategy());
			keyStrategyHashMap.put("current_plan", new ReplaceStrategy());
			keyStrategyHashMap.put("observations", new ReplaceStrategy());
			keyStrategyHashMap.put("final_report", new ReplaceStrategy());
			keyStrategyHashMap.put("planner_content", new ReplaceStrategy());
			keyStrategyHashMap.put("coder_content", new ReplaceStrategy());
			keyStrategyHashMap.put("researcher_content", new ReplaceStrategy());
			return keyStrategyHashMap;
>>>>>>> 1256df69
		};

		StateGraph stateGraph = new StateGraph("deep research", keyStrategyFactory,
				new DeepResearchStateSerializer(OverAllState::new))
			.addNode("coordinator", node_async(new CoordinatorNode(chatClientBuilder)))
			.addNode("background_investigator", node_async(new BackgroundInvestigationNode(tavilySearchService)))
			.addNode("planner", node_async((new PlannerNode(chatClientBuilder))))
			.addNode("human_feedback", node_async(new HumanFeedbackNode()))
			.addNode("research_team", node_async(new ResearchTeamNode()))
			.addNode("parallel_executor", node_async(new ParallelExecutorNode(deepResearchProperties)))
			.addNode("reporter", node_async((new ReporterNode(chatClientBuilder))));

		// 添加并行节点块
		configureParallelNodes(stateGraph);

		stateGraph.addEdge(START, "coordinator")
			.addConditionalEdges("coordinator", edge_async(new CoordinatorDispatcher()),
					Map.of("background_investigator", "background_investigator", "planner", "planner", END, END))
			.addEdge("background_investigator", "planner")
			.addConditionalEdges("planner", edge_async(new PlannerDispatcher()),
					Map.of("reporter", "reporter", "human_feedback", "human_feedback", "planner", "planner",
							"research_team", "research_team", END, END))
			.addConditionalEdges("human_feedback", edge_async(new HumanFeedbackDispatcher()),
					Map.of("planner", "planner", "research_team", "research_team", END, END))
			.addConditionalEdges("research_team", edge_async(new ResearchTeamDispatcher()),
					Map.of("reporter", "reporter", "parallel_executor", "parallel_executor", END, END))
			.addEdge("reporter", END);

		GraphRepresentation graphRepresentation = stateGraph.getGraph(GraphRepresentation.Type.PLANTUML,
				"workflow graph");

		logger.info("\n\n");
		logger.info(graphRepresentation.content());
		logger.info("\n\n");

		return stateGraph;
	}
	
	private void configureParallelNodes(StateGraph stateGraph) throws GraphStateException {
		addResearcherNodes(stateGraph);
		
		addCoderNodes(stateGraph);
	}
	
	private void addResearcherNodes(StateGraph stateGraph) throws GraphStateException {
		for (int i = 0; i < deepResearchProperties.getResearcherNodeCount(); i++) {
			String nodeId = "researcher_" + i;
			// 添加节点
			stateGraph.addNode(nodeId, node_async(new ResearcherNode(researchAgent, String.valueOf(i))));
			// 添加边连接
			stateGraph.addEdge("parallel_executor", nodeId)
					.addEdge(nodeId, "research_team");
		}
	}
	
	private void addCoderNodes(StateGraph stateGraph) throws GraphStateException {
		for (int i = 0; i < deepResearchProperties.getCoderNodeCount(); i++) {
			String nodeId = "coder_" + i;
			// 添加节点
			stateGraph.addNode(nodeId, node_async(new CoderNode(coderAgent, String.valueOf(i))));
			// 添加边连接
			stateGraph.addEdge("parallel_executor", nodeId)
					.addEdge(nodeId, "research_team");
		}
	}
}<|MERGE_RESOLUTION|>--- conflicted
+++ resolved
@@ -96,27 +96,6 @@
 			keyStrategyHashMap.put("feed_back_content", new ReplaceStrategy());
 
 			// 节点输出
-<<<<<<< HEAD
-			state.registerKeyAndStrategy("background_investigation_results", new ReplaceStrategy());
-			state.registerKeyAndStrategy("output", new ReplaceStrategy());
-			state.registerKeyAndStrategy("plan_iterations", new ReplaceStrategy());
-			state.registerKeyAndStrategy("current_plan", new ReplaceStrategy());
-			state.registerKeyAndStrategy("observations", new ReplaceStrategy());
-			state.registerKeyAndStrategy("final_report", new ReplaceStrategy());
-			state.registerKeyAndStrategy("planner_content", new ReplaceStrategy());
-			state.registerKeyAndStrategy("coder_content", new ReplaceStrategy());
-			
-			// 动态注册研究员节点的输出
-			for (int i = 0; i < deepResearchProperties.getResearcherNodeCount(); i++) {
-				state.registerKeyAndStrategy("researcher_content_" + i, new ReplaceStrategy());
-			}
-
-			for (int i = 0; i < deepResearchProperties.getCoderNodeCount(); i++) {
-				state.registerKeyAndStrategy("coder_content_" + i, new ReplaceStrategy());
-			}
-
-			return state;
-=======
 			keyStrategyHashMap.put("background_investigation_results", new ReplaceStrategy());
 			keyStrategyHashMap.put("output", new ReplaceStrategy());
 			keyStrategyHashMap.put("plan_iterations", new ReplaceStrategy());
@@ -124,10 +103,16 @@
 			keyStrategyHashMap.put("observations", new ReplaceStrategy());
 			keyStrategyHashMap.put("final_report", new ReplaceStrategy());
 			keyStrategyHashMap.put("planner_content", new ReplaceStrategy());
-			keyStrategyHashMap.put("coder_content", new ReplaceStrategy());
-			keyStrategyHashMap.put("researcher_content", new ReplaceStrategy());
+
+			for (int i = 0; i < deepResearchProperties.getResearcherNodeCount(); i++) {
+				keyStrategyHashMap.put("researcher_content_" + i, new ReplaceStrategy());
+			}
+
+			for (int i = 0; i < deepResearchProperties.getCoderNodeCount(); i++) {
+				keyStrategyHashMap.put("coder_content_" + i, new ReplaceStrategy());
+			}
+
 			return keyStrategyHashMap;
->>>>>>> 1256df69
 		};
 
 		StateGraph stateGraph = new StateGraph("deep research", keyStrategyFactory,
@@ -175,9 +160,7 @@
 	private void addResearcherNodes(StateGraph stateGraph) throws GraphStateException {
 		for (int i = 0; i < deepResearchProperties.getResearcherNodeCount(); i++) {
 			String nodeId = "researcher_" + i;
-			// 添加节点
 			stateGraph.addNode(nodeId, node_async(new ResearcherNode(researchAgent, String.valueOf(i))));
-			// 添加边连接
 			stateGraph.addEdge("parallel_executor", nodeId)
 					.addEdge(nodeId, "research_team");
 		}
@@ -186,9 +169,7 @@
 	private void addCoderNodes(StateGraph stateGraph) throws GraphStateException {
 		for (int i = 0; i < deepResearchProperties.getCoderNodeCount(); i++) {
 			String nodeId = "coder_" + i;
-			// 添加节点
 			stateGraph.addNode(nodeId, node_async(new CoderNode(coderAgent, String.valueOf(i))));
-			// 添加边连接
 			stateGraph.addEdge("parallel_executor", nodeId)
 					.addEdge(nodeId, "research_team");
 		}
