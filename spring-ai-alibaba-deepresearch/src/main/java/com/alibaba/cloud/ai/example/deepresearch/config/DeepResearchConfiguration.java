--- conflicted
+++ resolved
@@ -73,7 +73,6 @@
 	@Bean
 	public StateGraph deepResearch(ChatClient.Builder chatClientBuilder) throws GraphStateException {
 
-<<<<<<< HEAD
 		KeyStrategyFactory keyStrategyFactory = () -> {
             HashMap<String, KeyStrategy> keyStrategyHashMap = new HashMap<>();
             // 条件边控制：跳转下一个节点
@@ -99,44 +98,13 @@
             keyStrategyHashMap.put("current_plan", new ReplaceStrategy());
             keyStrategyHashMap.put("observations", new ReplaceStrategy());
             keyStrategyHashMap.put("final_report", new ReplaceStrategy());
+            keyStrategyHashMap.put("planner_content", new ReplaceStrategy());
+            keyStrategyHashMap.put("coder_content", new ReplaceStrategy());
+            keyStrategyHashMap.put("researcher_content", new ReplaceStrategy());
             return keyStrategyHashMap;
         };
 
 		StateGraph stateGraph = new StateGraph("deep research", keyStrategyFactory,
-=======
-		OverAllStateFactory stateFactory = () -> {
-			OverAllState state = new OverAllState();
-			// 条件边控制：跳转下一个节点
-			state.registerKeyAndStrategy("coordinator_next_node", new ReplaceStrategy());
-			state.registerKeyAndStrategy("planner_next_node", new ReplaceStrategy());
-			state.registerKeyAndStrategy("human_next_node", new ReplaceStrategy());
-			state.registerKeyAndStrategy("research_team_next_node", new ReplaceStrategy());
-			// 用户输入
-			state.registerKeyAndStrategy("query", new ReplaceStrategy());
-			state.registerKeyAndStrategy("thread_id", new ReplaceStrategy());
-			state.registerKeyAndStrategy("enable_background_investigation", new ReplaceStrategy());
-			state.registerKeyAndStrategy("auto_accepted_plan", new ReplaceStrategy());
-			state.registerKeyAndStrategy("plan_max_iterations", new ReplaceStrategy());
-			state.registerKeyAndStrategy("max_step_num", new ReplaceStrategy());
-			state.registerKeyAndStrategy("mcp_settings", new ReplaceStrategy());
-
-			state.registerKeyAndStrategy("feed_back_content", new ReplaceStrategy());
-
-			// 节点输出
-			state.registerKeyAndStrategy("background_investigation_results", new ReplaceStrategy());
-			state.registerKeyAndStrategy("output", new ReplaceStrategy());
-			state.registerKeyAndStrategy("plan_iterations", new ReplaceStrategy());
-			state.registerKeyAndStrategy("current_plan", new ReplaceStrategy());
-			state.registerKeyAndStrategy("observations", new ReplaceStrategy());
-			state.registerKeyAndStrategy("final_report", new ReplaceStrategy());
-			state.registerKeyAndStrategy("planner_content", new ReplaceStrategy());
-			state.registerKeyAndStrategy("coder_content", new ReplaceStrategy());
-			state.registerKeyAndStrategy("researcher_content", new ReplaceStrategy());
-			return state;
-		};
-
-		StateGraph stateGraph = new StateGraph("deep research", stateFactory,
->>>>>>> 518f854a
 				new DeepResearchStateSerializer(OverAllState::new))
 			.addNode("coordinator", node_async(new CoordinatorNode(chatClientBuilder)))
 			.addNode("background_investigator", node_async(new BackgroundInvestigationNode(tavilySearchService)))
