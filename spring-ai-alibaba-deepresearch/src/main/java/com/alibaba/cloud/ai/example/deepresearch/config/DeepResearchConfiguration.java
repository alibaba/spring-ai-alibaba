--- conflicted
+++ resolved
@@ -252,14 +252,9 @@
 		for (int i = 0; i < deepResearchProperties.getParallelNodeCount()
 			.get(ParallelEnum.RESEARCHER.getValue()); i++) {
 			String nodeId = "researcher_" + i;
-<<<<<<< HEAD
-			stateGraph.addNode(nodeId, node_async(new ResearcherNode(researchAgent, String.valueOf(i),
-					reflectionProcessor, mcpProviderFactory, searchFilterService, jinaCrawlerService)));
-=======
 			stateGraph.addNode(nodeId,
 					node_async(new ResearcherNode(researchAgent, String.valueOf(i), reflectionProcessor,
 							mcpProviderFactory, searchFilterService, smartAgentDispatcher, smartAgentProperties)));
->>>>>>> fd6d3092
 			stateGraph.addEdge("parallel_executor", nodeId).addEdge(nodeId, "research_team");
 		}
 	}
