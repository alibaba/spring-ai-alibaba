--- conflicted
+++ resolved
@@ -1,55 +1,6 @@
 package com.alibaba.cloud.ai.example.deepresearch.repository;
 
 import java.util.List;
-<<<<<<< HEAD
-import java.util.Map;
-
-/**
- * This repository class is responsible for loading agent model parameters from a JSON
- * configuration file. It reads the models defined in the "agents-config.json" file and
- * provides methods to access them.
- *
- * The JSON structure is expected to have a key "models" which maps to a list of
- * AgentModel objects.
- *
- * @author ViliamSun
- * @since 0.1.0
- */
-
-@Repository
-public class ModelParamRepository {
-
-	// JSON key in configuration file
-	private static final String MODELS_ORER_AGENT = "models";
-
-	private final Map<String, List<AgentModel>> modelSet;
-
-	public ModelParamRepository(@Value("classpath:agents-config.json") Resource agentsConfig,
-			ObjectMapper objectMapper) {
-		try {
-			this.modelSet = objectMapper.readValue(ResourceUtil.loadResourceAsString(agentsConfig),
-					new TypeReference<Map<String, List<AgentModel>>>() {
-					});
-
-		}
-		catch (JsonProcessingException e) {
-			throw new RuntimeException("Error in parsing model configuration", e);
-		}
-	}
-
-	/**
-	 * Get the list of agent models.
-	 * @return a list of AgentModel parameters.
-	 */
-	public List<AgentModel> loadModels() {
-		return modelSet.getOrDefault(MODELS_ORER_AGENT, List.of());
-	}
-
-	// fixme: To read external data in the future, this object needs to be redesigned
-	public record AgentModel(String name, String modelName) {
-	}
-
-=======
 
 public interface ModelParamRepository {
 
@@ -57,5 +8,4 @@
      * Load model configuration list
      */
     List<ModelParamRepositoryImpl.AgentModel> loadModels();
->>>>>>> ae61406b
 }