--- conflicted
+++ resolved
@@ -34,17 +34,14 @@
           enabled: true
           api-key: ${JINA_API_KEY}
       deepresearch:
-<<<<<<< HEAD
         researcher-node-count: 5
         coder-node-count: 5
         mcp:
           enabled: true
           config-file: classpath:mcp-config.json
-=======
         parallel-node-count:
           researcher: 5
           coder: 5
->>>>>>> a73c7ec6
         mcp-client-mapping:
           researchAgent:
             - amap-maps
