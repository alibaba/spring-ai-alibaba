--- conflicted
+++ resolved
@@ -30,15 +30,9 @@
         tavilysearch:
           enabled: true
           api-key: ${TAVILY_API_KEY}
-<<<<<<< HEAD
         jinacrawler:
           enabled: true
           api-key: ${JINA_API_KEY}
-=======
-        crawler:
-          jina:
-            enabled: false
-            api-key: ${JINA_API_KEY}
       deepresearch:
         researcher-node-count: 5
         coder-node-count: 5
@@ -48,7 +42,6 @@
 #          coderAgent:
 #            - amap-maps
 #            - weather_mcp_server
->>>>>>> 50504f7a
 
 logging:
   level:
