server:
  port: 8080
spring:
  application:
    name: spring-ai-alibaba-deepresearch
  ai:
    openai:
      api-key: ${AI_DASHSCOPE_API_KEY}
      base-url: https://dashscope.aliyuncs.com/compatible-mode
      chat:
        options:
          model: qwen-max
      client:
        connection-timeout: 60000
        read-timeout: 300000
        write-timeout: 60000
    mcp:
      client:
        type: async
#        sse:
#          connections:
#            weather_mcp_server:
#              url: http://localhost:8888
        stdio:
          servers-configuration: classpath:mcp-servers.json
        toolcallback:
          enabled: true
    alibaba:
      toolcalling:
        tavilysearch:
          enabled: true
          api-key: ${TAVILY_API_KEY}
        crawler:
          jina:
            enabled: false
            api-key: ${JINA_API_KEY}
<<<<<<< HEAD
      deepresearch:
        researcher-node-count: 10
        coder-node-count: 10
=======
      deepreserch:
        mcp-client-mapping:
          researchAgent:
            - amap-maps
#          coderAgent:
#            - amap-maps
#            - weather_mcp_server
>>>>>>> 1256df69

logging:
  level:
    com.alibaba.cloud.ai.example.deepresearch: debug<|MERGE_RESOLUTION|>--- conflicted
+++ resolved
@@ -34,19 +34,15 @@
           jina:
             enabled: false
             api-key: ${JINA_API_KEY}
-<<<<<<< HEAD
       deepresearch:
         researcher-node-count: 10
         coder-node-count: 10
-=======
-      deepreserch:
         mcp-client-mapping:
           researchAgent:
             - amap-maps
 #          coderAgent:
 #            - amap-maps
 #            - weather_mcp_server
->>>>>>> 1256df69
 
 logging:
   level:
