--- conflicted
+++ resolved
@@ -36,20 +36,8 @@
 
     mcp:
       client:
-<<<<<<< HEAD
-        type: async
-#        sse:
-#          connections:
-#            weather_mcp_server:
-#              url: http://localhost:8888
-#        stdio:
-#          servers-configuration: classpath:mcp-servers.json
-        toolcallback:
-          enabled: true
-=======
         enabled: false
         type: ASYNC
->>>>>>> 915fe295
     alibaba:
       toolcalling:
         baidu:
@@ -84,20 +72,6 @@
         googlescholar:
           enabled: false
       deepresearch:
-<<<<<<< HEAD
-        mcp:
-          enabled: true
-          config-location: classpath:mcp-config.json
-        parallel-node-count:
-          researcher: 5
-          coder: 5
-#        mcp-client-mapping:
-#          researchAgent:
-#            - amap-maps
-#          coderAgent:
-#            - amap-maps
-#            - weather_mcp_server
-=======
         # 图执行的最大迭代次数
         max-iterations: 50
         # 定义项目可以使用的搜索引擎
@@ -125,7 +99,6 @@
         parallel-node-count:
           researcher: 4
           coder: 4
->>>>>>> 915fe295
         rag:
           enabled: false
           # 可以设置为 'simple' 或 'elasticsearch'
