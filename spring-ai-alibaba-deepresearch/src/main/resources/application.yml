server:
  port: 8080
spring:
  application:
    name: spring-ai-alibaba-deepresearch
  # Redis 配置
  data:
    redis:
      host: 10.10.3.131
      port: 6379
      password: difyai123456
      timeout: 3000 # 连接超时时间（毫秒）
      lettuce:
        pool:
          max-active: 8
          max-idle: 8
          min-idle: 0
          max-wait: -1ms
  ai:
    dashscope:
      api-key: ${AI_DASHSCOPE_API_KEY}
      base-url: https://dashscope.aliyuncs.com
      embedding:
        options:
          model: text-embedding-v1
      client:
        connection-timeout: 60000
        read-timeout: 300000
        write-timeout: 60000

    mcp:
      client:
        type: async
<<<<<<< HEAD
        #        sse:
        #          connections:
        #            weather_mcp_server:
        #              url: http://localhost:8888
        stdio:
          servers-configuration: classpath:mcp-servers.json
=======
#        sse:
#          connections:
#            weather_mcp_server:
#              url: http://localhost:8888
#        stdio:
#          servers-configuration: classpath:mcp-servers.json
>>>>>>> 83348b9b
        toolcallback:
          enabled: true
    alibaba:
      toolcalling:
        tavilysearch:
          enabled: true
          api-key: ${TAVILY_API_KEY}
        jinacrawler:
          enabled: true
          api-key: ${JINA_API_KEY}
      deepresearch:
        mcp:
          enabled: true
          config-location: classpath:mcp-config.json
        parallel-node-count:
          researcher: 5
          coder: 5
<<<<<<< HEAD
        mcp-client-mapping:
          researchAgent:
            - amap-maps
        #          coderAgent:
        #            - amap-maps
        #            - weather_mcp_server
=======
#        mcp-client-mapping:
#          researchAgent:
#            - amap-maps
#          coderAgent:
#            - amap-maps
#            - weather_mcp_server
>>>>>>> 83348b9b
        rag:
          enabled: true
          # 可以设置为 'simple' 或 'elasticsearch'
          vector-store-type: simple
          data:
            # 启动时加载 classpath下data目录中的所有文件
            locations:
              - "classpath:/data/"
logging:
  level:
    com.alibaba.cloud.ai.example.deepresearch: debug<|MERGE_RESOLUTION|>--- conflicted
+++ resolved
@@ -31,21 +31,12 @@
     mcp:
       client:
         type: async
-<<<<<<< HEAD
-        #        sse:
-        #          connections:
-        #            weather_mcp_server:
-        #              url: http://localhost:8888
-        stdio:
-          servers-configuration: classpath:mcp-servers.json
-=======
 #        sse:
 #          connections:
 #            weather_mcp_server:
 #              url: http://localhost:8888
 #        stdio:
 #          servers-configuration: classpath:mcp-servers.json
->>>>>>> 83348b9b
         toolcallback:
           enabled: true
     alibaba:
@@ -63,21 +54,12 @@
         parallel-node-count:
           researcher: 5
           coder: 5
-<<<<<<< HEAD
-        mcp-client-mapping:
-          researchAgent:
-            - amap-maps
-        #          coderAgent:
-        #            - amap-maps
-        #            - weather_mcp_server
-=======
 #        mcp-client-mapping:
 #          researchAgent:
 #            - amap-maps
 #          coderAgent:
 #            - amap-maps
 #            - weather_mcp_server
->>>>>>> 83348b9b
         rag:
           enabled: true
           # 可以设置为 'simple' 或 'elasticsearch'
