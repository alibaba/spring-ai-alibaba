<<<<<<< HEAD
/*
 * Copyright 2025 the original author or authors.
 *
 * Licensed under the Apache License, Version 2.0 (the "License");
 * you may not use this file except in compliance with the License.
 * You may obtain a copy of the License at
 *
 *      https://www.apache.org/licenses/LICENSE-2.0
 *
 * Unless required by applicable law or agreed to in writing, software
 * distributed under the License is distributed on an "AS IS" BASIS,
 * WITHOUT WARRANTIES OR CONDITIONS OF ANY KIND, either express or implied.
 * See the License for the specific language governing permissions and
 * limitations under the License.
 */
package com.alibaba.cloud.ai.example.manus.flow;

import com.alibaba.cloud.ai.example.manus.dynamic.agent.ToolCallbackProvider;
import com.alibaba.cloud.ai.example.manus.llm.LlmService;
import com.alibaba.cloud.ai.example.manus.recorder.PlanExecutionRecorder;
import com.alibaba.fastjson.JSON;

import com.alibaba.cloud.ai.example.manus.agent.BaseAgent;
import com.alibaba.cloud.ai.example.manus.config.startUp.ManusConfiguration.ToolCallBackContext;
import com.alibaba.cloud.ai.example.manus.recorder.entity.PlanExecutionRecord;
import com.alibaba.cloud.ai.example.manus.tool.PlanningTool;
import com.alibaba.cloud.ai.example.manus.tool.code.ToolExecuteResult;

import org.slf4j.Logger;
import org.slf4j.LoggerFactory;

import java.util.*;
import java.util.regex.Matcher;
import java.util.regex.Pattern;
import java.time.LocalDateTime;

import org.springframework.ai.chat.messages.Message;
import org.springframework.ai.chat.model.ChatResponse;
import org.springframework.ai.chat.prompt.Prompt;
import org.springframework.ai.chat.prompt.PromptTemplate;
import org.springframework.ai.chat.prompt.SystemPromptTemplate;
import org.springframework.ai.tool.ToolCallback;
import org.springframework.beans.factory.annotation.Autowired;

import static org.springframework.ai.chat.client.advisor.AbstractChatMemoryAdvisor.CHAT_MEMORY_CONVERSATION_ID_KEY;
import static org.springframework.ai.chat.client.advisor.AbstractChatMemoryAdvisor.CHAT_MEMORY_RETRIEVE_SIZE_KEY;

public class PlanningFlow extends BaseFlow {

	private static final Logger log = LoggerFactory.getLogger(PlanningFlow.class);

	private PlanningTool planningTool;

	private List<String> executorKeys;

	private String activePlanId;

	private Integer currentStepIndex;

	@Autowired
	private LlmService llmService;

	private static final String EXECUTION_ENV_KEY_STRING = "current_step_env_data";

	// shared result state between agents.
	private Map<String, Object> resultState;

	private List<ToolCallbackProvider> toolCallbackProviders;

	public PlanningFlow(List<BaseAgent> agents, Map<String, Object> data, PlanExecutionRecorder recorder,
			List<ToolCallbackProvider> toolCallbackProviders) {
		super(agents, data, recorder);
		this.toolCallbackProviders = toolCallbackProviders;
		// 初始化Map字段
		this.executorKeys = new ArrayList<>();
		this.resultState = new HashMap<>();

		if (data.containsKey("executors")) {
			this.executorKeys = (List<String>) data.remove("executors");
		}

		if (data.containsKey("plan_id")) {
			activePlanId = (String) data.remove("plan_id");
		}
		else {
			activePlanId = "plan_" + System.currentTimeMillis();
		}

		if (!data.containsKey("planning_tool")) {
			this.planningTool = PlanningTool.INSTANCE;
		}
		else {
			this.planningTool = (PlanningTool) data.get("planning_tool");
		}

		if (executorKeys.isEmpty()) {
			for (BaseAgent agent : agents) {
				executorKeys.add(agent.getName().toUpperCase());
			}
		}
	}

	public BaseAgent getExecutor(String stepType) {
		BaseAgent defaultAgent = null;

		if (stepType != null) {
			stepType = stepType.toUpperCase();
			for (BaseAgent agent : agents) {
				String agentUpper = agent.getName().toUpperCase();
				if (agentUpper.equals(stepType)) {
					return agent;
				}
				if (agentUpper.equals("DEFAULT_AGENT")) {
					defaultAgent = agent;
				}
			}
		}

		if (defaultAgent == null) {
			log.warn("Agent not found for type: {}. No DEFAULT agent found as fallback.", stepType);
			// 继续尝试获取第一个可用的 agent
			if (!agents.isEmpty()) {
				defaultAgent = agents.get(0);
				log.warn("Using first available agent as fallback: {}", defaultAgent.getName());
			}
			else {
				throw new RuntimeException("No agents available in the system");
			}
		}
		else {
			log.info("Agent not found for type: {}. Using MANUS agent as fallback.", stepType);
		}

		return defaultAgent;
	}

	@Override
	public String execute(String inputText) {
		try {
			// Record plan start with input text
			recordPlanStart(inputText);

			if (inputText != null && !inputText.isEmpty()) {
				createInitialPlan(inputText);

				if (!planningTool.getPlans().containsKey(activePlanId)) {
					log.error("Plan creation failed. Plan ID " + activePlanId + " not found in planning tool.");
					return "Failed to create plan for: " + inputText;
				}

				// Update plan record with created plan details
				updatePlanRecordWithPlanDetails();
			}

			StringBuilder outputStringBuilder = new StringBuilder();
			String returnResult = "";
			while (true) {
				Map.Entry<Integer, Map<String, String>> stepInfoEntry = getCurrentStepInfo();
				if (stepInfoEntry == null) {
					break;
				}
				currentStepIndex = stepInfoEntry.getKey();
				Map<String, String> stepInfo = stepInfoEntry.getValue();

				if (currentStepIndex == null) {
					break;
				}

				String stepType = stepInfo != null ? stepInfo.get("type") : null;
				BaseAgent executor = getExecutor(stepType);
				executor.setConversationId(activePlanId);
				executor.setPlanId(activePlanId);
				String stepResult = executeStep(executor, stepInfo);

				// 添加带步骤信息的输出
				outputStringBuilder.append(String.format("Step %d [%s]: %s\n", currentStepIndex + 1, // 步骤序号从1开始显示更友好
						stepType != null ? stepType : "DEFAULT", stepResult));
			}

			returnResult = finalizePlan(inputText, outputStringBuilder.toString());

			// Record plan completion
			recordPlanCompletion(returnResult);
			return returnResult;
		}
		catch (Exception e) {
			log.error("Error in PlanningFlow", e);

			// Record failure in plan execution
			PlanExecutionRecord record = getRecorder().getExecutionRecord(activePlanId);
			if (record != null) {
				record.setSummary(e.getMessage());
				getRecorder().recordPlanExecution(record);
			}

			return "Execution failed: " + e.getMessage();
		}
		finally {
			llmService.removeAgentChatClient(activePlanId);
			// Cleanup tool callback contexts
			for (ToolCallbackProvider callbackProvider : toolCallbackProviders) {
				Map<String, ToolCallBackContext> toolCallBackContexts = callbackProvider
					.getToolCallBackContexts(activePlanId);
				if (toolCallBackContexts == null) {
					continue;
				}
				for (ToolCallBackContext context : toolCallBackContexts.values()) {
					// 清除工具回调上下文
					context.getFunctionInstance().cleanup(activePlanId);
				}
			}

		}
	}

	/**
	 * Initialize the plan execution record
	 */
	private PlanExecutionRecord getOrCreatePlanExecutionRecord() {
		PlanExecutionRecord record = getRecorder().getExecutionRecord(activePlanId);
		if (record == null) {
			record = new PlanExecutionRecord();
			record.setPlanId(activePlanId);
			record.setStartTime(LocalDateTime.now());
			getRecorder().recordPlanExecution(record);
		}
		return record;

	}

	/**
	 * Record the start of plan execution
	 * @param inputText The input text that initiated the plan
	 */
	private void recordPlanStart(String inputText) {
		PlanExecutionRecord record = getOrCreatePlanExecutionRecord();
		record.setUserRequest(inputText);
		record.setTitle("Plan for: " + (inputText != null
				? inputText.substring(0, Math.min(inputText.length(), 50)) + (inputText.length() > 50 ? "..." : "")
				: "Unknown request"));

		// Record initial plan execution
		getRecorder().recordPlanExecution(record);
	}

	/**
	 * Update plan record with details from the created plan
	 */
	private void updatePlanRecordWithPlanDetails() {
		if (planningTool.getPlans().containsKey(activePlanId)) {
			Map<String, Object> planData = planningTool.getPlans().get(activePlanId);
			PlanExecutionRecord record = getRecorder().getExecutionRecord(activePlanId);

			if (record != null) {
				if (planData.containsKey("title")) {
					record.setTitle((String) planData.get("title"));
				}

				if (planData.containsKey("steps")) {
					@SuppressWarnings("unchecked")
					List<String> steps = (List<String>) planData.get("steps");
					record.setSteps(steps);
				}

				// Record updated plan execution
				getRecorder().recordPlanExecution(record);
			}
		}
	}

	/**
	 * Record plan completion
	 * @param summary The summary of the plan execution
	 */
	private void recordPlanCompletion(String summary) {
		getRecorder().recordPlanCompletion(activePlanId, summary);
	}

	public void createInitialPlan(String request) {
		log.info("Creating initial plan with ID: " + activePlanId);

		// 构建agents信息
		StringBuilder agentsInfo = new StringBuilder("Available Agents:\n");
		agents.forEach(agent -> {
			agentsInfo.append("- Agent Name ")
				.append(": ")
				.append(agent.getName().toUpperCase())
				.append("\n")
				.append("  Description: ")
				.append(agent.getDescription())
				.append("\n");
		});

		String prompt_template = """

				## Introduction
				I am Manus, an AI assistant designed to help users with a wide variety of tasks. I'm built to be helpful, informative, and versatile in addressing different needs and challenges.

				## My Purpose
				My primary purpose is to assist users in accomplishing their goals by providing information, executing tasks, and offering guidance. I aim to be a reliable partner in problem-solving and task completion.

				## How I Approach Tasks
				When presented with a task, I typically:
				1. Analyze the request to understand what's being asked
				2. Break down complex problems into manageable steps
				3. Use appropriate tools and methods to address each step
				4. Provide clear communication throughout the process
				5. Deliver results in a helpful and organized manner

				## Current state Main goal :
				Create a reasonable plan with clear steps to accomplish the task.

				## Available Agents Information:
				{agents_info}

				# Task to accomplish:
				{query}

				You can use the planning tool to help you create the plan, assign {plan_id} as the plan id.

				Important: For each step in the plan, start with [AGENT_NAME] where AGENT_NAME is one of the available agents listed above.
				For example: "[BROWSER_AGENT] Search for relevant information" or "[REACT_AGENT] Process the search results"

				use chinese to make the plan.
				""";

		PromptTemplate promptTemplate = new PromptTemplate(prompt_template);

		// 可变还是方便点
		Map<String, Object> data = new HashMap<>();
		data.put("plan_id", activePlanId);
		data.put("query", request);
		data.put("agents_info", agentsInfo.toString());
		Prompt userPrompt = promptTemplate.create(data);
		ChatResponse response = llmService.getPlanningChatClient()
			.prompt(userPrompt)
			.tools(getToolCallList())
			.advisors(memoryAdvisor -> memoryAdvisor.param(CHAT_MEMORY_CONVERSATION_ID_KEY, getConversationId())
				.param(CHAT_MEMORY_RETRIEVE_SIZE_KEY, 100))
			.user(request)
			.call()
			.chatResponse();

		if (response != null && response.getResult() != null) {
			log.info("Plan creation result: " + response.getResult().getOutput().getText());
		}
		else {
			log.warn("Creating default plan");

			Map<String, Object> defaultArgumentMap = new HashMap<>();
			defaultArgumentMap.put("command", "create");
			defaultArgumentMap.put("plan_id", activePlanId);
			defaultArgumentMap.put("title", "Plan for: " + request.substring(0, Math.min(request.length(), 50))
					+ (request.length() > 50 ? "..." : ""));
			defaultArgumentMap.put("steps", Arrays.asList("Analyze request", "Execute task", "Verify results"));
			planningTool.run(JSON.toJSONString(defaultArgumentMap));
		}
	}

	public Map.Entry<Integer, Map<String, String>> getCurrentStepInfo() {
		if (activePlanId == null || !planningTool.getPlans().containsKey(activePlanId)) {
			log.error("Plan with ID " + activePlanId + " not found");
			return null;
		}

		try {
			Map<String, Object> planData = planningTool.getPlans().get(activePlanId);
			List<String> steps = (List<String>) planData.getOrDefault("steps", new ArrayList<String>());
			List<String> stepStatuses = (List<String>) planData.getOrDefault("step_statuses", new ArrayList<String>());

			for (int i = 0; i < steps.size(); i++) {
				String status;
				if (i >= stepStatuses.size()) {
					status = PlanStepStatus.NOT_STARTED.getValue();
				}
				else {
					status = stepStatuses.get(i);
				}

				if (PlanStepStatus.getActiveStatuses().contains(status)) {
					Map<String, String> stepInfo = new HashMap<>();
					stepInfo.put("text", steps.get(i));

					Pattern pattern = Pattern.compile("\\[([A-Z_]+)\\]");
					Matcher matcher = pattern.matcher(steps.get(i));
					if (matcher.find()) {
						stepInfo.put("type", matcher.group(1).toLowerCase());
					}

					try {
						final int index = i;
						Map<String, Object> argsMap = new HashMap<String, Object>() {
							{
								put("command", "mark_step");
								put("plan_id", activePlanId);
								put("step_index", index);
								put("step_status", PlanStepStatus.IN_PROGRESS.getValue());
							}
						};
						planningTool.run(JSON.toJSONString(argsMap));

					}
					catch (Exception e) {
						log.error("Error marking step as in_progress", e);
						if (i < stepStatuses.size()) {
							stepStatuses.set(i, PlanStepStatus.IN_PROGRESS.getValue());
						}
						else {
							while (stepStatuses.size() < i) {
								stepStatuses.add(PlanStepStatus.NOT_STARTED.getValue());
							}
							stepStatuses.add(PlanStepStatus.IN_PROGRESS.getValue());
						}
						planData.put("step_statuses", stepStatuses);
					}

					return new AbstractMap.SimpleEntry<>(i, stepInfo);
				}
			}

			return null;

		}
		catch (Exception e) {
			log.error("Error finding current step index: " + e.getMessage());
			return null;
		}
	}

	public String executeStep(BaseAgent executor, Map<String, String> stepInfo) {
		try {
			String planStatus = getPlanText();
			String stepText = stepInfo.getOrDefault("text", "Step " + currentStepIndex);

			try {

				// 更新 PlanExecutionRecord 中的当前步骤索引
				PlanExecutionRecord record = getRecorder().getExecutionRecord(activePlanId);
				if (record != null) {
					record.setCurrentStepIndex(currentStepIndex);
					getRecorder().recordPlanExecution(record);
				}
				Map<String, Object> executorParams = new HashMap<>();
				executorParams.put("planStatus", planStatus);
				executorParams.put("currentStepIndex", currentStepIndex);
				executorParams.put("stepText", stepText);
				executorParams.put(EXECUTION_ENV_KEY_STRING, "");
				String stepResult = executor.run(executorParams);

				markStepCompleted(stepResult);

				return stepResult;
			}
			catch (Exception e) {
				log.error("Error executing step " + currentStepIndex + ": " + e.getMessage());
				return "Error executing step " + currentStepIndex + ": " + e.getMessage();
			}
		}
		catch (Exception e) {
			log.error("Error preparing execution context: " + e.getMessage());
			return "Error preparing execution context: " + e.getMessage();
		}
	}

	public void markStepCompleted(String stepNotes) {
		if (currentStepIndex == null) {
			return;
		}

		try {
			Map<String, Object> argsMap = new HashMap<String, Object>() {
				{
					put("command", "mark_step");
					put("plan_id", activePlanId);
					put("step_index", currentStepIndex);
					put("step_status", PlanStepStatus.COMPLETED.getValue());
					put("step_notes", stepNotes);
				}
			};
			ToolExecuteResult result = planningTool.run(JSON.toJSONString(argsMap));
			log.info("Marked step " + currentStepIndex + " as completed in plan " + activePlanId);
		}
		catch (Exception e) {
			log.error("Failed to update plan status: " + e.getMessage());

			Map<String, Map<String, Object>> plans = planningTool.getPlans();
			if (plans.containsKey(activePlanId)) {
				Map<String, Object> planData = plans.get(activePlanId);
				List<String> stepStatuses = (List<String>) planData.getOrDefault("step_statuses",
						new ArrayList<String>());

				while (stepStatuses.size() <= currentStepIndex) {
					stepStatuses.add(PlanStepStatus.NOT_STARTED.getValue());
				}

				stepStatuses.set(currentStepIndex, PlanStepStatus.COMPLETED.getValue());
				planData.put("step_statuses", stepStatuses);
			}
		}
	}

	public String getPlanText() {
		try {
			Map<String, Object> argsMap = new HashMap<String, Object>() {
				{
					put("command", "get");
					put("plan_id", activePlanId);
				}
			};
			ToolExecuteResult result = planningTool.run(JSON.toJSONString(argsMap));

			return result.getOutput() != null ? result.getOutput() : result.toString();
		}
		catch (Exception e) {
			log.error("Error getting plan: " + e.getMessage());
			return generatePlanTextFromStorage();
		}
	}

	public String generatePlanTextFromStorage() {
		try {
			Map<String, Map<String, Object>> plans = planningTool.getPlans();
			if (!plans.containsKey(activePlanId)) {
				return "Error: Plan with ID " + activePlanId + " not found";
			}

			Map<String, Object> planData = plans.get(activePlanId);
			String title = (String) planData.getOrDefault("title", "Untitled Plan");
			List<String> steps = (List<String>) planData.getOrDefault("steps", new ArrayList<String>());
			List<String> stepStatuses = (List<String>) planData.getOrDefault("step_statuses", new ArrayList<String>());
			List<String> stepNotes = (List<String>) planData.getOrDefault("step_notes", new ArrayList<String>());

			while (stepStatuses.size() < steps.size()) {
				stepStatuses.add(PlanStepStatus.NOT_STARTED.getValue());
			}
			while (stepNotes.size() < steps.size()) {
				stepNotes.add("");
			}

			Map<String, Integer> statusCounts = new HashMap<>();
			for (String status : PlanStepStatus.getAllStatuses()) {
				statusCounts.put(status, 0);
			}

			for (String status : stepStatuses) {
				statusCounts.put(status, statusCounts.getOrDefault(status, 0) + 1);
			}

			int completed = statusCounts.get(PlanStepStatus.COMPLETED.getValue());
			int total = steps.size();
			double progress = total > 0 ? (completed / (double) total) * 100 : 0;

			StringBuilder planText = new StringBuilder();
			planText.append("Plan: ").append(title).append(" (ID: ").append(activePlanId).append(")\n");

			for (int i = 0; i < planText.length() - 1; i++) {
				planText.append("=");
			}
			planText.append("\n\n");

			planText.append(String.format("Progress: %d/%d steps completed (%.1f%%)\n", completed, total, progress));
			planText.append(String.format("Status: %d completed, %d in progress, ",
					statusCounts.get(PlanStepStatus.COMPLETED.getValue()),
					statusCounts.get(PlanStepStatus.IN_PROGRESS.getValue())));
			planText.append(
					String.format("%d blocked, %d not started\n\n", statusCounts.get(PlanStepStatus.BLOCKED.getValue()),
							statusCounts.get(PlanStepStatus.NOT_STARTED.getValue())));
			planText.append("Steps:\n");

			Map<String, String> statusMarks = PlanStepStatus.getStatusMarks();

			for (int i = 0; i < steps.size(); i++) {
				String step = steps.get(i);
				String status = stepStatuses.get(i);
				String notes = stepNotes.get(i);
				String statusMark = statusMarks.getOrDefault(status,
						statusMarks.get(PlanStepStatus.NOT_STARTED.getValue()));

				planText.append(String.format("%d. %s %s\n", i, statusMark, step));
				if (!notes.isEmpty()) {
					planText.append("   Notes: ").append(notes).append("\n");
				}
			}

			return planText.toString();
		}
		catch (Exception e) {
			log.error("Error generating plan text from storage: " + e.getMessage());
			return "Error: Unable to retrieve plan with ID " + activePlanId;
		}
	}

	public String finalizePlan(String userRequest, String executionDetail) {
		String planText = getPlanText();
		try {

			SystemPromptTemplate systemPromptTemplate = new SystemPromptTemplate("""
					You are an AI assistant that can respond to user's request, based on the memory.

					current plan state:
					{planText}
					execution detail:
					{executionDetail}

					You will be given a user's request, and you need to do the following step by step:
					1) Analyze the user's request.
					2) Respond to the user's request in detail.
					3) then Provide a summary of the plan and its execution status.

					""");
			Message systemMessage = systemPromptTemplate
				.createMessage(Map.of("planText", planText, "executionDetail", executionDetail));
			String userRequestTemplate = """
					user's request:
					{userRequest}
					""";
			PromptTemplate userMessageTemplate = new PromptTemplate(userRequestTemplate);
			Message userMessage = userMessageTemplate.createMessage(Map.of("userRequest", userRequest));
			Prompt prompt = new Prompt(List.of(systemMessage, userMessage));

			ChatResponse response = llmService.getPlanningChatClient()
				.prompt(prompt)
				.advisors(memoryAdvisor -> memoryAdvisor.param(CHAT_MEMORY_CONVERSATION_ID_KEY, getConversationId())
					.param(CHAT_MEMORY_RETRIEVE_SIZE_KEY, 100))
				.call()
				.chatResponse();

			return response.getResult().getOutput().getText();
		}
		catch (Exception e) {
			log.error("Error finalizing plan with LLM: " + e.getMessage());
			return "Plan completed. Error generating summary.";
		}
	}

	public List<ToolCallback> getToolCallList() {
		return List.of(PlanningTool.getFunctionToolCallback());
	}

	public void setActivePlanId(String activePlanId) {
		this.activePlanId = activePlanId;
	}

	public String getConversationId() {
		return activePlanId;
	}

}
=======
// /*
// * Copyright 2025 the original author or authors.
// *
// * Licensed under the Apache License, Version 2.0 (the "License");
// * you may not use this file except in compliance with the License.
// * You may obtain a copy of the License at
// *
// * https://www.apache.org/licenses/LICENSE-2.0
// *
// * Unless required by applicable law or agreed to in writing, software
// * distributed under the License is distributed on an "AS IS" BASIS,
// * WITHOUT WARRANTIES OR CONDITIONS OF ANY KIND, either express or implied.
// * See the License for the specific language governing permissions and
// * limitations under the License.
// */
// package com.alibaba.cloud.ai.example.manus.flow;

// import com.alibaba.cloud.ai.example.manus.llm.LlmService;
// import com.alibaba.cloud.ai.example.manus.recorder.PlanExecutionRecorder;
// import com.alibaba.fastjson.JSON;

// import com.alibaba.cloud.ai.example.manus.agent.BaseAgent;
// import com.alibaba.cloud.ai.example.manus.config.startUp.ManusConfiguration;
// import
// com.alibaba.cloud.ai.example.manus.config.startUp.ManusConfiguration.ToolCallBackContext;
// import com.alibaba.cloud.ai.example.manus.recorder.entity.PlanExecutionRecord;
// import com.alibaba.cloud.ai.example.manus.tool.PlanningTool;
// import com.alibaba.cloud.ai.example.manus.tool.code.ToolExecuteResult;

// import org.slf4j.Logger;
// import org.slf4j.LoggerFactory;

// import java.util.*;
// import java.util.regex.Matcher;
// import java.util.regex.Pattern;
// import java.time.LocalDateTime;

// import org.springframework.ai.chat.messages.Message;
// import org.springframework.ai.chat.model.ChatResponse;
// import org.springframework.ai.chat.prompt.Prompt;
// import org.springframework.ai.chat.prompt.PromptTemplate;
// import org.springframework.ai.chat.prompt.SystemPromptTemplate;
// import org.springframework.ai.tool.ToolCallback;
// import org.springframework.beans.factory.annotation.Autowired;

// import static
// org.springframework.ai.chat.client.advisor.AbstractChatMemoryAdvisor.CHAT_MEMORY_CONVERSATION_ID_KEY;
// import static
// org.springframework.ai.chat.client.advisor.AbstractChatMemoryAdvisor.CHAT_MEMORY_RETRIEVE_SIZE_KEY;

// public class PlanningFlow extends BaseFlow {

// private static final Logger log = LoggerFactory.getLogger(PlanningFlow.class);

// private PlanningTool planningTool;

// private List<String> executorKeys;

// private String activePlanId;

// private Integer currentStepIndex;

// @Autowired
// private LlmService llmService;

// private static final String EXECUTION_ENV_KEY_STRING = "current_step_env_data";

// // shared result state between agents.
// private Map<String, Object> resultState;

// // Store tool callback contexts
// private final Map<String, ToolCallBackContext> toolCallbackMap;

// public PlanningFlow(List<BaseAgent> agents, Map<String, Object> data,
// PlanExecutionRecorder recorder,
// Map<String, ManusConfiguration.ToolCallBackContext> toolCallbackMap) {
// super(agents, data, recorder);
// this.toolCallbackMap = toolCallbackMap;
// // 初始化Map字段
// this.executorKeys = new ArrayList<>();
// this.resultState = new HashMap<>();

// if (data.containsKey("executors")) {
// this.executorKeys = (List<String>) data.remove("executors");
// }

// if (data.containsKey("plan_id")) {
// activePlanId = (String) data.remove("plan_id");
// }
// else {
// activePlanId = "plan_" + System.currentTimeMillis();
// }

// if (!data.containsKey("planning_tool")) {
// this.planningTool = PlanningTool.INSTANCE;
// }
// else {
// this.planningTool = (PlanningTool) data.get("planning_tool");
// }

// if (executorKeys.isEmpty()) {
// for (BaseAgent agent : agents) {
// executorKeys.add(agent.getName().toUpperCase());
// }
// }
// }

// public BaseAgent getExecutor(String stepType) {
// BaseAgent defaultAgent = null;

// if (stepType != null) {
// stepType = stepType.toUpperCase();
// for (BaseAgent agent : agents) {
// String agentUpper = agent.getName().toUpperCase();
// if (agentUpper.equals(stepType)) {
// return agent;
// }
// if (agentUpper.equals("DEFAULT_AGENT")) {
// defaultAgent = agent;
// }
// }
// }

// if (defaultAgent == null) {
// log.warn("Agent not found for type: {}. No DEFAULT agent found as fallback.",
// stepType);
// // 继续尝试获取第一个可用的 agent
// if (!agents.isEmpty()) {
// defaultAgent = agents.get(0);
// log.warn("Using first available agent as fallback: {}", defaultAgent.getName());
// }
// else {
// throw new RuntimeException("No agents available in the system");
// }
// }
// else {
// log.info("Agent not found for type: {}. Using MANUS agent as fallback.", stepType);
// }

// return defaultAgent;
// }

// @Override
// public String execute(String inputText) {
// try {
// // Record plan start with input text
// recordPlanStart(inputText);

// if (inputText != null && !inputText.isEmpty()) {
// createInitialPlan(inputText);

// if (!planningTool.getCurrentPlanId().equals(activePlanId)) {
// log.error("Plan creation failed. Plan ID " + activePlanId + " not found in planning
// tool.");
// return "Failed to create plan for: " + inputText;
// }

// // Update plan record with created plan details
// updatePlanRecordWithPlanDetails();
// }

// StringBuilder outputStringBuilder = new StringBuilder();
// String returnResult = "";
// while (true) {
// Map.Entry<Integer, Map<String, String>> stepInfoEntry = getCurrentStepInfo();
// if (stepInfoEntry == null) {
// break;
// }
// currentStepIndex = stepInfoEntry.getKey();
// Map<String, String> stepInfo = stepInfoEntry.getValue();

// if (currentStepIndex == null) {
// break;
// }

// String stepType = stepInfo != null ? stepInfo.get("type") : null;
// BaseAgent executor = getExecutor(stepType);
// executor.setConversationId(activePlanId);
// executor.setPlanId(activePlanId);
// String stepResult = executeStep(executor, stepInfo);

// // 添加带步骤信息的输出
// outputStringBuilder.append(String.format("Step %d [%s]: %s\n", currentStepIndex + 1, //
// 步骤序号从1开始显示更友好
// stepType != null ? stepType : "DEFAULT", stepResult));
// }

// returnResult = finalizePlan(inputText, outputStringBuilder.toString());

// // Record plan completion
// recordPlanCompletion(returnResult);
// return returnResult;
// }
// catch (Exception e) {
// log.error("Error in PlanningFlow", e);

// // Record failure in plan execution
// PlanExecutionRecord record = getRecorder().getExecutionRecord(activePlanId);
// if (record != null) {
// record.setSummary(e.getMessage());
// getRecorder().recordPlanExecution(record);
// }

// return "Execution failed: " + e.getMessage();
// }
// finally {
// llmService.removeAgentChatClient(activePlanId);
// // Cleanup tool callback contexts
// for (ToolCallBackContext context : toolCallbackMap.values()) {
// // 清除工具回调上下文
// context.getFunctionInstance().cleanup(activePlanId);
// }
// }
// }

// /**
// * Initialize the plan execution record
// */
// private PlanExecutionRecord getOrCreatePlanExecutionRecord() {
// PlanExecutionRecord record = getRecorder().getExecutionRecord(activePlanId);
// if (record == null) {
// record = new PlanExecutionRecord();
// record.setPlanId(activePlanId);
// record.setStartTime(LocalDateTime.now());
// getRecorder().recordPlanExecution(record);
// }
// return record;

// }

// /**
// * Record the start of plan execution
// * @param inputText The input text that initiated the plan
// */
// private void recordPlanStart(String inputText) {
// PlanExecutionRecord record = getOrCreatePlanExecutionRecord();
// record.setUserRequest(inputText);
// record.setTitle("Plan for: " + (inputText != null
// ? inputText.substring(0, Math.min(inputText.length(), 50)) + (inputText.length() > 50 ?
// "..." : "")
// : "Unknown request"));

// // Record initial plan execution
// getRecorder().recordPlanExecution(record);
// }

// /**
// * Update plan record with details from the created plan
// */
// private void updatePlanRecordWithPlanDetails() {
// if (!planningTool.getCurrentPlanId().equals(activePlanId)) {
// Map<String, Object> planData = planningTool.getCurrentPlan();
// PlanExecutionRecord record = getRecorder().getExecutionRecord(activePlanId);

// if (record != null) {
// if (planData.containsKey("title")) {
// record.setTitle((String) planData.get("title"));
// }

// if (planData.containsKey("steps")) {
// @SuppressWarnings("unchecked")
// List<String> steps = (List<String>) planData.get("steps");
// record.setSteps(steps);
// }

// // Record updated plan execution
// getRecorder().recordPlanExecution(record);
// }
// }
// }

// /**
// * Record plan completion
// * @param summary The summary of the plan execution
// */
// private void recordPlanCompletion(String summary) {
// getRecorder().recordPlanCompletion(activePlanId, summary);
// }

// public void createInitialPlan(String request) {
// log.info("Creating initial plan with ID: " + activePlanId);

// // 构建agents信息
// StringBuilder agentsInfo = new StringBuilder("Available Agents:\n");
// agents.forEach(agent -> {
// agentsInfo.append("- Agent Name ")
// .append(": ")
// .append(agent.getName().toUpperCase())
// .append("\n")
// .append(" Description: ")
// .append(agent.getDescription())
// .append("\n");
// });

// String prompt_template = """

// ## Introduction
// I am Manus, an AI assistant designed to help users with a wide variety of tasks. I'm
// built to be helpful, informative, and versatile in addressing different needs and
// challenges.

// ## My Purpose
// My primary purpose is to assist users in accomplishing their goals by providing
// information, executing tasks, and offering guidance. I aim to be a reliable partner in
// problem-solving and task completion.

// ## How I Approach Tasks
// When presented with a task, I typically:
// 1. Analyze the request to understand what's being asked
// 2. Break down complex problems into manageable steps
// 3. Use appropriate tools and methods to address each step
// 4. Provide clear communication throughout the process
// 5. Deliver results in a helpful and organized manner

// ## Current state Main goal :
// Create a reasonable plan with clear steps to accomplish the task.

// ## Available Agents Information:
// {agents_info}

// # Task to accomplish:
// {query}

// You can use the planning tool to help you create the plan, assign {plan_id} as the plan
// id.

// Important: For each step in the plan, start with [AGENT_NAME] where AGENT_NAME is one
// of the available agents listed above.
// For example: "[BROWSER_AGENT] Search for relevant information" or "[REACT_AGENT]
// Process the search results"

// use chinese to make the plan.
// """;

// PromptTemplate promptTemplate = new PromptTemplate(prompt_template);

// // 可变还是方便点
// Map<String, Object> data = new HashMap<>();
// data.put("plan_id", activePlanId);
// data.put("query", request);
// data.put("agents_info", agentsInfo.toString());
// Prompt userPrompt = promptTemplate.create(data);
// ChatResponse response = llmService.getPlanningChatClient()
// .prompt(userPrompt)
// .tools(getToolCallList())
// .advisors(memoryAdvisor -> memoryAdvisor.param(CHAT_MEMORY_CONVERSATION_ID_KEY,
// getConversationId())
// .param(CHAT_MEMORY_RETRIEVE_SIZE_KEY, 100))
// .user(request)
// .call()
// .chatResponse();

// if (response != null && response.getResult() != null) {
// log.info("Plan creation result: " + response.getResult().getOutput().getText());
// }
// else {
// log.warn("Creating default plan");

// Map<String, Object> defaultArgumentMap = new HashMap<>();
// defaultArgumentMap.put("command", "create");
// defaultArgumentMap.put("plan_id", activePlanId);
// defaultArgumentMap.put("title", "Plan for: " + request.substring(0,
// Math.min(request.length(), 50))
// + (request.length() > 50 ? "..." : ""));
// defaultArgumentMap.put("steps", Arrays.asList("Analyze request", "Execute task",
// "Verify results"));
// planningTool.run(JSON.toJSONString(defaultArgumentMap));
// }
// }

// public Map.Entry<Integer, Map<String, String>> getCurrentStepInfo() {
// if (activePlanId == null || !planningTool.getPlans().containsKey(activePlanId)) {
// log.error("Plan with ID " + activePlanId + " not found");
// return null;
// }

// try {
// Map<String, Object> planData = planningTool.getPlans().get(activePlanId);
// List<String> steps = (List<String>) planData.getOrDefault("steps", new
// ArrayList<String>());
// List<String> stepStatuses = (List<String>) planData.getOrDefault("step_statuses", new
// ArrayList<String>());

// for (int i = 0; i < steps.size(); i++) {
// String status;
// if (i >= stepStatuses.size()) {
// status = PlanStepStatus.NOT_STARTED.getValue();
// }
// else {
// status = stepStatuses.get(i);
// }

// if (PlanStepStatus.getActiveStatuses().contains(status)) {
// Map<String, String> stepInfo = new HashMap<>();
// stepInfo.put("text", steps.get(i));

// Pattern pattern = Pattern.compile("\\[([A-Z_]+)\\]");
// Matcher matcher = pattern.matcher(steps.get(i));
// if (matcher.find()) {
// stepInfo.put("type", matcher.group(1).toLowerCase());
// }

// try {
// final int index = i;
// Map<String, Object> argsMap = new HashMap<String, Object>() {
// {
// put("command", "mark_step");
// put("plan_id", activePlanId);
// put("step_index", index);
// put("step_status", PlanStepStatus.IN_PROGRESS.getValue());
// }
// };
// planningTool.run(JSON.toJSONString(argsMap));

// }
// catch (Exception e) {
// log.error("Error marking step as in_progress", e);
// if (i < stepStatuses.size()) {
// stepStatuses.set(i, PlanStepStatus.IN_PROGRESS.getValue());
// }
// else {
// while (stepStatuses.size() < i) {
// stepStatuses.add(PlanStepStatus.NOT_STARTED.getValue());
// }
// stepStatuses.add(PlanStepStatus.IN_PROGRESS.getValue());
// }
// planData.put("step_statuses", stepStatuses);
// }

// return new AbstractMap.SimpleEntry<>(i, stepInfo);
// }
// }

// return null;

// }
// catch (Exception e) {
// log.error("Error finding current step index: " + e.getMessage());
// return null;
// }
// }

// public String executeStep(BaseAgent executor, Map<String, String> stepInfo) {
// try {
// String planStatus = getPlanText();
// String stepText = stepInfo.getOrDefault("text", "Step " + currentStepIndex);

// try {

// // 更新 PlanExecutionRecord 中的当前步骤索引
// PlanExecutionRecord record = getRecorder().getExecutionRecord(activePlanId);
// if (record != null) {
// record.setCurrentStepIndex(currentStepIndex);
// getRecorder().recordPlanExecution(record);
// }
// Map<String, Object> executorParams = new HashMap<>();
// executorParams.put("planStatus", planStatus);
// executorParams.put("currentStepIndex", currentStepIndex);
// executorParams.put("stepText", stepText);
// executorParams.put(EXECUTION_ENV_KEY_STRING, "");
// String stepResult = executor.run(executorParams);

// markStepCompleted(stepResult);

// return stepResult;
// }
// catch (Exception e) {
// log.error("Error executing step " + currentStepIndex + ": " + e.getMessage());
// return "Error executing step " + currentStepIndex + ": " + e.getMessage();
// }
// }
// catch (Exception e) {
// log.error("Error preparing execution context: " + e.getMessage());
// return "Error preparing execution context: " + e.getMessage();
// }
// }

// public void markStepCompleted(String stepNotes) {
// if (currentStepIndex == null) {
// return;
// }

// try {
// Map<String, Object> argsMap = new HashMap<String, Object>() {
// {
// put("command", "mark_step");
// put("plan_id", activePlanId);
// put("step_index", currentStepIndex);
// put("step_status", PlanStepStatus.COMPLETED.getValue());
// put("step_notes", stepNotes);
// }
// };
// ToolExecuteResult result = planningTool.run(JSON.toJSONString(argsMap));
// log.info("Marked step " + currentStepIndex + " as completed in plan " + activePlanId);
// }
// catch (Exception e) {
// log.error("Failed to update plan status: " + e.getMessage());

// Map<String, Map<String, Object>> plans = planningTool.getPlans();
// if (plans.containsKey(activePlanId)) {
// Map<String, Object> planData = plans.get(activePlanId);
// List<String> stepStatuses = (List<String>) planData.getOrDefault("step_statuses",
// new ArrayList<String>());

// while (stepStatuses.size() <= currentStepIndex) {
// stepStatuses.add(PlanStepStatus.NOT_STARTED.getValue());
// }

// stepStatuses.set(currentStepIndex, PlanStepStatus.COMPLETED.getValue());
// planData.put("step_statuses", stepStatuses);
// }
// }
// }

// public String getPlanText() {
// try {
// Map<String, Object> argsMap = new HashMap<String, Object>() {
// {
// put("command", "get");
// put("plan_id", activePlanId);
// }
// };
// ToolExecuteResult result = planningTool.run(JSON.toJSONString(argsMap));

// return result.getOutput() != null ? result.getOutput() : result.toString();
// }
// catch (Exception e) {
// log.error("Error getting plan: " + e.getMessage());
// return generatePlanTextFromStorage();
// }
// }

// public String generatePlanTextFromStorage() {
// try {
// Map<String, Map<String, Object>> plans = planningTool.getPlans();
// if (!plans.containsKey(activePlanId)) {
// return "Error: Plan with ID " + activePlanId + " not found";
// }

// Map<String, Object> planData = plans.get(activePlanId);
// String title = (String) planData.getOrDefault("title", "Untitled Plan");
// List<String> steps = (List<String>) planData.getOrDefault("steps", new
// ArrayList<String>());
// List<String> stepStatuses = (List<String>) planData.getOrDefault("step_statuses", new
// ArrayList<String>());
// List<String> stepNotes = (List<String>) planData.getOrDefault("step_notes", new
// ArrayList<String>());

// while (stepStatuses.size() < steps.size()) {
// stepStatuses.add(PlanStepStatus.NOT_STARTED.getValue());
// }
// while (stepNotes.size() < steps.size()) {
// stepNotes.add("");
// }

// Map<String, Integer> statusCounts = new HashMap<>();
// for (String status : PlanStepStatus.getAllStatuses()) {
// statusCounts.put(status, 0);
// }

// for (String status : stepStatuses) {
// statusCounts.put(status, statusCounts.getOrDefault(status, 0) + 1);
// }

// int completed = statusCounts.get(PlanStepStatus.COMPLETED.getValue());
// int total = steps.size();
// double progress = total > 0 ? (completed / (double) total) * 100 : 0;

// StringBuilder planText = new StringBuilder();
// planText.append("Plan: ").append(title).append(" (ID:
// ").append(activePlanId).append(")\n");

// for (int i = 0; i < planText.length() - 1; i++) {
// planText.append("=");
// }
// planText.append("\n\n");

// planText.append(String.format("Progress: %d/%d steps completed (%.1f%%)\n", completed,
// total, progress));
// planText.append(String.format("Status: %d completed, %d in progress, ",
// statusCounts.get(PlanStepStatus.COMPLETED.getValue()),
// statusCounts.get(PlanStepStatus.IN_PROGRESS.getValue())));
// planText.append(
// String.format("%d blocked, %d not started\n\n",
// statusCounts.get(PlanStepStatus.BLOCKED.getValue()),
// statusCounts.get(PlanStepStatus.NOT_STARTED.getValue())));
// planText.append("Steps:\n");

// Map<String, String> statusMarks = PlanStepStatus.getStatusMarks();

// for (int i = 0; i < steps.size(); i++) {
// String step = steps.get(i);
// String status = stepStatuses.get(i);
// String notes = stepNotes.get(i);
// String statusMark = statusMarks.getOrDefault(status,
// statusMarks.get(PlanStepStatus.NOT_STARTED.getValue()));

// planText.append(String.format("%d. %s %s\n", i, statusMark, step));
// if (!notes.isEmpty()) {
// planText.append(" Notes: ").append(notes).append("\n");
// }
// }

// return planText.toString();
// }
// catch (Exception e) {
// log.error("Error generating plan text from storage: " + e.getMessage());
// return "Error: Unable to retrieve plan with ID " + activePlanId;
// }
// }

// public String finalizePlan(String userRequest, String executionDetail) {
// String planText = getPlanText();
// try {

// SystemPromptTemplate systemPromptTemplate = new SystemPromptTemplate("""
// You are an AI assistant that can respond to user's request, based on the memory.

// current plan state:
// {planText}
// execution detail:
// {executionDetail}

// You will be given a user's request, and you need to do the following step by step:
// 1) Analyze the user's request.
// 2) Respond to the user's request in detail.
// 3) then Provide a summary of the plan and its execution status.

// """);
// Message systemMessage = systemPromptTemplate
// .createMessage(Map.of("planText", planText, "executionDetail", executionDetail));
// String userRequestTemplate = """
// user's request:
// {userRequest}
// """;
// PromptTemplate userMessageTemplate = new PromptTemplate(userRequestTemplate);
// Message userMessage = userMessageTemplate.createMessage(Map.of("userRequest",
// userRequest));
// Prompt prompt = new Prompt(List.of(systemMessage, userMessage));

// ChatResponse response = llmService.getPlanningChatClient()
// .prompt(prompt)
// .advisors(memoryAdvisor -> memoryAdvisor.param(CHAT_MEMORY_CONVERSATION_ID_KEY,
// getConversationId())
// .param(CHAT_MEMORY_RETRIEVE_SIZE_KEY, 100))
// .call()
// .chatResponse();

// return response.getResult().getOutput().getText();
// }
// catch (Exception e) {
// log.error("Error finalizing plan with LLM: " + e.getMessage());
// return "Plan completed. Error generating summary.";
// }
// }

// public List<ToolCallback> getToolCallList() {
// return List.of(PlanningTool.getFunctionToolCallback());
// }

// public void setActivePlanId(String activePlanId) {
// this.activePlanId = activePlanId;
// }

// public String getConversationId() {
// return activePlanId;
// }

// }
>>>>>>> 56bdc9fe
<|MERGE_RESOLUTION|>--- conflicted
+++ resolved
@@ -1,661 +1,11 @@
-<<<<<<< HEAD
-/*
- * Copyright 2025 the original author or authors.
- *
- * Licensed under the Apache License, Version 2.0 (the "License");
- * you may not use this file except in compliance with the License.
- * You may obtain a copy of the License at
- *
- *      https://www.apache.org/licenses/LICENSE-2.0
- *
- * Unless required by applicable law or agreed to in writing, software
- * distributed under the License is distributed on an "AS IS" BASIS,
- * WITHOUT WARRANTIES OR CONDITIONS OF ANY KIND, either express or implied.
- * See the License for the specific language governing permissions and
- * limitations under the License.
- */
-package com.alibaba.cloud.ai.example.manus.flow;
-
-import com.alibaba.cloud.ai.example.manus.dynamic.agent.ToolCallbackProvider;
-import com.alibaba.cloud.ai.example.manus.llm.LlmService;
-import com.alibaba.cloud.ai.example.manus.recorder.PlanExecutionRecorder;
-import com.alibaba.fastjson.JSON;
-
-import com.alibaba.cloud.ai.example.manus.agent.BaseAgent;
-import com.alibaba.cloud.ai.example.manus.config.startUp.ManusConfiguration.ToolCallBackContext;
-import com.alibaba.cloud.ai.example.manus.recorder.entity.PlanExecutionRecord;
-import com.alibaba.cloud.ai.example.manus.tool.PlanningTool;
-import com.alibaba.cloud.ai.example.manus.tool.code.ToolExecuteResult;
-
-import org.slf4j.Logger;
-import org.slf4j.LoggerFactory;
-
-import java.util.*;
-import java.util.regex.Matcher;
-import java.util.regex.Pattern;
-import java.time.LocalDateTime;
-
-import org.springframework.ai.chat.messages.Message;
-import org.springframework.ai.chat.model.ChatResponse;
-import org.springframework.ai.chat.prompt.Prompt;
-import org.springframework.ai.chat.prompt.PromptTemplate;
-import org.springframework.ai.chat.prompt.SystemPromptTemplate;
-import org.springframework.ai.tool.ToolCallback;
-import org.springframework.beans.factory.annotation.Autowired;
-
-import static org.springframework.ai.chat.client.advisor.AbstractChatMemoryAdvisor.CHAT_MEMORY_CONVERSATION_ID_KEY;
-import static org.springframework.ai.chat.client.advisor.AbstractChatMemoryAdvisor.CHAT_MEMORY_RETRIEVE_SIZE_KEY;
-
-public class PlanningFlow extends BaseFlow {
-
-	private static final Logger log = LoggerFactory.getLogger(PlanningFlow.class);
-
-	private PlanningTool planningTool;
-
-	private List<String> executorKeys;
-
-	private String activePlanId;
-
-	private Integer currentStepIndex;
-
-	@Autowired
-	private LlmService llmService;
-
-	private static final String EXECUTION_ENV_KEY_STRING = "current_step_env_data";
-
-	// shared result state between agents.
-	private Map<String, Object> resultState;
-
-	private List<ToolCallbackProvider> toolCallbackProviders;
-
-	public PlanningFlow(List<BaseAgent> agents, Map<String, Object> data, PlanExecutionRecorder recorder,
-			List<ToolCallbackProvider> toolCallbackProviders) {
-		super(agents, data, recorder);
-		this.toolCallbackProviders = toolCallbackProviders;
-		// 初始化Map字段
-		this.executorKeys = new ArrayList<>();
-		this.resultState = new HashMap<>();
-
-		if (data.containsKey("executors")) {
-			this.executorKeys = (List<String>) data.remove("executors");
-		}
-
-		if (data.containsKey("plan_id")) {
-			activePlanId = (String) data.remove("plan_id");
-		}
-		else {
-			activePlanId = "plan_" + System.currentTimeMillis();
-		}
-
-		if (!data.containsKey("planning_tool")) {
-			this.planningTool = PlanningTool.INSTANCE;
-		}
-		else {
-			this.planningTool = (PlanningTool) data.get("planning_tool");
-		}
-
-		if (executorKeys.isEmpty()) {
-			for (BaseAgent agent : agents) {
-				executorKeys.add(agent.getName().toUpperCase());
-			}
-		}
-	}
-
-	public BaseAgent getExecutor(String stepType) {
-		BaseAgent defaultAgent = null;
-
-		if (stepType != null) {
-			stepType = stepType.toUpperCase();
-			for (BaseAgent agent : agents) {
-				String agentUpper = agent.getName().toUpperCase();
-				if (agentUpper.equals(stepType)) {
-					return agent;
-				}
-				if (agentUpper.equals("DEFAULT_AGENT")) {
-					defaultAgent = agent;
-				}
-			}
-		}
-
-		if (defaultAgent == null) {
-			log.warn("Agent not found for type: {}. No DEFAULT agent found as fallback.", stepType);
-			// 继续尝试获取第一个可用的 agent
-			if (!agents.isEmpty()) {
-				defaultAgent = agents.get(0);
-				log.warn("Using first available agent as fallback: {}", defaultAgent.getName());
-			}
-			else {
-				throw new RuntimeException("No agents available in the system");
-			}
-		}
-		else {
-			log.info("Agent not found for type: {}. Using MANUS agent as fallback.", stepType);
-		}
-
-		return defaultAgent;
-	}
-
-	@Override
-	public String execute(String inputText) {
-		try {
-			// Record plan start with input text
-			recordPlanStart(inputText);
-
-			if (inputText != null && !inputText.isEmpty()) {
-				createInitialPlan(inputText);
-
-				if (!planningTool.getPlans().containsKey(activePlanId)) {
-					log.error("Plan creation failed. Plan ID " + activePlanId + " not found in planning tool.");
-					return "Failed to create plan for: " + inputText;
-				}
-
-				// Update plan record with created plan details
-				updatePlanRecordWithPlanDetails();
-			}
-
-			StringBuilder outputStringBuilder = new StringBuilder();
-			String returnResult = "";
-			while (true) {
-				Map.Entry<Integer, Map<String, String>> stepInfoEntry = getCurrentStepInfo();
-				if (stepInfoEntry == null) {
-					break;
-				}
-				currentStepIndex = stepInfoEntry.getKey();
-				Map<String, String> stepInfo = stepInfoEntry.getValue();
-
-				if (currentStepIndex == null) {
-					break;
-				}
-
-				String stepType = stepInfo != null ? stepInfo.get("type") : null;
-				BaseAgent executor = getExecutor(stepType);
-				executor.setConversationId(activePlanId);
-				executor.setPlanId(activePlanId);
-				String stepResult = executeStep(executor, stepInfo);
-
-				// 添加带步骤信息的输出
-				outputStringBuilder.append(String.format("Step %d [%s]: %s\n", currentStepIndex + 1, // 步骤序号从1开始显示更友好
-						stepType != null ? stepType : "DEFAULT", stepResult));
-			}
-
-			returnResult = finalizePlan(inputText, outputStringBuilder.toString());
-
-			// Record plan completion
-			recordPlanCompletion(returnResult);
-			return returnResult;
-		}
-		catch (Exception e) {
-			log.error("Error in PlanningFlow", e);
-
-			// Record failure in plan execution
-			PlanExecutionRecord record = getRecorder().getExecutionRecord(activePlanId);
-			if (record != null) {
-				record.setSummary(e.getMessage());
-				getRecorder().recordPlanExecution(record);
-			}
-
-			return "Execution failed: " + e.getMessage();
-		}
-		finally {
-			llmService.removeAgentChatClient(activePlanId);
-			// Cleanup tool callback contexts
-			for (ToolCallbackProvider callbackProvider : toolCallbackProviders) {
-				Map<String, ToolCallBackContext> toolCallBackContexts = callbackProvider
-					.getToolCallBackContexts(activePlanId);
-				if (toolCallBackContexts == null) {
-					continue;
-				}
-				for (ToolCallBackContext context : toolCallBackContexts.values()) {
-					// 清除工具回调上下文
-					context.getFunctionInstance().cleanup(activePlanId);
-				}
-			}
-
-		}
-	}
-
-	/**
-	 * Initialize the plan execution record
-	 */
-	private PlanExecutionRecord getOrCreatePlanExecutionRecord() {
-		PlanExecutionRecord record = getRecorder().getExecutionRecord(activePlanId);
-		if (record == null) {
-			record = new PlanExecutionRecord();
-			record.setPlanId(activePlanId);
-			record.setStartTime(LocalDateTime.now());
-			getRecorder().recordPlanExecution(record);
-		}
-		return record;
-
-	}
-
-	/**
-	 * Record the start of plan execution
-	 * @param inputText The input text that initiated the plan
-	 */
-	private void recordPlanStart(String inputText) {
-		PlanExecutionRecord record = getOrCreatePlanExecutionRecord();
-		record.setUserRequest(inputText);
-		record.setTitle("Plan for: " + (inputText != null
-				? inputText.substring(0, Math.min(inputText.length(), 50)) + (inputText.length() > 50 ? "..." : "")
-				: "Unknown request"));
-
-		// Record initial plan execution
-		getRecorder().recordPlanExecution(record);
-	}
-
-	/**
-	 * Update plan record with details from the created plan
-	 */
-	private void updatePlanRecordWithPlanDetails() {
-		if (planningTool.getPlans().containsKey(activePlanId)) {
-			Map<String, Object> planData = planningTool.getPlans().get(activePlanId);
-			PlanExecutionRecord record = getRecorder().getExecutionRecord(activePlanId);
-
-			if (record != null) {
-				if (planData.containsKey("title")) {
-					record.setTitle((String) planData.get("title"));
-				}
-
-				if (planData.containsKey("steps")) {
-					@SuppressWarnings("unchecked")
-					List<String> steps = (List<String>) planData.get("steps");
-					record.setSteps(steps);
-				}
-
-				// Record updated plan execution
-				getRecorder().recordPlanExecution(record);
-			}
-		}
-	}
-
-	/**
-	 * Record plan completion
-	 * @param summary The summary of the plan execution
-	 */
-	private void recordPlanCompletion(String summary) {
-		getRecorder().recordPlanCompletion(activePlanId, summary);
-	}
-
-	public void createInitialPlan(String request) {
-		log.info("Creating initial plan with ID: " + activePlanId);
-
-		// 构建agents信息
-		StringBuilder agentsInfo = new StringBuilder("Available Agents:\n");
-		agents.forEach(agent -> {
-			agentsInfo.append("- Agent Name ")
-				.append(": ")
-				.append(agent.getName().toUpperCase())
-				.append("\n")
-				.append("  Description: ")
-				.append(agent.getDescription())
-				.append("\n");
-		});
-
-		String prompt_template = """
-
-				## Introduction
-				I am Manus, an AI assistant designed to help users with a wide variety of tasks. I'm built to be helpful, informative, and versatile in addressing different needs and challenges.
-
-				## My Purpose
-				My primary purpose is to assist users in accomplishing their goals by providing information, executing tasks, and offering guidance. I aim to be a reliable partner in problem-solving and task completion.
-
-				## How I Approach Tasks
-				When presented with a task, I typically:
-				1. Analyze the request to understand what's being asked
-				2. Break down complex problems into manageable steps
-				3. Use appropriate tools and methods to address each step
-				4. Provide clear communication throughout the process
-				5. Deliver results in a helpful and organized manner
-
-				## Current state Main goal :
-				Create a reasonable plan with clear steps to accomplish the task.
-
-				## Available Agents Information:
-				{agents_info}
-
-				# Task to accomplish:
-				{query}
-
-				You can use the planning tool to help you create the plan, assign {plan_id} as the plan id.
-
-				Important: For each step in the plan, start with [AGENT_NAME] where AGENT_NAME is one of the available agents listed above.
-				For example: "[BROWSER_AGENT] Search for relevant information" or "[REACT_AGENT] Process the search results"
-
-				use chinese to make the plan.
-				""";
-
-		PromptTemplate promptTemplate = new PromptTemplate(prompt_template);
-
-		// 可变还是方便点
-		Map<String, Object> data = new HashMap<>();
-		data.put("plan_id", activePlanId);
-		data.put("query", request);
-		data.put("agents_info", agentsInfo.toString());
-		Prompt userPrompt = promptTemplate.create(data);
-		ChatResponse response = llmService.getPlanningChatClient()
-			.prompt(userPrompt)
-			.tools(getToolCallList())
-			.advisors(memoryAdvisor -> memoryAdvisor.param(CHAT_MEMORY_CONVERSATION_ID_KEY, getConversationId())
-				.param(CHAT_MEMORY_RETRIEVE_SIZE_KEY, 100))
-			.user(request)
-			.call()
-			.chatResponse();
-
-		if (response != null && response.getResult() != null) {
-			log.info("Plan creation result: " + response.getResult().getOutput().getText());
-		}
-		else {
-			log.warn("Creating default plan");
-
-			Map<String, Object> defaultArgumentMap = new HashMap<>();
-			defaultArgumentMap.put("command", "create");
-			defaultArgumentMap.put("plan_id", activePlanId);
-			defaultArgumentMap.put("title", "Plan for: " + request.substring(0, Math.min(request.length(), 50))
-					+ (request.length() > 50 ? "..." : ""));
-			defaultArgumentMap.put("steps", Arrays.asList("Analyze request", "Execute task", "Verify results"));
-			planningTool.run(JSON.toJSONString(defaultArgumentMap));
-		}
-	}
-
-	public Map.Entry<Integer, Map<String, String>> getCurrentStepInfo() {
-		if (activePlanId == null || !planningTool.getPlans().containsKey(activePlanId)) {
-			log.error("Plan with ID " + activePlanId + " not found");
-			return null;
-		}
-
-		try {
-			Map<String, Object> planData = planningTool.getPlans().get(activePlanId);
-			List<String> steps = (List<String>) planData.getOrDefault("steps", new ArrayList<String>());
-			List<String> stepStatuses = (List<String>) planData.getOrDefault("step_statuses", new ArrayList<String>());
-
-			for (int i = 0; i < steps.size(); i++) {
-				String status;
-				if (i >= stepStatuses.size()) {
-					status = PlanStepStatus.NOT_STARTED.getValue();
-				}
-				else {
-					status = stepStatuses.get(i);
-				}
-
-				if (PlanStepStatus.getActiveStatuses().contains(status)) {
-					Map<String, String> stepInfo = new HashMap<>();
-					stepInfo.put("text", steps.get(i));
-
-					Pattern pattern = Pattern.compile("\\[([A-Z_]+)\\]");
-					Matcher matcher = pattern.matcher(steps.get(i));
-					if (matcher.find()) {
-						stepInfo.put("type", matcher.group(1).toLowerCase());
-					}
-
-					try {
-						final int index = i;
-						Map<String, Object> argsMap = new HashMap<String, Object>() {
-							{
-								put("command", "mark_step");
-								put("plan_id", activePlanId);
-								put("step_index", index);
-								put("step_status", PlanStepStatus.IN_PROGRESS.getValue());
-							}
-						};
-						planningTool.run(JSON.toJSONString(argsMap));
-
-					}
-					catch (Exception e) {
-						log.error("Error marking step as in_progress", e);
-						if (i < stepStatuses.size()) {
-							stepStatuses.set(i, PlanStepStatus.IN_PROGRESS.getValue());
-						}
-						else {
-							while (stepStatuses.size() < i) {
-								stepStatuses.add(PlanStepStatus.NOT_STARTED.getValue());
-							}
-							stepStatuses.add(PlanStepStatus.IN_PROGRESS.getValue());
-						}
-						planData.put("step_statuses", stepStatuses);
-					}
-
-					return new AbstractMap.SimpleEntry<>(i, stepInfo);
-				}
-			}
-
-			return null;
-
-		}
-		catch (Exception e) {
-			log.error("Error finding current step index: " + e.getMessage());
-			return null;
-		}
-	}
-
-	public String executeStep(BaseAgent executor, Map<String, String> stepInfo) {
-		try {
-			String planStatus = getPlanText();
-			String stepText = stepInfo.getOrDefault("text", "Step " + currentStepIndex);
-
-			try {
-
-				// 更新 PlanExecutionRecord 中的当前步骤索引
-				PlanExecutionRecord record = getRecorder().getExecutionRecord(activePlanId);
-				if (record != null) {
-					record.setCurrentStepIndex(currentStepIndex);
-					getRecorder().recordPlanExecution(record);
-				}
-				Map<String, Object> executorParams = new HashMap<>();
-				executorParams.put("planStatus", planStatus);
-				executorParams.put("currentStepIndex", currentStepIndex);
-				executorParams.put("stepText", stepText);
-				executorParams.put(EXECUTION_ENV_KEY_STRING, "");
-				String stepResult = executor.run(executorParams);
-
-				markStepCompleted(stepResult);
-
-				return stepResult;
-			}
-			catch (Exception e) {
-				log.error("Error executing step " + currentStepIndex + ": " + e.getMessage());
-				return "Error executing step " + currentStepIndex + ": " + e.getMessage();
-			}
-		}
-		catch (Exception e) {
-			log.error("Error preparing execution context: " + e.getMessage());
-			return "Error preparing execution context: " + e.getMessage();
-		}
-	}
-
-	public void markStepCompleted(String stepNotes) {
-		if (currentStepIndex == null) {
-			return;
-		}
-
-		try {
-			Map<String, Object> argsMap = new HashMap<String, Object>() {
-				{
-					put("command", "mark_step");
-					put("plan_id", activePlanId);
-					put("step_index", currentStepIndex);
-					put("step_status", PlanStepStatus.COMPLETED.getValue());
-					put("step_notes", stepNotes);
-				}
-			};
-			ToolExecuteResult result = planningTool.run(JSON.toJSONString(argsMap));
-			log.info("Marked step " + currentStepIndex + " as completed in plan " + activePlanId);
-		}
-		catch (Exception e) {
-			log.error("Failed to update plan status: " + e.getMessage());
-
-			Map<String, Map<String, Object>> plans = planningTool.getPlans();
-			if (plans.containsKey(activePlanId)) {
-				Map<String, Object> planData = plans.get(activePlanId);
-				List<String> stepStatuses = (List<String>) planData.getOrDefault("step_statuses",
-						new ArrayList<String>());
-
-				while (stepStatuses.size() <= currentStepIndex) {
-					stepStatuses.add(PlanStepStatus.NOT_STARTED.getValue());
-				}
-
-				stepStatuses.set(currentStepIndex, PlanStepStatus.COMPLETED.getValue());
-				planData.put("step_statuses", stepStatuses);
-			}
-		}
-	}
-
-	public String getPlanText() {
-		try {
-			Map<String, Object> argsMap = new HashMap<String, Object>() {
-				{
-					put("command", "get");
-					put("plan_id", activePlanId);
-				}
-			};
-			ToolExecuteResult result = planningTool.run(JSON.toJSONString(argsMap));
-
-			return result.getOutput() != null ? result.getOutput() : result.toString();
-		}
-		catch (Exception e) {
-			log.error("Error getting plan: " + e.getMessage());
-			return generatePlanTextFromStorage();
-		}
-	}
-
-	public String generatePlanTextFromStorage() {
-		try {
-			Map<String, Map<String, Object>> plans = planningTool.getPlans();
-			if (!plans.containsKey(activePlanId)) {
-				return "Error: Plan with ID " + activePlanId + " not found";
-			}
-
-			Map<String, Object> planData = plans.get(activePlanId);
-			String title = (String) planData.getOrDefault("title", "Untitled Plan");
-			List<String> steps = (List<String>) planData.getOrDefault("steps", new ArrayList<String>());
-			List<String> stepStatuses = (List<String>) planData.getOrDefault("step_statuses", new ArrayList<String>());
-			List<String> stepNotes = (List<String>) planData.getOrDefault("step_notes", new ArrayList<String>());
-
-			while (stepStatuses.size() < steps.size()) {
-				stepStatuses.add(PlanStepStatus.NOT_STARTED.getValue());
-			}
-			while (stepNotes.size() < steps.size()) {
-				stepNotes.add("");
-			}
-
-			Map<String, Integer> statusCounts = new HashMap<>();
-			for (String status : PlanStepStatus.getAllStatuses()) {
-				statusCounts.put(status, 0);
-			}
-
-			for (String status : stepStatuses) {
-				statusCounts.put(status, statusCounts.getOrDefault(status, 0) + 1);
-			}
-
-			int completed = statusCounts.get(PlanStepStatus.COMPLETED.getValue());
-			int total = steps.size();
-			double progress = total > 0 ? (completed / (double) total) * 100 : 0;
-
-			StringBuilder planText = new StringBuilder();
-			planText.append("Plan: ").append(title).append(" (ID: ").append(activePlanId).append(")\n");
-
-			for (int i = 0; i < planText.length() - 1; i++) {
-				planText.append("=");
-			}
-			planText.append("\n\n");
-
-			planText.append(String.format("Progress: %d/%d steps completed (%.1f%%)\n", completed, total, progress));
-			planText.append(String.format("Status: %d completed, %d in progress, ",
-					statusCounts.get(PlanStepStatus.COMPLETED.getValue()),
-					statusCounts.get(PlanStepStatus.IN_PROGRESS.getValue())));
-			planText.append(
-					String.format("%d blocked, %d not started\n\n", statusCounts.get(PlanStepStatus.BLOCKED.getValue()),
-							statusCounts.get(PlanStepStatus.NOT_STARTED.getValue())));
-			planText.append("Steps:\n");
-
-			Map<String, String> statusMarks = PlanStepStatus.getStatusMarks();
-
-			for (int i = 0; i < steps.size(); i++) {
-				String step = steps.get(i);
-				String status = stepStatuses.get(i);
-				String notes = stepNotes.get(i);
-				String statusMark = statusMarks.getOrDefault(status,
-						statusMarks.get(PlanStepStatus.NOT_STARTED.getValue()));
-
-				planText.append(String.format("%d. %s %s\n", i, statusMark, step));
-				if (!notes.isEmpty()) {
-					planText.append("   Notes: ").append(notes).append("\n");
-				}
-			}
-
-			return planText.toString();
-		}
-		catch (Exception e) {
-			log.error("Error generating plan text from storage: " + e.getMessage());
-			return "Error: Unable to retrieve plan with ID " + activePlanId;
-		}
-	}
-
-	public String finalizePlan(String userRequest, String executionDetail) {
-		String planText = getPlanText();
-		try {
-
-			SystemPromptTemplate systemPromptTemplate = new SystemPromptTemplate("""
-					You are an AI assistant that can respond to user's request, based on the memory.
-
-					current plan state:
-					{planText}
-					execution detail:
-					{executionDetail}
-
-					You will be given a user's request, and you need to do the following step by step:
-					1) Analyze the user's request.
-					2) Respond to the user's request in detail.
-					3) then Provide a summary of the plan and its execution status.
-
-					""");
-			Message systemMessage = systemPromptTemplate
-				.createMessage(Map.of("planText", planText, "executionDetail", executionDetail));
-			String userRequestTemplate = """
-					user's request:
-					{userRequest}
-					""";
-			PromptTemplate userMessageTemplate = new PromptTemplate(userRequestTemplate);
-			Message userMessage = userMessageTemplate.createMessage(Map.of("userRequest", userRequest));
-			Prompt prompt = new Prompt(List.of(systemMessage, userMessage));
-
-			ChatResponse response = llmService.getPlanningChatClient()
-				.prompt(prompt)
-				.advisors(memoryAdvisor -> memoryAdvisor.param(CHAT_MEMORY_CONVERSATION_ID_KEY, getConversationId())
-					.param(CHAT_MEMORY_RETRIEVE_SIZE_KEY, 100))
-				.call()
-				.chatResponse();
-
-			return response.getResult().getOutput().getText();
-		}
-		catch (Exception e) {
-			log.error("Error finalizing plan with LLM: " + e.getMessage());
-			return "Plan completed. Error generating summary.";
-		}
-	}
-
-	public List<ToolCallback> getToolCallList() {
-		return List.of(PlanningTool.getFunctionToolCallback());
-	}
-
-	public void setActivePlanId(String activePlanId) {
-		this.activePlanId = activePlanId;
-	}
-
-	public String getConversationId() {
-		return activePlanId;
-	}
-
-}
-=======
-// /*
+///*
 // * Copyright 2025 the original author or authors.
 // *
 // * Licensed under the Apache License, Version 2.0 (the "License");
 // * you may not use this file except in compliance with the License.
 // * You may obtain a copy of the License at
 // *
-// * https://www.apache.org/licenses/LICENSE-2.0
+// *      https://www.apache.org/licenses/LICENSE-2.0
 // *
 // * Unless required by applicable law or agreed to in writing, software
 // * distributed under the License is distributed on an "AS IS" BASIS,
@@ -663,658 +13,636 @@
 // * See the License for the specific language governing permissions and
 // * limitations under the License.
 // */
-// package com.alibaba.cloud.ai.example.manus.flow;
-
-// import com.alibaba.cloud.ai.example.manus.llm.LlmService;
-// import com.alibaba.cloud.ai.example.manus.recorder.PlanExecutionRecorder;
-// import com.alibaba.fastjson.JSON;
-
-// import com.alibaba.cloud.ai.example.manus.agent.BaseAgent;
-// import com.alibaba.cloud.ai.example.manus.config.startUp.ManusConfiguration;
-// import
-// com.alibaba.cloud.ai.example.manus.config.startUp.ManusConfiguration.ToolCallBackContext;
-// import com.alibaba.cloud.ai.example.manus.recorder.entity.PlanExecutionRecord;
-// import com.alibaba.cloud.ai.example.manus.tool.PlanningTool;
-// import com.alibaba.cloud.ai.example.manus.tool.code.ToolExecuteResult;
-
-// import org.slf4j.Logger;
-// import org.slf4j.LoggerFactory;
-
-// import java.util.*;
-// import java.util.regex.Matcher;
-// import java.util.regex.Pattern;
-// import java.time.LocalDateTime;
-
-// import org.springframework.ai.chat.messages.Message;
-// import org.springframework.ai.chat.model.ChatResponse;
-// import org.springframework.ai.chat.prompt.Prompt;
-// import org.springframework.ai.chat.prompt.PromptTemplate;
-// import org.springframework.ai.chat.prompt.SystemPromptTemplate;
-// import org.springframework.ai.tool.ToolCallback;
-// import org.springframework.beans.factory.annotation.Autowired;
-
-// import static
-// org.springframework.ai.chat.client.advisor.AbstractChatMemoryAdvisor.CHAT_MEMORY_CONVERSATION_ID_KEY;
-// import static
-// org.springframework.ai.chat.client.advisor.AbstractChatMemoryAdvisor.CHAT_MEMORY_RETRIEVE_SIZE_KEY;
-
-// public class PlanningFlow extends BaseFlow {
-
-// private static final Logger log = LoggerFactory.getLogger(PlanningFlow.class);
-
-// private PlanningTool planningTool;
-
-// private List<String> executorKeys;
-
-// private String activePlanId;
-
-// private Integer currentStepIndex;
-
-// @Autowired
-// private LlmService llmService;
-
-// private static final String EXECUTION_ENV_KEY_STRING = "current_step_env_data";
-
-// // shared result state between agents.
-// private Map<String, Object> resultState;
-
-// // Store tool callback contexts
-// private final Map<String, ToolCallBackContext> toolCallbackMap;
-
-// public PlanningFlow(List<BaseAgent> agents, Map<String, Object> data,
-// PlanExecutionRecorder recorder,
-// Map<String, ManusConfiguration.ToolCallBackContext> toolCallbackMap) {
-// super(agents, data, recorder);
-// this.toolCallbackMap = toolCallbackMap;
-// // 初始化Map字段
-// this.executorKeys = new ArrayList<>();
-// this.resultState = new HashMap<>();
-
-// if (data.containsKey("executors")) {
-// this.executorKeys = (List<String>) data.remove("executors");
-// }
-
-// if (data.containsKey("plan_id")) {
-// activePlanId = (String) data.remove("plan_id");
-// }
-// else {
-// activePlanId = "plan_" + System.currentTimeMillis();
-// }
-
-// if (!data.containsKey("planning_tool")) {
-// this.planningTool = PlanningTool.INSTANCE;
-// }
-// else {
-// this.planningTool = (PlanningTool) data.get("planning_tool");
-// }
-
-// if (executorKeys.isEmpty()) {
-// for (BaseAgent agent : agents) {
-// executorKeys.add(agent.getName().toUpperCase());
-// }
-// }
-// }
-
-// public BaseAgent getExecutor(String stepType) {
-// BaseAgent defaultAgent = null;
-
-// if (stepType != null) {
-// stepType = stepType.toUpperCase();
-// for (BaseAgent agent : agents) {
-// String agentUpper = agent.getName().toUpperCase();
-// if (agentUpper.equals(stepType)) {
-// return agent;
-// }
-// if (agentUpper.equals("DEFAULT_AGENT")) {
-// defaultAgent = agent;
-// }
-// }
-// }
-
-// if (defaultAgent == null) {
-// log.warn("Agent not found for type: {}. No DEFAULT agent found as fallback.",
-// stepType);
-// // 继续尝试获取第一个可用的 agent
-// if (!agents.isEmpty()) {
-// defaultAgent = agents.get(0);
-// log.warn("Using first available agent as fallback: {}", defaultAgent.getName());
-// }
-// else {
-// throw new RuntimeException("No agents available in the system");
-// }
-// }
-// else {
-// log.info("Agent not found for type: {}. Using MANUS agent as fallback.", stepType);
-// }
-
-// return defaultAgent;
-// }
-
-// @Override
-// public String execute(String inputText) {
-// try {
-// // Record plan start with input text
-// recordPlanStart(inputText);
-
-// if (inputText != null && !inputText.isEmpty()) {
-// createInitialPlan(inputText);
-
-// if (!planningTool.getCurrentPlanId().equals(activePlanId)) {
-// log.error("Plan creation failed. Plan ID " + activePlanId + " not found in planning
-// tool.");
-// return "Failed to create plan for: " + inputText;
-// }
-
-// // Update plan record with created plan details
-// updatePlanRecordWithPlanDetails();
-// }
-
-// StringBuilder outputStringBuilder = new StringBuilder();
-// String returnResult = "";
-// while (true) {
-// Map.Entry<Integer, Map<String, String>> stepInfoEntry = getCurrentStepInfo();
-// if (stepInfoEntry == null) {
-// break;
-// }
-// currentStepIndex = stepInfoEntry.getKey();
-// Map<String, String> stepInfo = stepInfoEntry.getValue();
-
-// if (currentStepIndex == null) {
-// break;
-// }
-
-// String stepType = stepInfo != null ? stepInfo.get("type") : null;
-// BaseAgent executor = getExecutor(stepType);
-// executor.setConversationId(activePlanId);
-// executor.setPlanId(activePlanId);
-// String stepResult = executeStep(executor, stepInfo);
-
-// // 添加带步骤信息的输出
-// outputStringBuilder.append(String.format("Step %d [%s]: %s\n", currentStepIndex + 1, //
-// 步骤序号从1开始显示更友好
-// stepType != null ? stepType : "DEFAULT", stepResult));
-// }
-
-// returnResult = finalizePlan(inputText, outputStringBuilder.toString());
-
-// // Record plan completion
-// recordPlanCompletion(returnResult);
-// return returnResult;
-// }
-// catch (Exception e) {
-// log.error("Error in PlanningFlow", e);
-
-// // Record failure in plan execution
-// PlanExecutionRecord record = getRecorder().getExecutionRecord(activePlanId);
-// if (record != null) {
-// record.setSummary(e.getMessage());
-// getRecorder().recordPlanExecution(record);
-// }
-
-// return "Execution failed: " + e.getMessage();
-// }
-// finally {
-// llmService.removeAgentChatClient(activePlanId);
-// // Cleanup tool callback contexts
-// for (ToolCallBackContext context : toolCallbackMap.values()) {
-// // 清除工具回调上下文
-// context.getFunctionInstance().cleanup(activePlanId);
-// }
-// }
-// }
-
-// /**
-// * Initialize the plan execution record
-// */
-// private PlanExecutionRecord getOrCreatePlanExecutionRecord() {
-// PlanExecutionRecord record = getRecorder().getExecutionRecord(activePlanId);
-// if (record == null) {
-// record = new PlanExecutionRecord();
-// record.setPlanId(activePlanId);
-// record.setStartTime(LocalDateTime.now());
-// getRecorder().recordPlanExecution(record);
-// }
-// return record;
-
-// }
-
-// /**
-// * Record the start of plan execution
-// * @param inputText The input text that initiated the plan
-// */
-// private void recordPlanStart(String inputText) {
-// PlanExecutionRecord record = getOrCreatePlanExecutionRecord();
-// record.setUserRequest(inputText);
-// record.setTitle("Plan for: " + (inputText != null
-// ? inputText.substring(0, Math.min(inputText.length(), 50)) + (inputText.length() > 50 ?
-// "..." : "")
-// : "Unknown request"));
-
-// // Record initial plan execution
-// getRecorder().recordPlanExecution(record);
-// }
-
-// /**
-// * Update plan record with details from the created plan
-// */
-// private void updatePlanRecordWithPlanDetails() {
-// if (!planningTool.getCurrentPlanId().equals(activePlanId)) {
-// Map<String, Object> planData = planningTool.getCurrentPlan();
-// PlanExecutionRecord record = getRecorder().getExecutionRecord(activePlanId);
-
-// if (record != null) {
-// if (planData.containsKey("title")) {
-// record.setTitle((String) planData.get("title"));
-// }
-
-// if (planData.containsKey("steps")) {
-// @SuppressWarnings("unchecked")
-// List<String> steps = (List<String>) planData.get("steps");
-// record.setSteps(steps);
-// }
-
-// // Record updated plan execution
-// getRecorder().recordPlanExecution(record);
-// }
-// }
-// }
-
-// /**
-// * Record plan completion
-// * @param summary The summary of the plan execution
-// */
-// private void recordPlanCompletion(String summary) {
-// getRecorder().recordPlanCompletion(activePlanId, summary);
-// }
-
-// public void createInitialPlan(String request) {
-// log.info("Creating initial plan with ID: " + activePlanId);
-
-// // 构建agents信息
-// StringBuilder agentsInfo = new StringBuilder("Available Agents:\n");
-// agents.forEach(agent -> {
-// agentsInfo.append("- Agent Name ")
-// .append(": ")
-// .append(agent.getName().toUpperCase())
-// .append("\n")
-// .append(" Description: ")
-// .append(agent.getDescription())
-// .append("\n");
-// });
-
-// String prompt_template = """
-
-// ## Introduction
-// I am Manus, an AI assistant designed to help users with a wide variety of tasks. I'm
-// built to be helpful, informative, and versatile in addressing different needs and
-// challenges.
-
-// ## My Purpose
-// My primary purpose is to assist users in accomplishing their goals by providing
-// information, executing tasks, and offering guidance. I aim to be a reliable partner in
-// problem-solving and task completion.
-
-// ## How I Approach Tasks
-// When presented with a task, I typically:
-// 1. Analyze the request to understand what's being asked
-// 2. Break down complex problems into manageable steps
-// 3. Use appropriate tools and methods to address each step
-// 4. Provide clear communication throughout the process
-// 5. Deliver results in a helpful and organized manner
-
-// ## Current state Main goal :
-// Create a reasonable plan with clear steps to accomplish the task.
-
-// ## Available Agents Information:
-// {agents_info}
-
-// # Task to accomplish:
-// {query}
-
-// You can use the planning tool to help you create the plan, assign {plan_id} as the plan
-// id.
-
-// Important: For each step in the plan, start with [AGENT_NAME] where AGENT_NAME is one
-// of the available agents listed above.
-// For example: "[BROWSER_AGENT] Search for relevant information" or "[REACT_AGENT]
-// Process the search results"
-
-// use chinese to make the plan.
-// """;
-
-// PromptTemplate promptTemplate = new PromptTemplate(prompt_template);
-
-// // 可变还是方便点
-// Map<String, Object> data = new HashMap<>();
-// data.put("plan_id", activePlanId);
-// data.put("query", request);
-// data.put("agents_info", agentsInfo.toString());
-// Prompt userPrompt = promptTemplate.create(data);
-// ChatResponse response = llmService.getPlanningChatClient()
-// .prompt(userPrompt)
-// .tools(getToolCallList())
-// .advisors(memoryAdvisor -> memoryAdvisor.param(CHAT_MEMORY_CONVERSATION_ID_KEY,
-// getConversationId())
-// .param(CHAT_MEMORY_RETRIEVE_SIZE_KEY, 100))
-// .user(request)
-// .call()
-// .chatResponse();
-
-// if (response != null && response.getResult() != null) {
-// log.info("Plan creation result: " + response.getResult().getOutput().getText());
-// }
-// else {
-// log.warn("Creating default plan");
-
-// Map<String, Object> defaultArgumentMap = new HashMap<>();
-// defaultArgumentMap.put("command", "create");
-// defaultArgumentMap.put("plan_id", activePlanId);
-// defaultArgumentMap.put("title", "Plan for: " + request.substring(0,
-// Math.min(request.length(), 50))
-// + (request.length() > 50 ? "..." : ""));
-// defaultArgumentMap.put("steps", Arrays.asList("Analyze request", "Execute task",
-// "Verify results"));
-// planningTool.run(JSON.toJSONString(defaultArgumentMap));
-// }
-// }
-
-// public Map.Entry<Integer, Map<String, String>> getCurrentStepInfo() {
-// if (activePlanId == null || !planningTool.getPlans().containsKey(activePlanId)) {
-// log.error("Plan with ID " + activePlanId + " not found");
-// return null;
-// }
-
-// try {
-// Map<String, Object> planData = planningTool.getPlans().get(activePlanId);
-// List<String> steps = (List<String>) planData.getOrDefault("steps", new
-// ArrayList<String>());
-// List<String> stepStatuses = (List<String>) planData.getOrDefault("step_statuses", new
-// ArrayList<String>());
-
-// for (int i = 0; i < steps.size(); i++) {
-// String status;
-// if (i >= stepStatuses.size()) {
-// status = PlanStepStatus.NOT_STARTED.getValue();
-// }
-// else {
-// status = stepStatuses.get(i);
-// }
-
-// if (PlanStepStatus.getActiveStatuses().contains(status)) {
-// Map<String, String> stepInfo = new HashMap<>();
-// stepInfo.put("text", steps.get(i));
-
-// Pattern pattern = Pattern.compile("\\[([A-Z_]+)\\]");
-// Matcher matcher = pattern.matcher(steps.get(i));
-// if (matcher.find()) {
-// stepInfo.put("type", matcher.group(1).toLowerCase());
-// }
-
-// try {
-// final int index = i;
-// Map<String, Object> argsMap = new HashMap<String, Object>() {
-// {
-// put("command", "mark_step");
-// put("plan_id", activePlanId);
-// put("step_index", index);
-// put("step_status", PlanStepStatus.IN_PROGRESS.getValue());
-// }
-// };
-// planningTool.run(JSON.toJSONString(argsMap));
-
-// }
-// catch (Exception e) {
-// log.error("Error marking step as in_progress", e);
-// if (i < stepStatuses.size()) {
-// stepStatuses.set(i, PlanStepStatus.IN_PROGRESS.getValue());
-// }
-// else {
-// while (stepStatuses.size() < i) {
-// stepStatuses.add(PlanStepStatus.NOT_STARTED.getValue());
-// }
-// stepStatuses.add(PlanStepStatus.IN_PROGRESS.getValue());
-// }
-// planData.put("step_statuses", stepStatuses);
-// }
-
-// return new AbstractMap.SimpleEntry<>(i, stepInfo);
-// }
-// }
-
-// return null;
-
-// }
-// catch (Exception e) {
-// log.error("Error finding current step index: " + e.getMessage());
-// return null;
-// }
-// }
-
-// public String executeStep(BaseAgent executor, Map<String, String> stepInfo) {
-// try {
-// String planStatus = getPlanText();
-// String stepText = stepInfo.getOrDefault("text", "Step " + currentStepIndex);
-
-// try {
-
-// // 更新 PlanExecutionRecord 中的当前步骤索引
-// PlanExecutionRecord record = getRecorder().getExecutionRecord(activePlanId);
-// if (record != null) {
-// record.setCurrentStepIndex(currentStepIndex);
-// getRecorder().recordPlanExecution(record);
-// }
-// Map<String, Object> executorParams = new HashMap<>();
-// executorParams.put("planStatus", planStatus);
-// executorParams.put("currentStepIndex", currentStepIndex);
-// executorParams.put("stepText", stepText);
-// executorParams.put(EXECUTION_ENV_KEY_STRING, "");
-// String stepResult = executor.run(executorParams);
-
-// markStepCompleted(stepResult);
-
-// return stepResult;
-// }
-// catch (Exception e) {
-// log.error("Error executing step " + currentStepIndex + ": " + e.getMessage());
-// return "Error executing step " + currentStepIndex + ": " + e.getMessage();
-// }
-// }
-// catch (Exception e) {
-// log.error("Error preparing execution context: " + e.getMessage());
-// return "Error preparing execution context: " + e.getMessage();
-// }
-// }
-
-// public void markStepCompleted(String stepNotes) {
-// if (currentStepIndex == null) {
-// return;
-// }
-
-// try {
-// Map<String, Object> argsMap = new HashMap<String, Object>() {
-// {
-// put("command", "mark_step");
-// put("plan_id", activePlanId);
-// put("step_index", currentStepIndex);
-// put("step_status", PlanStepStatus.COMPLETED.getValue());
-// put("step_notes", stepNotes);
-// }
-// };
-// ToolExecuteResult result = planningTool.run(JSON.toJSONString(argsMap));
-// log.info("Marked step " + currentStepIndex + " as completed in plan " + activePlanId);
-// }
-// catch (Exception e) {
-// log.error("Failed to update plan status: " + e.getMessage());
-
-// Map<String, Map<String, Object>> plans = planningTool.getPlans();
-// if (plans.containsKey(activePlanId)) {
-// Map<String, Object> planData = plans.get(activePlanId);
-// List<String> stepStatuses = (List<String>) planData.getOrDefault("step_statuses",
-// new ArrayList<String>());
-
-// while (stepStatuses.size() <= currentStepIndex) {
-// stepStatuses.add(PlanStepStatus.NOT_STARTED.getValue());
-// }
-
-// stepStatuses.set(currentStepIndex, PlanStepStatus.COMPLETED.getValue());
-// planData.put("step_statuses", stepStatuses);
-// }
-// }
-// }
-
-// public String getPlanText() {
-// try {
-// Map<String, Object> argsMap = new HashMap<String, Object>() {
-// {
-// put("command", "get");
-// put("plan_id", activePlanId);
-// }
-// };
-// ToolExecuteResult result = planningTool.run(JSON.toJSONString(argsMap));
-
-// return result.getOutput() != null ? result.getOutput() : result.toString();
-// }
-// catch (Exception e) {
-// log.error("Error getting plan: " + e.getMessage());
-// return generatePlanTextFromStorage();
-// }
-// }
-
-// public String generatePlanTextFromStorage() {
-// try {
-// Map<String, Map<String, Object>> plans = planningTool.getPlans();
-// if (!plans.containsKey(activePlanId)) {
-// return "Error: Plan with ID " + activePlanId + " not found";
-// }
-
-// Map<String, Object> planData = plans.get(activePlanId);
-// String title = (String) planData.getOrDefault("title", "Untitled Plan");
-// List<String> steps = (List<String>) planData.getOrDefault("steps", new
-// ArrayList<String>());
-// List<String> stepStatuses = (List<String>) planData.getOrDefault("step_statuses", new
-// ArrayList<String>());
-// List<String> stepNotes = (List<String>) planData.getOrDefault("step_notes", new
-// ArrayList<String>());
-
-// while (stepStatuses.size() < steps.size()) {
-// stepStatuses.add(PlanStepStatus.NOT_STARTED.getValue());
-// }
-// while (stepNotes.size() < steps.size()) {
-// stepNotes.add("");
-// }
-
-// Map<String, Integer> statusCounts = new HashMap<>();
-// for (String status : PlanStepStatus.getAllStatuses()) {
-// statusCounts.put(status, 0);
-// }
-
-// for (String status : stepStatuses) {
-// statusCounts.put(status, statusCounts.getOrDefault(status, 0) + 1);
-// }
-
-// int completed = statusCounts.get(PlanStepStatus.COMPLETED.getValue());
-// int total = steps.size();
-// double progress = total > 0 ? (completed / (double) total) * 100 : 0;
-
-// StringBuilder planText = new StringBuilder();
-// planText.append("Plan: ").append(title).append(" (ID:
-// ").append(activePlanId).append(")\n");
-
-// for (int i = 0; i < planText.length() - 1; i++) {
-// planText.append("=");
-// }
-// planText.append("\n\n");
-
-// planText.append(String.format("Progress: %d/%d steps completed (%.1f%%)\n", completed,
-// total, progress));
-// planText.append(String.format("Status: %d completed, %d in progress, ",
-// statusCounts.get(PlanStepStatus.COMPLETED.getValue()),
-// statusCounts.get(PlanStepStatus.IN_PROGRESS.getValue())));
-// planText.append(
-// String.format("%d blocked, %d not started\n\n",
-// statusCounts.get(PlanStepStatus.BLOCKED.getValue()),
-// statusCounts.get(PlanStepStatus.NOT_STARTED.getValue())));
-// planText.append("Steps:\n");
-
-// Map<String, String> statusMarks = PlanStepStatus.getStatusMarks();
-
-// for (int i = 0; i < steps.size(); i++) {
-// String step = steps.get(i);
-// String status = stepStatuses.get(i);
-// String notes = stepNotes.get(i);
-// String statusMark = statusMarks.getOrDefault(status,
-// statusMarks.get(PlanStepStatus.NOT_STARTED.getValue()));
-
-// planText.append(String.format("%d. %s %s\n", i, statusMark, step));
-// if (!notes.isEmpty()) {
-// planText.append(" Notes: ").append(notes).append("\n");
-// }
-// }
-
-// return planText.toString();
-// }
-// catch (Exception e) {
-// log.error("Error generating plan text from storage: " + e.getMessage());
-// return "Error: Unable to retrieve plan with ID " + activePlanId;
-// }
-// }
-
-// public String finalizePlan(String userRequest, String executionDetail) {
-// String planText = getPlanText();
-// try {
-
-// SystemPromptTemplate systemPromptTemplate = new SystemPromptTemplate("""
-// You are an AI assistant that can respond to user's request, based on the memory.
-
-// current plan state:
-// {planText}
-// execution detail:
-// {executionDetail}
-
-// You will be given a user's request, and you need to do the following step by step:
-// 1) Analyze the user's request.
-// 2) Respond to the user's request in detail.
-// 3) then Provide a summary of the plan and its execution status.
-
-// """);
-// Message systemMessage = systemPromptTemplate
-// .createMessage(Map.of("planText", planText, "executionDetail", executionDetail));
-// String userRequestTemplate = """
-// user's request:
-// {userRequest}
-// """;
-// PromptTemplate userMessageTemplate = new PromptTemplate(userRequestTemplate);
-// Message userMessage = userMessageTemplate.createMessage(Map.of("userRequest",
-// userRequest));
-// Prompt prompt = new Prompt(List.of(systemMessage, userMessage));
-
-// ChatResponse response = llmService.getPlanningChatClient()
-// .prompt(prompt)
-// .advisors(memoryAdvisor -> memoryAdvisor.param(CHAT_MEMORY_CONVERSATION_ID_KEY,
-// getConversationId())
-// .param(CHAT_MEMORY_RETRIEVE_SIZE_KEY, 100))
-// .call()
-// .chatResponse();
-
-// return response.getResult().getOutput().getText();
-// }
-// catch (Exception e) {
-// log.error("Error finalizing plan with LLM: " + e.getMessage());
-// return "Plan completed. Error generating summary.";
-// }
-// }
-
-// public List<ToolCallback> getToolCallList() {
-// return List.of(PlanningTool.getFunctionToolCallback());
-// }
-
-// public void setActivePlanId(String activePlanId) {
-// this.activePlanId = activePlanId;
-// }
-
-// public String getConversationId() {
-// return activePlanId;
-// }
-
-// }
->>>>>>> 56bdc9fe
+//package com.alibaba.cloud.ai.example.manus.flow;
+//
+//import com.alibaba.cloud.ai.example.manus.dynamic.agent.ToolCallbackProvider;
+//import com.alibaba.cloud.ai.example.manus.llm.LlmService;
+//import com.alibaba.cloud.ai.example.manus.recorder.PlanExecutionRecorder;
+//import com.alibaba.fastjson.JSON;
+//
+//import com.alibaba.cloud.ai.example.manus.agent.BaseAgent;
+//import com.alibaba.cloud.ai.example.manus.config.startUp.ManusConfiguration.ToolCallBackContext;
+//import com.alibaba.cloud.ai.example.manus.recorder.entity.PlanExecutionRecord;
+//import com.alibaba.cloud.ai.example.manus.tool.PlanningTool;
+//import com.alibaba.cloud.ai.example.manus.tool.code.ToolExecuteResult;
+//
+//import org.slf4j.Logger;
+//import org.slf4j.LoggerFactory;
+//
+//import java.util.*;
+//import java.util.regex.Matcher;
+//import java.util.regex.Pattern;
+//import java.time.LocalDateTime;
+//
+//import org.springframework.ai.chat.messages.Message;
+//import org.springframework.ai.chat.model.ChatResponse;
+//import org.springframework.ai.chat.prompt.Prompt;
+//import org.springframework.ai.chat.prompt.PromptTemplate;
+//import org.springframework.ai.chat.prompt.SystemPromptTemplate;
+//import org.springframework.ai.tool.ToolCallback;
+//import org.springframework.beans.factory.annotation.Autowired;
+//
+//import static org.springframework.ai.chat.client.advisor.AbstractChatMemoryAdvisor.CHAT_MEMORY_CONVERSATION_ID_KEY;
+//import static org.springframework.ai.chat.client.advisor.AbstractChatMemoryAdvisor.CHAT_MEMORY_RETRIEVE_SIZE_KEY;
+//
+//public class PlanningFlow extends BaseFlow {
+//
+//    private static final Logger log = LoggerFactory.getLogger(PlanningFlow.class);
+//
+//    private PlanningTool planningTool;
+//
+//    private List<String> executorKeys;
+//
+//    private String activePlanId;
+//
+//    private Integer currentStepIndex;
+//
+//    @Autowired
+//    private LlmService llmService;
+//
+//    private static final String EXECUTION_ENV_KEY_STRING = "current_step_env_data";
+//
+//    // shared result state between agents.
+//    private Map<String, Object> resultState;
+//
+//    private List<ToolCallbackProvider> toolCallbackProviders;
+//
+//    public PlanningFlow(List<BaseAgent> agents, Map<String, Object> data, PlanExecutionRecorder recorder,
+//                        List<ToolCallbackProvider> toolCallbackProviders) {
+//        super(agents, data, recorder);
+//        this.toolCallbackProviders = toolCallbackProviders;
+//        // 初始化Map字段
+//        this.executorKeys = new ArrayList<>();
+//        this.resultState = new HashMap<>();
+//
+//        if (data.containsKey("executors")) {
+//            this.executorKeys = (List<String>) data.remove("executors");
+//        }
+//
+//        if (data.containsKey("plan_id")) {
+//            activePlanId = (String) data.remove("plan_id");
+//        }
+//        else {
+//            activePlanId = "plan_" + System.currentTimeMillis();
+//        }
+//
+//        if (!data.containsKey("planning_tool")) {
+//            this.planningTool = PlanningTool.INSTANCE;
+//        }
+//        else {
+//            this.planningTool = (PlanningTool) data.get("planning_tool");
+//        }
+//
+//        if (executorKeys.isEmpty()) {
+//            for (BaseAgent agent : agents) {
+//                executorKeys.add(agent.getName().toUpperCase());
+//            }
+//        }
+//    }
+//
+//    public BaseAgent getExecutor(String stepType) {
+//        BaseAgent defaultAgent = null;
+//
+//        if (stepType != null) {
+//            stepType = stepType.toUpperCase();
+//            for (BaseAgent agent : agents) {
+//                String agentUpper = agent.getName().toUpperCase();
+//                if (agentUpper.equals(stepType)) {
+//                    return agent;
+//                }
+//                if (agentUpper.equals("DEFAULT_AGENT")) {
+//                    defaultAgent = agent;
+//                }
+//            }
+//        }
+//
+//        if (defaultAgent == null) {
+//            log.warn("Agent not found for type: {}. No DEFAULT agent found as fallback.", stepType);
+//            // 继续尝试获取第一个可用的 agent
+//            if (!agents.isEmpty()) {
+//                defaultAgent = agents.get(0);
+//                log.warn("Using first available agent as fallback: {}", defaultAgent.getName());
+//            }
+//            else {
+//                throw new RuntimeException("No agents available in the system");
+//            }
+//        }
+//        else {
+//            log.info("Agent not found for type: {}. Using MANUS agent as fallback.", stepType);
+//        }
+//
+//        return defaultAgent;
+//    }
+//
+//    @Override
+//    public String execute(String inputText) {
+//        try {
+//            // Record plan start with input text
+//            recordPlanStart(inputText);
+//
+//            if (inputText != null && !inputText.isEmpty()) {
+//                createInitialPlan(inputText);
+//
+//                if (!planningTool.getPlans().containsKey(activePlanId)) {
+//                    log.error("Plan creation failed. Plan ID " + activePlanId + " not found in planning tool.");
+//                    return "Failed to create plan for: " + inputText;
+//                }
+//
+//                // Update plan record with created plan details
+//                updatePlanRecordWithPlanDetails();
+//            }
+//
+//            StringBuilder outputStringBuilder = new StringBuilder();
+//            String returnResult = "";
+//            while (true) {
+//                Map.Entry<Integer, Map<String, String>> stepInfoEntry = getCurrentStepInfo();
+//                if (stepInfoEntry == null) {
+//                    break;
+//                }
+//                currentStepIndex = stepInfoEntry.getKey();
+//                Map<String, String> stepInfo = stepInfoEntry.getValue();
+//
+//                if (currentStepIndex == null) {
+//                    break;
+//                }
+//
+//                String stepType = stepInfo != null ? stepInfo.get("type") : null;
+//                BaseAgent executor = getExecutor(stepType);
+//                executor.setConversationId(activePlanId);
+//                executor.setPlanId(activePlanId);
+//                String stepResult = executeStep(executor, stepInfo);
+//
+//                // 添加带步骤信息的输出
+//                outputStringBuilder.append(String.format("Step %d [%s]: %s\n", currentStepIndex + 1, // 步骤序号从1开始显示更友好
+//                        stepType != null ? stepType : "DEFAULT", stepResult));
+//            }
+//
+//            returnResult = finalizePlan(inputText, outputStringBuilder.toString());
+//
+//            // Record plan completion
+//            recordPlanCompletion(returnResult);
+//            return returnResult;
+//        }
+//        catch (Exception e) {
+//            log.error("Error in PlanningFlow", e);
+//
+//            // Record failure in plan execution
+//            PlanExecutionRecord record = getRecorder().getExecutionRecord(activePlanId);
+//            if (record != null) {
+//                record.setSummary(e.getMessage());
+//                getRecorder().recordPlanExecution(record);
+//            }
+//
+//            return "Execution failed: " + e.getMessage();
+//        }
+//        finally {
+//            llmService.removeAgentChatClient(activePlanId);
+//            // Cleanup tool callback contexts
+//            for (ToolCallbackProvider callbackProvider : toolCallbackProviders) {
+//                Map<String, ToolCallBackContext> toolCallBackContexts = callbackProvider
+//                        .getToolCallBackContexts(activePlanId);
+//                if (toolCallBackContexts == null) {
+//                    continue;
+//                }
+//                for (ToolCallBackContext context : toolCallBackContexts.values()) {
+//                    // 清除工具回调上下文
+//                    context.getFunctionInstance().cleanup(activePlanId);
+//                }
+//            }
+//
+//        }
+//    }
+//
+//    /**
+//     * Initialize the plan execution record
+//     */
+//    private PlanExecutionRecord getOrCreatePlanExecutionRecord() {
+//        PlanExecutionRecord record = getRecorder().getExecutionRecord(activePlanId);
+//        if (record == null) {
+//            record = new PlanExecutionRecord();
+//            record.setPlanId(activePlanId);
+//            record.setStartTime(LocalDateTime.now());
+//            getRecorder().recordPlanExecution(record);
+//        }
+//        return record;
+//
+//    }
+//
+//    /**
+//     * Record the start of plan execution
+//     * @param inputText The input text that initiated the plan
+//     */
+//    private void recordPlanStart(String inputText) {
+//        PlanExecutionRecord record = getOrCreatePlanExecutionRecord();
+//        record.setUserRequest(inputText);
+//        record.setTitle("Plan for: " + (inputText != null
+//                ? inputText.substring(0, Math.min(inputText.length(), 50)) + (inputText.length() > 50 ? "..." : "")
+//                : "Unknown request"));
+//
+//        // Record initial plan execution
+//        getRecorder().recordPlanExecution(record);
+//    }
+//
+//    /**
+//     * Update plan record with details from the created plan
+//     */
+//    private void updatePlanRecordWithPlanDetails() {
+//        if (planningTool.getPlans().containsKey(activePlanId)) {
+//            Map<String, Object> planData = planningTool.getPlans().get(activePlanId);
+//            PlanExecutionRecord record = getRecorder().getExecutionRecord(activePlanId);
+//
+//            if (record != null) {
+//                if (planData.containsKey("title")) {
+//                    record.setTitle((String) planData.get("title"));
+//                }
+//
+//                if (planData.containsKey("steps")) {
+//                    @SuppressWarnings("unchecked")
+//                    List<String> steps = (List<String>) planData.get("steps");
+//                    record.setSteps(steps);
+//                }
+//
+//                // Record updated plan execution
+//                getRecorder().recordPlanExecution(record);
+//            }
+//        }
+//    }
+//
+//    /**
+//     * Record plan completion
+//     * @param summary The summary of the plan execution
+//     */
+//    private void recordPlanCompletion(String summary) {
+//        getRecorder().recordPlanCompletion(activePlanId, summary);
+//    }
+//
+//    public void createInitialPlan(String request) {
+//        log.info("Creating initial plan with ID: " + activePlanId);
+//
+//        // 构建agents信息
+//        StringBuilder agentsInfo = new StringBuilder("Available Agents:\n");
+//        agents.forEach(agent -> {
+//            agentsInfo.append("- Agent Name ")
+//                    .append(": ")
+//                    .append(agent.getName().toUpperCase())
+//                    .append("\n")
+//                    .append("  Description: ")
+//                    .append(agent.getDescription())
+//                    .append("\n");
+//        });
+//
+//        String prompt_template = """
+//
+//				## Introduction
+//				I am Manus, an AI assistant designed to help users with a wide variety of tasks. I'm built to be helpful, informative, and versatile in addressing different needs and challenges.
+//
+//				## My Purpose
+//				My primary purpose is to assist users in accomplishing their goals by providing information, executing tasks, and offering guidance. I aim to be a reliable partner in problem-solving and task completion.
+//
+//				## How I Approach Tasks
+//				When presented with a task, I typically:
+//				1. Analyze the request to understand what's being asked
+//				2. Break down complex problems into manageable steps
+//				3. Use appropriate tools and methods to address each step
+//				4. Provide clear communication throughout the process
+//				5. Deliver results in a helpful and organized manner
+//
+//				## Current state Main goal :
+//				Create a reasonable plan with clear steps to accomplish the task.
+//
+//				## Available Agents Information:
+//				{agents_info}
+//
+//				# Task to accomplish:
+//				{query}
+//
+//				You can use the planning tool to help you create the plan, assign {plan_id} as the plan id.
+//
+//				Important: For each step in the plan, start with [AGENT_NAME] where AGENT_NAME is one of the available agents listed above.
+//				For example: "[BROWSER_AGENT] Search for relevant information" or "[REACT_AGENT] Process the search results"
+//
+//				use chinese to make the plan.
+//				""";
+//
+//        PromptTemplate promptTemplate = new PromptTemplate(prompt_template);
+//
+//        // 可变还是方便点
+//        Map<String, Object> data = new HashMap<>();
+//        data.put("plan_id", activePlanId);
+//        data.put("query", request);
+//        data.put("agents_info", agentsInfo.toString());
+//        Prompt userPrompt = promptTemplate.create(data);
+//        ChatResponse response = llmService.getPlanningChatClient()
+//                .prompt(userPrompt)
+//                .tools(getToolCallList())
+//                .advisors(memoryAdvisor -> memoryAdvisor.param(CHAT_MEMORY_CONVERSATION_ID_KEY, getConversationId())
+//                        .param(CHAT_MEMORY_RETRIEVE_SIZE_KEY, 100))
+//                .user(request)
+//                .call()
+//                .chatResponse();
+//
+//        if (response != null && response.getResult() != null) {
+//            log.info("Plan creation result: " + response.getResult().getOutput().getText());
+//        }
+//        else {
+//            log.warn("Creating default plan");
+//
+//            Map<String, Object> defaultArgumentMap = new HashMap<>();
+//            defaultArgumentMap.put("command", "create");
+//            defaultArgumentMap.put("plan_id", activePlanId);
+//            defaultArgumentMap.put("title", "Plan for: " + request.substring(0, Math.min(request.length(), 50))
+//                    + (request.length() > 50 ? "..." : ""));
+//            defaultArgumentMap.put("steps", Arrays.asList("Analyze request", "Execute task", "Verify results"));
+//            planningTool.run(JSON.toJSONString(defaultArgumentMap));
+//        }
+//    }
+//
+//    public Map.Entry<Integer, Map<String, String>> getCurrentStepInfo() {
+//        if (activePlanId == null || !planningTool.getPlans().containsKey(activePlanId)) {
+//            log.error("Plan with ID " + activePlanId + " not found");
+//            return null;
+//        }
+//
+//        try {
+//            Map<String, Object> planData = planningTool.getPlans().get(activePlanId);
+//            List<String> steps = (List<String>) planData.getOrDefault("steps", new ArrayList<String>());
+//            List<String> stepStatuses = (List<String>) planData.getOrDefault("step_statuses", new ArrayList<String>());
+//
+//            for (int i = 0; i < steps.size(); i++) {
+//                String status;
+//                if (i >= stepStatuses.size()) {
+//                    status = PlanStepStatus.NOT_STARTED.getValue();
+//                }
+//                else {
+//                    status = stepStatuses.get(i);
+//                }
+//
+//                if (PlanStepStatus.getActiveStatuses().contains(status)) {
+//                    Map<String, String> stepInfo = new HashMap<>();
+//                    stepInfo.put("text", steps.get(i));
+//
+//                    Pattern pattern = Pattern.compile("\\[([A-Z_]+)\\]");
+//                    Matcher matcher = pattern.matcher(steps.get(i));
+//                    if (matcher.find()) {
+//                        stepInfo.put("type", matcher.group(1).toLowerCase());
+//                    }
+//
+//                    try {
+//                        final int index = i;
+//                        Map<String, Object> argsMap = new HashMap<String, Object>() {
+//                            {
+//                                put("command", "mark_step");
+//                                put("plan_id", activePlanId);
+//                                put("step_index", index);
+//                                put("step_status", PlanStepStatus.IN_PROGRESS.getValue());
+//                            }
+//                        };
+//                        planningTool.run(JSON.toJSONString(argsMap));
+//
+//                    }
+//                    catch (Exception e) {
+//                        log.error("Error marking step as in_progress", e);
+//                        if (i < stepStatuses.size()) {
+//                            stepStatuses.set(i, PlanStepStatus.IN_PROGRESS.getValue());
+//                        }
+//                        else {
+//                            while (stepStatuses.size() < i) {
+//                                stepStatuses.add(PlanStepStatus.NOT_STARTED.getValue());
+//                            }
+//                            stepStatuses.add(PlanStepStatus.IN_PROGRESS.getValue());
+//                        }
+//                        planData.put("step_statuses", stepStatuses);
+//                    }
+//
+//                    return new AbstractMap.SimpleEntry<>(i, stepInfo);
+//                }
+//            }
+//
+//            return null;
+//
+//        }
+//        catch (Exception e) {
+//            log.error("Error finding current step index: " + e.getMessage());
+//            return null;
+//        }
+//    }
+//
+//    public String executeStep(BaseAgent executor, Map<String, String> stepInfo) {
+//        try {
+//            String planStatus = getPlanText();
+//            String stepText = stepInfo.getOrDefault("text", "Step " + currentStepIndex);
+//
+//            try {
+//
+//                // 更新 PlanExecutionRecord 中的当前步骤索引
+//                PlanExecutionRecord record = getRecorder().getExecutionRecord(activePlanId);
+//                if (record != null) {
+//                    record.setCurrentStepIndex(currentStepIndex);
+//                    getRecorder().recordPlanExecution(record);
+//                }
+//                Map<String, Object> executorParams = new HashMap<>();
+//                executorParams.put("planStatus", planStatus);
+//                executorParams.put("currentStepIndex", currentStepIndex);
+//                executorParams.put("stepText", stepText);
+//                executorParams.put(EXECUTION_ENV_KEY_STRING, "");
+//                String stepResult = executor.run(executorParams);
+//
+//                markStepCompleted(stepResult);
+//
+//                return stepResult;
+//            }
+//            catch (Exception e) {
+//                log.error("Error executing step " + currentStepIndex + ": " + e.getMessage());
+//                return "Error executing step " + currentStepIndex + ": " + e.getMessage();
+//            }
+//        }
+//        catch (Exception e) {
+//            log.error("Error preparing execution context: " + e.getMessage());
+//            return "Error preparing execution context: " + e.getMessage();
+//        }
+//    }
+//
+//    public void markStepCompleted(String stepNotes) {
+//        if (currentStepIndex == null) {
+//            return;
+//        }
+//
+//        try {
+//            Map<String, Object> argsMap = new HashMap<String, Object>() {
+//                {
+//                    put("command", "mark_step");
+//                    put("plan_id", activePlanId);
+//                    put("step_index", currentStepIndex);
+//                    put("step_status", PlanStepStatus.COMPLETED.getValue());
+//                    put("step_notes", stepNotes);
+//                }
+//            };
+//            ToolExecuteResult result = planningTool.run(JSON.toJSONString(argsMap));
+//            log.info("Marked step " + currentStepIndex + " as completed in plan " + activePlanId);
+//        }
+//        catch (Exception e) {
+//            log.error("Failed to update plan status: " + e.getMessage());
+//
+//            Map<String, Map<String, Object>> plans = planningTool.getPlans();
+//            if (plans.containsKey(activePlanId)) {
+//                Map<String, Object> planData = plans.get(activePlanId);
+//                List<String> stepStatuses = (List<String>) planData.getOrDefault("step_statuses",
+//                        new ArrayList<String>());
+//
+//                while (stepStatuses.size() <= currentStepIndex) {
+//                    stepStatuses.add(PlanStepStatus.NOT_STARTED.getValue());
+//                }
+//
+//                stepStatuses.set(currentStepIndex, PlanStepStatus.COMPLETED.getValue());
+//                planData.put("step_statuses", stepStatuses);
+//            }
+//        }
+//    }
+//
+//    public String getPlanText() {
+//        try {
+//            Map<String, Object> argsMap = new HashMap<String, Object>() {
+//                {
+//                    put("command", "get");
+//                    put("plan_id", activePlanId);
+//                }
+//            };
+//            ToolExecuteResult result = planningTool.run(JSON.toJSONString(argsMap));
+//
+//            return result.getOutput() != null ? result.getOutput() : result.toString();
+//        }
+//        catch (Exception e) {
+//            log.error("Error getting plan: " + e.getMessage());
+//            return generatePlanTextFromStorage();
+//        }
+//    }
+//
+//    public String generatePlanTextFromStorage() {
+//        try {
+//            Map<String, Map<String, Object>> plans = planningTool.getPlans();
+//            if (!plans.containsKey(activePlanId)) {
+//                return "Error: Plan with ID " + activePlanId + " not found";
+//            }
+//
+//            Map<String, Object> planData = plans.get(activePlanId);
+//            String title = (String) planData.getOrDefault("title", "Untitled Plan");
+//            List<String> steps = (List<String>) planData.getOrDefault("steps", new ArrayList<String>());
+//            List<String> stepStatuses = (List<String>) planData.getOrDefault("step_statuses", new ArrayList<String>());
+//            List<String> stepNotes = (List<String>) planData.getOrDefault("step_notes", new ArrayList<String>());
+//
+//            while (stepStatuses.size() < steps.size()) {
+//                stepStatuses.add(PlanStepStatus.NOT_STARTED.getValue());
+//            }
+//            while (stepNotes.size() < steps.size()) {
+//                stepNotes.add("");
+//            }
+//
+//            Map<String, Integer> statusCounts = new HashMap<>();
+//            for (String status : PlanStepStatus.getAllStatuses()) {
+//                statusCounts.put(status, 0);
+//            }
+//
+//            for (String status : stepStatuses) {
+//                statusCounts.put(status, statusCounts.getOrDefault(status, 0) + 1);
+//            }
+//
+//            int completed = statusCounts.get(PlanStepStatus.COMPLETED.getValue());
+//            int total = steps.size();
+//            double progress = total > 0 ? (completed / (double) total) * 100 : 0;
+//
+//            StringBuilder planText = new StringBuilder();
+//            planText.append("Plan: ").append(title).append(" (ID: ").append(activePlanId).append(")\n");
+//
+//            for (int i = 0; i < planText.length() - 1; i++) {
+//                planText.append("=");
+//            }
+//            planText.append("\n\n");
+//
+//            planText.append(String.format("Progress: %d/%d steps completed (%.1f%%)\n", completed, total, progress));
+//            planText.append(String.format("Status: %d completed, %d in progress, ",
+//                    statusCounts.get(PlanStepStatus.COMPLETED.getValue()),
+//                    statusCounts.get(PlanStepStatus.IN_PROGRESS.getValue())));
+//            planText.append(
+//                    String.format("%d blocked, %d not started\n\n", statusCounts.get(PlanStepStatus.BLOCKED.getValue()),
+//                            statusCounts.get(PlanStepStatus.NOT_STARTED.getValue())));
+//            planText.append("Steps:\n");
+//
+//            Map<String, String> statusMarks = PlanStepStatus.getStatusMarks();
+//
+//            for (int i = 0; i < steps.size(); i++) {
+//                String step = steps.get(i);
+//                String status = stepStatuses.get(i);
+//                String notes = stepNotes.get(i);
+//                String statusMark = statusMarks.getOrDefault(status,
+//                        statusMarks.get(PlanStepStatus.NOT_STARTED.getValue()));
+//
+//                planText.append(String.format("%d. %s %s\n", i, statusMark, step));
+//                if (!notes.isEmpty()) {
+//                    planText.append("   Notes: ").append(notes).append("\n");
+//                }
+//            }
+//
+//            return planText.toString();
+//        }
+//        catch (Exception e) {
+//            log.error("Error generating plan text from storage: " + e.getMessage());
+//            return "Error: Unable to retrieve plan with ID " + activePlanId;
+//        }
+//    }
+//
+//    public String finalizePlan(String userRequest, String executionDetail) {
+//        String planText = getPlanText();
+//        try {
+//
+//            SystemPromptTemplate systemPromptTemplate = new SystemPromptTemplate("""
+//					You are an AI assistant that can respond to user's request, based on the memory.
+//
+//					current plan state:
+//					{planText}
+//					execution detail:
+//					{executionDetail}
+//
+//					You will be given a user's request, and you need to do the following step by step:
+//					1) Analyze the user's request.
+//					2) Respond to the user's request in detail.
+//					3) then Provide a summary of the plan and its execution status.
+//
+//					""");
+//            Message systemMessage = systemPromptTemplate
+//                    .createMessage(Map.of("planText", planText, "executionDetail", executionDetail));
+//            String userRequestTemplate = """
+//					user's request:
+//					{userRequest}
+//					""";
+//            PromptTemplate userMessageTemplate = new PromptTemplate(userRequestTemplate);
+//            Message userMessage = userMessageTemplate.createMessage(Map.of("userRequest", userRequest));
+//            Prompt prompt = new Prompt(List.of(systemMessage, userMessage));
+//
+//            ChatResponse response = llmService.getPlanningChatClient()
+//                    .prompt(prompt)
+//                    .advisors(memoryAdvisor -> memoryAdvisor.param(CHAT_MEMORY_CONVERSATION_ID_KEY, getConversationId())
+//                            .param(CHAT_MEMORY_RETRIEVE_SIZE_KEY, 100))
+//                    .call()
+//                    .chatResponse();
+//
+//            return response.getResult().getOutput().getText();
+//        }
+//        catch (Exception e) {
+//            log.error("Error finalizing plan with LLM: " + e.getMessage());
+//            return "Plan completed. Error generating summary.";
+//        }
+//    }
+//
+//    public List<ToolCallback> getToolCallList() {
+//        return List.of(PlanningTool.getFunctionToolCallback());
+//    }
+//
+//    public void setActivePlanId(String activePlanId) {
+//        this.activePlanId = activePlanId;
+//    }
+//
+//    public String getConversationId() {
+//        return activePlanId;
+//    }
+//
+//}