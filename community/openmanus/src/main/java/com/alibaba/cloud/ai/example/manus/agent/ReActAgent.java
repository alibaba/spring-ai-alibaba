/*
 * Copyright 2025 the original author or authors.
 *
 * Licensed under the Apache License, Version 2.0 (the "License");
 * you may not use this file except in compliance with the License.
 * You may obtain a copy of the License at
 *
 *      https://www.apache.org/licenses/LICENSE-2.0
 *
 * Unless required by applicable law or agreed to in writing, software
 * distributed under the License is distributed on an "AS IS" BASIS,
 * WITHOUT WARRANTIES OR CONDITIONS OF ANY KIND, either express or implied.
 * See the License for the specific language governing permissions and
 * limitations under the License.
 */
package com.alibaba.cloud.ai.example.manus.agent;

import org.slf4j.Logger;
import org.slf4j.LoggerFactory;
import com.alibaba.cloud.ai.example.manus.config.ManusProperties;
import com.alibaba.cloud.ai.example.manus.llm.LlmService;
import com.alibaba.cloud.ai.example.manus.recorder.PlanExecutionRecorder;

/**
 * ReAct（Reasoning + Acting）模式的智能体基类 实现了思考(Reasoning)和行动(Acting)交替执行的智能体模式
 */
public abstract class ReActAgent extends BaseAgent {

	private static final Logger logger = LoggerFactory.getLogger(ReActAgent.class);

	/**
	 * 构造函数
	 * @param llmService LLM服务实例，用于处理自然语言交互
	 * @param planExecutionRecorder 计划执行记录器，用于记录执行过程
	 * @param manusProperties Manus配置属性
	 */
	public ReActAgent(LlmService llmService, PlanExecutionRecorder planExecutionRecorder,
			ManusProperties manusProperties) {
		super(llmService, planExecutionRecorder, manusProperties);
	}

	/**
	 * 执行思考过程，判断是否需要采取行动
	 *
	 * 子类实现要求： 1. 分析当前状态和上下文 2. 进行逻辑推理，得出下一步行动的决策 3. 返回是否需要执行行动
	 *
	 * 示例实现： - 如果需要调用工具，返回true - 如果当前步骤已完成，返回false
	 * @return true表示需要执行行动，false表示当前不需要行动
	 */
	protected abstract boolean think();

	/**
	 * 执行具体的行动
	 *
	 * 子类实现要求： 1. 基于think()的决策执行具体操作 2. 可以是工具调用、状态更新等具体行为 3. 返回执行结果的描述信息
	 *
	 * 示例实现： - ToolCallAgent：执行选定的工具调用 - BrowserAgent：执行浏览器操作
	 * @return 行动执行的结果描述
	 */
	protected abstract AgentExecResult act();

	/**
	 * 执行一个完整的思考-行动步骤
	 * @return 如果不需要行动则返回思考完成的消息，否则返回行动的执行结果
	 */
	@Override
	public AgentExecResult step() {

		boolean shouldAct = think();
		if (!shouldAct) {
<<<<<<< HEAD
			AgentExecResult result = new AgentExecResult("Thinking complete - no action needed",
					AgentState.IN_PROGRESS);
=======
			AgentExecResult result = new AgentExecResult("Thinking complete - no action needed", AgentState.RUNNING);
>>>>>>> 9fb7fae1
			return result;
		}
		return act();
	}

}<|MERGE_RESOLUTION|>--- conflicted
+++ resolved
@@ -68,12 +68,9 @@
 
 		boolean shouldAct = think();
 		if (!shouldAct) {
-<<<<<<< HEAD
 			AgentExecResult result = new AgentExecResult("Thinking complete - no action needed",
 					AgentState.IN_PROGRESS);
-=======
-			AgentExecResult result = new AgentExecResult("Thinking complete - no action needed", AgentState.RUNNING);
->>>>>>> 9fb7fae1
+
 			return result;
 		}
 		return act();
