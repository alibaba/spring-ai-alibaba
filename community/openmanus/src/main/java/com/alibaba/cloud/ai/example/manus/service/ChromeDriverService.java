--- conflicted
+++ resolved
@@ -216,10 +216,7 @@
 			Map<String, Object> properties = new HashMap<>();
 			properties.put("navigator.webdriver", false);
 			options.setExperimentalOption("excludeSwitches", Arrays.asList("enable-automation"));
-<<<<<<< HEAD
-=======
-
->>>>>>> f51346d7
+
 			// 自动匹配版本
 			WebDriverManager.chromedriver().setup();
 			newDriver = new ChromeDriver(options);
