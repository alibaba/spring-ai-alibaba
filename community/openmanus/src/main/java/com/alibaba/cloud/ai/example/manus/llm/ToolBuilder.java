/*
 * Copyright 2025 the original author or authors.
 *
 * Licensed under the Apache License, Version 2.0 (the "License");
 * you may not use this file except in compliance with the License.
 * You may obtain a copy of the License at
 *
 *      https://www.apache.org/licenses/LICENSE-2.0
 *
 * Unless required by applicable law or agreed to in writing, software
 * distributed under the License is distributed on an "AS IS" BASIS,
 * WITHOUT WARRANTIES OR CONDITIONS OF ANY KIND, either express or implied.
 * See the License for the specific language governing permissions and
 * limitations under the License.
 */
package com.alibaba.cloud.ai.example.manus.llm;

import java.util.List;

import com.alibaba.cloud.ai.example.manus.agent.BaseAgent;
import com.alibaba.cloud.ai.example.manus.service.ChromeDriverService;
import com.alibaba.cloud.ai.example.manus.tool.BrowserUseTool;
import com.alibaba.cloud.ai.example.manus.tool.DocLoaderTool;
import com.alibaba.cloud.ai.example.manus.tool.FileSaver;
import com.alibaba.cloud.ai.example.manus.tool.GoogleSearch;
import com.alibaba.cloud.ai.example.manus.tool.PlanningTool;
import com.alibaba.cloud.ai.example.manus.tool.PythonExecute;
import com.alibaba.cloud.ai.example.manus.tool.Summary;

import org.springframework.ai.chat.memory.ChatMemory;
import org.springframework.ai.model.function.FunctionCallback;
import org.springframework.ai.tool.ToolCallback;
import org.springframework.stereotype.Service;

@Service
public class ToolBuilder {
    private final ChromeDriverService chromeDriverService;

<<<<<<< HEAD
    public ToolBuilder(ChromeDriverService chromeDriverService) {
        this.chromeDriverService = chromeDriverService;
    }

    public List<FunctionCallback> getManusAgentToolCalls(BaseAgent agent, ChatMemory memory,
            String conversationId) {
        return List.of(
            //GoogleSearch.getFunctionToolCallback(), 
            BrowserUseTool.getFunctionToolCallback(chromeDriverService),
            FileSaver.getFunctionToolCallback(), 
            PythonExecute.getFunctionToolCallback(),
            Summary.getFunctionToolCallback(agent, memory, conversationId)
        );
    }

    public List<ToolCallback> getManusAgentToolCalls() {
        return List.of(
            //GoogleSearch.getFunctionToolCallback(), 
            BrowserUseTool.getFunctionToolCallback(chromeDriverService),
            FileSaver.getFunctionToolCallback(), 
            PythonExecute.getFunctionToolCallback()
        );
    }

    public List<ToolCallback> getPlanningAgentToolCallbacks() {
        return List.of(PlanningTool.getFunctionToolCallback());
    }
=======
	public static List<FunctionCallback> getManusAgentToolCalls(BaseAgent agent, ChatMemory memory,
			String conversationId) {
		return List.of(GoogleSearch.getFunctionToolCallback(), BrowserUseTool.getFunctionToolCallback(),
				FileSaver.getFunctionToolCallback(), PythonExecute.getFunctionToolCallback(),
				Summary.getFunctionToolCallback(agent, memory, conversationId),
				DocLoaderTool.getFunctionToolCallback());
	}

	public static List<ToolCallback> getManusAgentToolCalls() {
		return List.of(GoogleSearch.getFunctionToolCallback(), BrowserUseTool.getFunctionToolCallback(),
				FileSaver.getFunctionToolCallback(), PythonExecute.getFunctionToolCallback(),
				DocLoaderTool.getFunctionToolCallback());
	}

	public static List<ToolCallback> getPlanningAgentToolCallbacks() {
		return List.of(PlanningTool.getFunctionToolCallback());
	}
>>>>>>> 446ff4e3

}<|MERGE_RESOLUTION|>--- conflicted
+++ resolved
@@ -34,54 +34,29 @@
 
 @Service
 public class ToolBuilder {
-    private final ChromeDriverService chromeDriverService;
 
-<<<<<<< HEAD
-    public ToolBuilder(ChromeDriverService chromeDriverService) {
-        this.chromeDriverService = chromeDriverService;
-    }
+	private final ChromeDriverService chromeDriverService;
 
-    public List<FunctionCallback> getManusAgentToolCalls(BaseAgent agent, ChatMemory memory,
-            String conversationId) {
-        return List.of(
-            //GoogleSearch.getFunctionToolCallback(), 
-            BrowserUseTool.getFunctionToolCallback(chromeDriverService),
-            FileSaver.getFunctionToolCallback(), 
-            PythonExecute.getFunctionToolCallback(),
-            Summary.getFunctionToolCallback(agent, memory, conversationId)
-        );
-    }
+	public ToolBuilder(ChromeDriverService chromeDriverService) {
+		this.chromeDriverService = chromeDriverService;
+	}
 
-    public List<ToolCallback> getManusAgentToolCalls() {
-        return List.of(
-            //GoogleSearch.getFunctionToolCallback(), 
-            BrowserUseTool.getFunctionToolCallback(chromeDriverService),
-            FileSaver.getFunctionToolCallback(), 
-            PythonExecute.getFunctionToolCallback()
-        );
-    }
-
-    public List<ToolCallback> getPlanningAgentToolCallbacks() {
-        return List.of(PlanningTool.getFunctionToolCallback());
-    }
-=======
-	public static List<FunctionCallback> getManusAgentToolCalls(BaseAgent agent, ChatMemory memory,
+	public  List<FunctionCallback> getManusAgentToolCalls(BaseAgent agent, ChatMemory memory,
 			String conversationId) {
-		return List.of(GoogleSearch.getFunctionToolCallback(), BrowserUseTool.getFunctionToolCallback(),
+		return List.of(GoogleSearch.getFunctionToolCallback(), BrowserUseTool.getFunctionToolCallback(chromeDriverService),
 				FileSaver.getFunctionToolCallback(), PythonExecute.getFunctionToolCallback(),
 				Summary.getFunctionToolCallback(agent, memory, conversationId),
 				DocLoaderTool.getFunctionToolCallback());
 	}
 
-	public static List<ToolCallback> getManusAgentToolCalls() {
-		return List.of(GoogleSearch.getFunctionToolCallback(), BrowserUseTool.getFunctionToolCallback(),
+	public  List<ToolCallback> getManusAgentToolCalls() {
+		return List.of(GoogleSearch.getFunctionToolCallback(), BrowserUseTool.getFunctionToolCallback(chromeDriverService),
 				FileSaver.getFunctionToolCallback(), PythonExecute.getFunctionToolCallback(),
 				DocLoaderTool.getFunctionToolCallback());
 	}
 
-	public static List<ToolCallback> getPlanningAgentToolCallbacks() {
-		return List.of(PlanningTool.getFunctionToolCallback());
-	}
->>>>>>> 446ff4e3
+    public List<ToolCallback> getPlanningAgentToolCallbacks() {
+        return List.of(PlanningTool.getFunctionToolCallback());
+    }
 
 }