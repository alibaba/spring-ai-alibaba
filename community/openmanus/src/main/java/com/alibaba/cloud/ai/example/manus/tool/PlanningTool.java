/**
 * Copyright (C) 2024 AIDC-AI
 * <p>
 * Licensed under the Apache License, Version 2.0 (the "License");
 * you may not use this file except in compliance with the License.
 * You may obtain a copy of the License at
 * <p>
 * http://www.apache.org/licenses/LICENSE-2.0
 * <p>
 * Unless required by applicable law or agreed to in writing, software
 * distributed under the License is distributed on an "AS IS" BASIS,
 * WITHOUT WARRANTIES OR CONDITIONS OF ANY KIND, either express or implied.
 * See the License for the specific language governing permissions and
 * limitations under the License.
 */
package com.alibaba.cloud.ai.example.manus.tool;

import com.alibaba.cloud.ai.example.manus.flow.PlanStepStatus;
import com.alibaba.cloud.ai.example.manus.planning.model.vo.ExecutionPlan;
import com.alibaba.cloud.ai.example.manus.planning.model.vo.ExecutionStep;
import com.alibaba.cloud.ai.example.manus.tool.code.ToolExecuteResult;
import com.alibaba.fastjson.JSON;
import com.alibaba.fastjson.TypeReference;
import org.springframework.ai.openai.api.OpenAiApi.FunctionTool;
import org.springframework.ai.tool.function.FunctionToolCallback;
import org.springframework.ai.tool.metadata.ToolMetadata;
import org.slf4j.Logger;
import org.slf4j.LoggerFactory;
import java.util.*;
import java.util.function.Function;

public class PlanningTool implements Function<String, ToolExecuteResult> {

	private static final Logger log = LoggerFactory.getLogger(PlanningTool.class);

	private ExecutionPlan currentPlan;

	public String getCurrentPlanId() {
		return currentPlan != null ? currentPlan.getPlanId() : null;
	}

	public ExecutionPlan getCurrentPlan() {
		return currentPlan;
	}

	private static final String PARAMETERS = """
			{
			    "type": "object",
			    "properties": {
			        "command": {
			            "description": "create a execution plan , Available commands: create",
			            "enum": [
			                "create"
			            ],
			            "type": "string"
			        },
			        "plan_id": {
			            "description": "Unique identifier for the plan",
			            "type": "string"
			        },
			        "title": {
			            "description": "Title for the plan",
			            "type": "string"
			        },
			        "steps": {
			            "description": "List of plan steps",
			            "type": "array",
			            "items": {
			                "type": "string"
			            }
			        },
			        "step_index": {
			            "description": "Index of step to update",
			            "type": "integer"
			        },
			        "step_status": {
			            "description": "Status to set for step",
			            "enum": ["not_started", "in_progress", "completed", "blocked"],
			            "type": "string"
			        },
			        "step_notes": {
			            "description": "Additional notes for step",
			            "type": "string"
			        }
			    },
<<<<<<< HEAD
			    "required": ["command","plan_id","title"],
			    "additionalProperties": false
=======
			    "required": ["command"]
>>>>>>> 18ad96ee
			}
			""";

	private static final String name = "planning";

	private static final String description = "Planning tool for managing tasks ";

	public FunctionTool getToolDefinition() {
		return new FunctionTool(new FunctionTool.Function(description, name, PARAMETERS));
	}

	public FunctionToolCallback getFunctionToolCallback() {
		return FunctionToolCallback.builder(name, this)
			.description(description)
			.inputSchema(PARAMETERS)
			.inputType(String.class)
			.toolMetadata(ToolMetadata.builder().returnDirect(true).build())
			.build();
	}

	public ToolExecuteResult run(String toolInput) {
		try {
			Map<String, Object> input = JSON.parseObject(toolInput, new TypeReference<Map<String, Object>>() {
			});
<<<<<<< HEAD

			String command = null;
			if (toolInputMap.get("command") != null) {
				command = (String) toolInputMap.get("command");
			}
			String planId = null;
			if (toolInputMap.get("plan_id") != null) {
				planId = (String) toolInputMap.get("plan_id");
			}
			String title = null;
			if (toolInputMap.get("title") != null) {
				title = (String) toolInputMap.get("title");
			}
			List<String> steps = null;
			if (toolInputMap.get("steps") != null) {
				steps = (List<String>) toolInputMap.get("steps");
			}
			Integer stepIndex = null;
			if (toolInputMap.get("step_index") != null) {
				stepIndex = (Integer) toolInputMap.get("step_index");
			}
			String stepStatus = null;
			if (toolInputMap.get("step_status") != null) {
				stepStatus = (String) toolInputMap.get("step_status");
			}
			String stepNotes = null;
			if (toolInputMap.get("step_notes") != null) {
				stepNotes = (String) toolInputMap.get("step_notes");
			}

			switch (command) {
				case "create":
					return createPlan(planId, title, steps);
				case "update":
					return updatePlan(planId, title, steps);
				case "list":
					return listPlans();
				case "get":
					return getPlan(planId);
				case "set_active":
					return setActivePlan(planId);
				case "mark_step":
					return markStep(planId, stepIndex, stepStatus, stepNotes);
				case "delete":
					return deletePlan(planId);
				default:
					throw new RuntimeException("Unrecognized command: " + command
							+ ". Allowed commands are: create, update, list, get, set_active, mark_step, delete");
			}
		}
		catch (Throwable e) {
			throw new RuntimeException(e);
		}
	}

	public ToolExecuteResult createPlan(String planId, String title, List<String> steps) {
		if (planId == null || planId.isEmpty()) {
			throw new RuntimeException("Parameter `plan_id` is required for command: create");
		}

		if (plans.containsKey(planId)) {
			throw new RuntimeException(
					"A plan with ID '" + planId + "' already exists. Use 'update' to modify existing plans.");
		}

		if (title == null || title.isEmpty()) {
			throw new RuntimeException("Parameter `title` is required for command: create");
		}

		if (steps == null || steps.isEmpty() || !steps.stream().allMatch(step -> step instanceof String)) {
			throw new RuntimeException("Parameter `steps` must be a non-empty list of strings for command: create");
		}

		Map<String, Object> plan = new HashMap<>();
		plan.put("plan_id", planId);
		plan.put("title", title);
		plan.put("steps", steps);
		plan.put("step_statuses", new ArrayList<>(Collections.nCopies(steps.size(), "not_started")));
		plan.put("step_notes", new ArrayList<>(Collections.nCopies(steps.size(), "")));

		plans.put(planId, plan);
		this.currentPlanId = planId; // Set as active plan

		return new ToolExecuteResult("Plan created successfully with ID: " + planId + "\n\n" + formatPlan(plan));
	}

	public ToolExecuteResult updatePlan(String planId, String title, List<String> steps) {
		if (planId == null || planId.isEmpty()) {
			throw new RuntimeException("Parameter `plan_id` is required for command: update");
		}

		if (!plans.containsKey(planId)) {
			// throw new RuntimeException("No plan found with ID: " + planId);
			createPlan(planId, title, steps);
		}

		Map<String, Object> plan = plans.get(planId);

		if (title != null && !title.isEmpty()) {
			plan.put("title", title);
		}

		if (steps != null) {
			if (!steps.stream().allMatch(step -> step instanceof String)) {
				throw new RuntimeException("Parameter `steps` must be a list of strings for command: update");
			}

			List<String> oldSteps = (List<String>) plan.get("steps");
			List<String> oldStatuses = (List<String>) plan.get("step_statuses");
			List<String> oldNotes = (List<String>) plan.get("step_notes");

			List<String> newStatuses = new ArrayList<>();
			List<String> newNotes = new ArrayList<>();

			for (int i = 0; i < steps.size(); i++) {
				String step = steps.get(i);
				if (i < oldSteps.size() && step.equals(oldSteps.get(i))) {
					newStatuses.add(oldStatuses.get(i));
					newNotes.add(oldNotes.get(i));
=======
			String command = (String) input.get("command");
			String planId = (String) input.get("plan_id");
			String title = (String) input.get("title");
			List<String> steps = JSON.parseObject(JSON.toJSONString(input.get("steps")),
					new TypeReference<List<String>>() {
					});

			return switch (command) {
				case "create" -> createPlan(planId, title, steps);
				// case "update" -> updatePlan(planId, title, steps);
				// case "get" -> getPlan(planId);
				// case "mark_step" -> markStep(planId, stepIndex, stepStatus, stepNotes);
				// case "delete" -> deletePlan(planId);
				default -> {
					log.info("收到无效的命令: {}", command);
					throw new IllegalArgumentException("Invalid command: " + command);
>>>>>>> 18ad96ee
				}
			};
		}
		catch (Exception e) {
			log.info("执行计划工具时发生错误", e);
			return new ToolExecuteResult("Error executing planning tool: " + e.getMessage());
		}
	}

	/**
	 * 创建单个执行步骤
	 * @param step 步骤描述
	 * @param index 步骤索引
	 * @return 创建的ExecutionStep实例
	 */
	private ExecutionStep createExecutionStep(String step, int index) {
		ExecutionStep executionStep = new ExecutionStep();
		executionStep.setStepIndex(index);
		executionStep.setStepRequirement(step);
		executionStep.setStatus(PlanStepStatus.NOT_STARTED);
		return executionStep;
	}

	public ToolExecuteResult createPlan(String planId, String title, List<String> steps) {
		if (planId == null || title == null || steps == null || steps.isEmpty()) {
			log.info("创建计划时缺少必要参数: planId={}, title={}, steps={}", planId, title, steps);
			return new ToolExecuteResult("Required parameters missing");
		}

		ExecutionPlan plan = new ExecutionPlan(planId, title);
		// 使用新的createExecutionStep方法创建并添加步骤
		int index = 0;
		for (String step : steps) {
			plan.addStep(createExecutionStep(step, index++));
		}

		this.currentPlan = plan;
		return new ToolExecuteResult("Plan created: " + planId + "\n" + plan.getPlanExecutionStateStringFormat());
	}

	// public ToolExecuteResult updatePlan(String planId, String title, List<String>
	// steps) {
	// if (planId == null) {
	// log.info("更新计划时缺少planId");
	// return new ToolExecuteResult("plan_id required");
	// }

	// if (currentPlan == null || !currentPlan.getPlanId().equals(planId)) {
	// return new ToolExecuteResult("Plan not found: " + planId);
	// }

	// if (title != null) {
	// currentPlan.setTitle(title);
	// }

	// if (steps != null) {
	// List<ExecutionStep> oldSteps = new ArrayList<>(currentPlan.getSteps());
	// currentPlan.setSteps(new ArrayList<>());
	// for (String step : steps) {
	// currentPlan.addStep(createExecutionStep(step, currentPlan.getStepCount() + 1));
	// }
	// //TODO 以后这里要优化的，目前update不会替代原有的步骤的执行结果，这个本身有点问题，但目前阶段可以不管，因为目前只用到create ，其他都没有用。
	// // // 保持原有步骤的状态和备注
	// // for (int i = 0; i < Math.min(oldSteps.size(), steps.size()); i++) {
	// // if (oldSteps.get(i).getStepRequirement().equals(steps.get(i))) {
	// // currentPlan.getSteps().get(i).setStatus(oldSteps.get(i).getStatus());
	// // currentPlan.getSteps().get(i).setResult();(oldSteps.get(i).getResult());
	// // } else {
	// // currentPlan.getSteps().get(i).setStatus(PlanStepStatus.NOT_STARTED);
	// // currentPlan.getSteps().get(i).setNotes(null);
	// // }
	// // }
	// }

	// return new ToolExecuteResult("Plan updated: " + planId + "\n" +
	// formatPlan(currentPlan));
	// }

	// public ToolExecuteResult getPlan(String planId) {
	// if (currentPlan == null) {
	// log.info("没有活动的计划");
	// return new ToolExecuteResult("No active plan");
	// }

	// if (planId != null && !currentPlan.getPlanId().equals(planId)) {
	// return new ToolExecuteResult("Plan not found: " + planId);
	// }

	// return new ToolExecuteResult(formatPlan(currentPlan));
	// }

	// public ToolExecuteResult markStep(String planId, Integer stepIndex, String
	// stepStatus, String stepNotes) {
	// if (currentPlan == null) {
	// return new ToolExecuteResult("No active plan");
	// }

	// if (planId != null && !currentPlan.getPlanId().equals(planId)) {
	// return new ToolExecuteResult("Plan not found: " + planId);
	// }

	// if (stepIndex == null || stepIndex < 0 || stepIndex >= currentPlan.getStepCount())
	// {
	// log.info("无效的步骤索引: {}, 总步骤数: {}", stepIndex, currentPlan.getStepCount());
	// return new ToolExecuteResult("Invalid step index");
	// }

	// currentPlan.updateStep(stepIndex, stepStatus, stepNotes);
	// return new ToolExecuteResult("Step " + stepIndex + " updated\n" +
	// formatPlan(currentPlan));
	// }

	// public ToolExecuteResult deletePlan(String planId) {
	// if (currentPlan == null) {
	// log.info("没有活动的计划");
	// return new ToolExecuteResult("No active plan");
	// }

	// if (planId != null && !currentPlan.getPlanId().equals(planId)) {
	// return new ToolExecuteResult("Plan not found: " + planId);
	// }

	// currentPlan = null;
	// return new ToolExecuteResult("Plan deleted: " + planId);
	// }

	// private String formatPlan(ExecutionPlan plan) {
	// StringBuilder out = new StringBuilder();
	// out.append("Plan: ").append(plan.getTitle()).append(" (ID:
	// ").append(plan.getPlanId()).append(")\n");
	// out.append("=".repeat(out.length())).append("\n\n");

	// long completed = plan.getStepCount();
	// int total = plan.getStepCount();
	// double progress = total > 0 ? (completed * 100.0 / total) : 0;

	// out.append(String.format("Progress: %d/%d steps (%.1f%%)\n\n", completed, total,
	// progress));

	// List<String> steps = plan.getSteps();
	// List<String> statuses = plan.getStepStatuses();
	// List<String> notes = plan.getStepNotes();

	// for (int i = 0; i < steps.size(); i++) {
	// String status = statuses.get(i);
	// String symbol = switch(status) {
	// case "completed" -> "[completed]";
	// case "in_progress" -> "[in_progress]";
	// case "blocked" -> "[blocked]";
	// default -> "[ ]";
	// };

	// out.append(i).append(". ").append(symbol).append("
	// ").append(steps.get(i)).append("\n");
	// String note = notes.get(i);
	// if (note != null && !note.isEmpty()) {
	// out.append(" Notes: ").append(note).append("\n");
	// }
	// }
	// return out.toString();
	// }

	@Override
	public ToolExecuteResult apply(String input) {
		return run(input);
	}

}<|MERGE_RESOLUTION|>--- conflicted
+++ resolved
@@ -31,19 +31,19 @@
 
 public class PlanningTool implements Function<String, ToolExecuteResult> {
 
-	private static final Logger log = LoggerFactory.getLogger(PlanningTool.class);
-
-	private ExecutionPlan currentPlan;
-
-	public String getCurrentPlanId() {
-		return currentPlan != null ? currentPlan.getPlanId() : null;
-	}
-
-	public ExecutionPlan getCurrentPlan() {
-		return currentPlan;
-	}
-
-	private static final String PARAMETERS = """
+    private static final Logger log = LoggerFactory.getLogger(PlanningTool.class);
+
+    private ExecutionPlan currentPlan;
+
+    public String getCurrentPlanId() {
+        return currentPlan != null ? currentPlan.getPlanId() : null;
+    }
+
+    public ExecutionPlan getCurrentPlan() {
+        return currentPlan;
+    }
+
+    private static final String PARAMETERS = """
 			{
 			    "type": "object",
 			    "properties": {
@@ -83,339 +83,212 @@
 			            "type": "string"
 			        }
 			    },
-<<<<<<< HEAD
-			    "required": ["command","plan_id","title"],
-			    "additionalProperties": false
-=======
 			    "required": ["command"]
->>>>>>> 18ad96ee
 			}
 			""";
 
-	private static final String name = "planning";
-
-	private static final String description = "Planning tool for managing tasks ";
-
-	public FunctionTool getToolDefinition() {
-		return new FunctionTool(new FunctionTool.Function(description, name, PARAMETERS));
-	}
-
-	public FunctionToolCallback getFunctionToolCallback() {
-		return FunctionToolCallback.builder(name, this)
-			.description(description)
-			.inputSchema(PARAMETERS)
-			.inputType(String.class)
-			.toolMetadata(ToolMetadata.builder().returnDirect(true).build())
-			.build();
-	}
-
-	public ToolExecuteResult run(String toolInput) {
-		try {
-			Map<String, Object> input = JSON.parseObject(toolInput, new TypeReference<Map<String, Object>>() {
-			});
-<<<<<<< HEAD
-
-			String command = null;
-			if (toolInputMap.get("command") != null) {
-				command = (String) toolInputMap.get("command");
-			}
-			String planId = null;
-			if (toolInputMap.get("plan_id") != null) {
-				planId = (String) toolInputMap.get("plan_id");
-			}
-			String title = null;
-			if (toolInputMap.get("title") != null) {
-				title = (String) toolInputMap.get("title");
-			}
-			List<String> steps = null;
-			if (toolInputMap.get("steps") != null) {
-				steps = (List<String>) toolInputMap.get("steps");
-			}
-			Integer stepIndex = null;
-			if (toolInputMap.get("step_index") != null) {
-				stepIndex = (Integer) toolInputMap.get("step_index");
-			}
-			String stepStatus = null;
-			if (toolInputMap.get("step_status") != null) {
-				stepStatus = (String) toolInputMap.get("step_status");
-			}
-			String stepNotes = null;
-			if (toolInputMap.get("step_notes") != null) {
-				stepNotes = (String) toolInputMap.get("step_notes");
-			}
-
-			switch (command) {
-				case "create":
-					return createPlan(planId, title, steps);
-				case "update":
-					return updatePlan(planId, title, steps);
-				case "list":
-					return listPlans();
-				case "get":
-					return getPlan(planId);
-				case "set_active":
-					return setActivePlan(planId);
-				case "mark_step":
-					return markStep(planId, stepIndex, stepStatus, stepNotes);
-				case "delete":
-					return deletePlan(planId);
-				default:
-					throw new RuntimeException("Unrecognized command: " + command
-							+ ". Allowed commands are: create, update, list, get, set_active, mark_step, delete");
-			}
-		}
-		catch (Throwable e) {
-			throw new RuntimeException(e);
-		}
-	}
-
-	public ToolExecuteResult createPlan(String planId, String title, List<String> steps) {
-		if (planId == null || planId.isEmpty()) {
-			throw new RuntimeException("Parameter `plan_id` is required for command: create");
-		}
-
-		if (plans.containsKey(planId)) {
-			throw new RuntimeException(
-					"A plan with ID '" + planId + "' already exists. Use 'update' to modify existing plans.");
-		}
-
-		if (title == null || title.isEmpty()) {
-			throw new RuntimeException("Parameter `title` is required for command: create");
-		}
-
-		if (steps == null || steps.isEmpty() || !steps.stream().allMatch(step -> step instanceof String)) {
-			throw new RuntimeException("Parameter `steps` must be a non-empty list of strings for command: create");
-		}
-
-		Map<String, Object> plan = new HashMap<>();
-		plan.put("plan_id", planId);
-		plan.put("title", title);
-		plan.put("steps", steps);
-		plan.put("step_statuses", new ArrayList<>(Collections.nCopies(steps.size(), "not_started")));
-		plan.put("step_notes", new ArrayList<>(Collections.nCopies(steps.size(), "")));
-
-		plans.put(planId, plan);
-		this.currentPlanId = planId; // Set as active plan
-
-		return new ToolExecuteResult("Plan created successfully with ID: " + planId + "\n\n" + formatPlan(plan));
-	}
-
-	public ToolExecuteResult updatePlan(String planId, String title, List<String> steps) {
-		if (planId == null || planId.isEmpty()) {
-			throw new RuntimeException("Parameter `plan_id` is required for command: update");
-		}
-
-		if (!plans.containsKey(planId)) {
-			// throw new RuntimeException("No plan found with ID: " + planId);
-			createPlan(planId, title, steps);
-		}
-
-		Map<String, Object> plan = plans.get(planId);
-
-		if (title != null && !title.isEmpty()) {
-			plan.put("title", title);
-		}
-
-		if (steps != null) {
-			if (!steps.stream().allMatch(step -> step instanceof String)) {
-				throw new RuntimeException("Parameter `steps` must be a list of strings for command: update");
-			}
-
-			List<String> oldSteps = (List<String>) plan.get("steps");
-			List<String> oldStatuses = (List<String>) plan.get("step_statuses");
-			List<String> oldNotes = (List<String>) plan.get("step_notes");
-
-			List<String> newStatuses = new ArrayList<>();
-			List<String> newNotes = new ArrayList<>();
-
-			for (int i = 0; i < steps.size(); i++) {
-				String step = steps.get(i);
-				if (i < oldSteps.size() && step.equals(oldSteps.get(i))) {
-					newStatuses.add(oldStatuses.get(i));
-					newNotes.add(oldNotes.get(i));
-=======
-			String command = (String) input.get("command");
-			String planId = (String) input.get("plan_id");
-			String title = (String) input.get("title");
-			List<String> steps = JSON.parseObject(JSON.toJSONString(input.get("steps")),
-					new TypeReference<List<String>>() {
-					});
-
-			return switch (command) {
-				case "create" -> createPlan(planId, title, steps);
-				// case "update" -> updatePlan(planId, title, steps);
-				// case "get" -> getPlan(planId);
-				// case "mark_step" -> markStep(planId, stepIndex, stepStatus, stepNotes);
-				// case "delete" -> deletePlan(planId);
-				default -> {
-					log.info("收到无效的命令: {}", command);
-					throw new IllegalArgumentException("Invalid command: " + command);
->>>>>>> 18ad96ee
-				}
-			};
-		}
-		catch (Exception e) {
-			log.info("执行计划工具时发生错误", e);
-			return new ToolExecuteResult("Error executing planning tool: " + e.getMessage());
-		}
-	}
-
-	/**
-	 * 创建单个执行步骤
-	 * @param step 步骤描述
-	 * @param index 步骤索引
-	 * @return 创建的ExecutionStep实例
-	 */
-	private ExecutionStep createExecutionStep(String step, int index) {
-		ExecutionStep executionStep = new ExecutionStep();
-		executionStep.setStepIndex(index);
-		executionStep.setStepRequirement(step);
-		executionStep.setStatus(PlanStepStatus.NOT_STARTED);
-		return executionStep;
-	}
-
-	public ToolExecuteResult createPlan(String planId, String title, List<String> steps) {
-		if (planId == null || title == null || steps == null || steps.isEmpty()) {
-			log.info("创建计划时缺少必要参数: planId={}, title={}, steps={}", planId, title, steps);
-			return new ToolExecuteResult("Required parameters missing");
-		}
-
-		ExecutionPlan plan = new ExecutionPlan(planId, title);
-		// 使用新的createExecutionStep方法创建并添加步骤
-		int index = 0;
-		for (String step : steps) {
-			plan.addStep(createExecutionStep(step, index++));
-		}
-
-		this.currentPlan = plan;
-		return new ToolExecuteResult("Plan created: " + planId + "\n" + plan.getPlanExecutionStateStringFormat());
-	}
-
-	// public ToolExecuteResult updatePlan(String planId, String title, List<String>
-	// steps) {
-	// if (planId == null) {
-	// log.info("更新计划时缺少planId");
-	// return new ToolExecuteResult("plan_id required");
-	// }
-
-	// if (currentPlan == null || !currentPlan.getPlanId().equals(planId)) {
-	// return new ToolExecuteResult("Plan not found: " + planId);
-	// }
-
-	// if (title != null) {
-	// currentPlan.setTitle(title);
-	// }
-
-	// if (steps != null) {
-	// List<ExecutionStep> oldSteps = new ArrayList<>(currentPlan.getSteps());
-	// currentPlan.setSteps(new ArrayList<>());
-	// for (String step : steps) {
-	// currentPlan.addStep(createExecutionStep(step, currentPlan.getStepCount() + 1));
-	// }
-	// //TODO 以后这里要优化的，目前update不会替代原有的步骤的执行结果，这个本身有点问题，但目前阶段可以不管，因为目前只用到create ，其他都没有用。
-	// // // 保持原有步骤的状态和备注
-	// // for (int i = 0; i < Math.min(oldSteps.size(), steps.size()); i++) {
-	// // if (oldSteps.get(i).getStepRequirement().equals(steps.get(i))) {
-	// // currentPlan.getSteps().get(i).setStatus(oldSteps.get(i).getStatus());
-	// // currentPlan.getSteps().get(i).setResult();(oldSteps.get(i).getResult());
-	// // } else {
-	// // currentPlan.getSteps().get(i).setStatus(PlanStepStatus.NOT_STARTED);
-	// // currentPlan.getSteps().get(i).setNotes(null);
-	// // }
-	// // }
-	// }
-
-	// return new ToolExecuteResult("Plan updated: " + planId + "\n" +
-	// formatPlan(currentPlan));
-	// }
-
-	// public ToolExecuteResult getPlan(String planId) {
-	// if (currentPlan == null) {
-	// log.info("没有活动的计划");
-	// return new ToolExecuteResult("No active plan");
-	// }
-
-	// if (planId != null && !currentPlan.getPlanId().equals(planId)) {
-	// return new ToolExecuteResult("Plan not found: " + planId);
-	// }
-
-	// return new ToolExecuteResult(formatPlan(currentPlan));
-	// }
-
-	// public ToolExecuteResult markStep(String planId, Integer stepIndex, String
-	// stepStatus, String stepNotes) {
-	// if (currentPlan == null) {
-	// return new ToolExecuteResult("No active plan");
-	// }
-
-	// if (planId != null && !currentPlan.getPlanId().equals(planId)) {
-	// return new ToolExecuteResult("Plan not found: " + planId);
-	// }
-
-	// if (stepIndex == null || stepIndex < 0 || stepIndex >= currentPlan.getStepCount())
-	// {
-	// log.info("无效的步骤索引: {}, 总步骤数: {}", stepIndex, currentPlan.getStepCount());
-	// return new ToolExecuteResult("Invalid step index");
-	// }
-
-	// currentPlan.updateStep(stepIndex, stepStatus, stepNotes);
-	// return new ToolExecuteResult("Step " + stepIndex + " updated\n" +
-	// formatPlan(currentPlan));
-	// }
-
-	// public ToolExecuteResult deletePlan(String planId) {
-	// if (currentPlan == null) {
-	// log.info("没有活动的计划");
-	// return new ToolExecuteResult("No active plan");
-	// }
-
-	// if (planId != null && !currentPlan.getPlanId().equals(planId)) {
-	// return new ToolExecuteResult("Plan not found: " + planId);
-	// }
-
-	// currentPlan = null;
-	// return new ToolExecuteResult("Plan deleted: " + planId);
-	// }
-
-	// private String formatPlan(ExecutionPlan plan) {
-	// StringBuilder out = new StringBuilder();
-	// out.append("Plan: ").append(plan.getTitle()).append(" (ID:
-	// ").append(plan.getPlanId()).append(")\n");
-	// out.append("=".repeat(out.length())).append("\n\n");
-
-	// long completed = plan.getStepCount();
-	// int total = plan.getStepCount();
-	// double progress = total > 0 ? (completed * 100.0 / total) : 0;
-
-	// out.append(String.format("Progress: %d/%d steps (%.1f%%)\n\n", completed, total,
-	// progress));
-
-	// List<String> steps = plan.getSteps();
-	// List<String> statuses = plan.getStepStatuses();
-	// List<String> notes = plan.getStepNotes();
-
-	// for (int i = 0; i < steps.size(); i++) {
-	// String status = statuses.get(i);
-	// String symbol = switch(status) {
-	// case "completed" -> "[completed]";
-	// case "in_progress" -> "[in_progress]";
-	// case "blocked" -> "[blocked]";
-	// default -> "[ ]";
-	// };
-
-	// out.append(i).append(". ").append(symbol).append("
-	// ").append(steps.get(i)).append("\n");
-	// String note = notes.get(i);
-	// if (note != null && !note.isEmpty()) {
-	// out.append(" Notes: ").append(note).append("\n");
-	// }
-	// }
-	// return out.toString();
-	// }
-
-	@Override
-	public ToolExecuteResult apply(String input) {
-		return run(input);
-	}
+    private static final String name = "planning";
+
+    private static final String description = "Planning tool for managing tasks ";
+
+    public FunctionTool getToolDefinition() {
+        return new FunctionTool(new FunctionTool.Function(description, name, PARAMETERS));
+    }
+
+    public FunctionToolCallback getFunctionToolCallback() {
+        return FunctionToolCallback.builder(name, this)
+                .description(description)
+                .inputSchema(PARAMETERS)
+                .inputType(String.class)
+                .toolMetadata(ToolMetadata.builder().returnDirect(true).build())
+                .build();
+    }
+
+    public ToolExecuteResult run(String toolInput) {
+        try {
+            Map<String, Object> input = JSON.parseObject(toolInput, new TypeReference<Map<String, Object>>() {
+            });
+            String command = (String) input.get("command");
+            String planId = (String) input.get("plan_id");
+            String title = (String) input.get("title");
+            List<String> steps = JSON.parseObject(JSON.toJSONString(input.get("steps")),
+                    new TypeReference<List<String>>() {
+                    });
+
+            return switch (command) {
+                case "create" -> createPlan(planId, title, steps);
+                // case "update" -> updatePlan(planId, title, steps);
+                // case "get" -> getPlan(planId);
+                // case "mark_step" -> markStep(planId, stepIndex, stepStatus, stepNotes);
+                // case "delete" -> deletePlan(planId);
+                default -> {
+                    log.info("收到无效的命令: {}", command);
+                    throw new IllegalArgumentException("Invalid command: " + command);
+                }
+            };
+        }
+        catch (Exception e) {
+            log.info("执行计划工具时发生错误", e);
+            return new ToolExecuteResult("Error executing planning tool: " + e.getMessage());
+        }
+    }
+
+    /**
+     * 创建单个执行步骤
+     * @param step 步骤描述
+     * @param index 步骤索引
+     * @return 创建的ExecutionStep实例
+     */
+    private ExecutionStep createExecutionStep(String step, int index) {
+        ExecutionStep executionStep = new ExecutionStep();
+        executionStep.setStepIndex(index);
+        executionStep.setStepRequirement(step);
+        executionStep.setStatus(PlanStepStatus.NOT_STARTED);
+        return executionStep;
+    }
+
+    public ToolExecuteResult createPlan(String planId, String title, List<String> steps) {
+        if (planId == null || title == null || steps == null || steps.isEmpty()) {
+            log.info("创建计划时缺少必要参数: planId={}, title={}, steps={}", planId, title, steps);
+            return new ToolExecuteResult("Required parameters missing");
+        }
+
+        ExecutionPlan plan = new ExecutionPlan(planId, title);
+        // 使用新的createExecutionStep方法创建并添加步骤
+        int index = 0;
+        for (String step : steps) {
+            plan.addStep(createExecutionStep(step, index++));
+        }
+
+        this.currentPlan = plan;
+        return new ToolExecuteResult("Plan created: " + planId + "\n" + plan.getPlanExecutionStateStringFormat());
+    }
+
+    // public ToolExecuteResult updatePlan(String planId, String title, List<String>
+    // steps) {
+    // if (planId == null) {
+    // log.info("更新计划时缺少planId");
+    // return new ToolExecuteResult("plan_id required");
+    // }
+
+    // if (currentPlan == null || !currentPlan.getPlanId().equals(planId)) {
+    // return new ToolExecuteResult("Plan not found: " + planId);
+    // }
+
+    // if (title != null) {
+    // currentPlan.setTitle(title);
+    // }
+
+    // if (steps != null) {
+    // List<ExecutionStep> oldSteps = new ArrayList<>(currentPlan.getSteps());
+    // currentPlan.setSteps(new ArrayList<>());
+    // for (String step : steps) {
+    // currentPlan.addStep(createExecutionStep(step, currentPlan.getStepCount() + 1));
+    // }
+    // //TODO 以后这里要优化的，目前update不会替代原有的步骤的执行结果，这个本身有点问题，但目前阶段可以不管，因为目前只用到create ，其他都没有用。
+    // // // 保持原有步骤的状态和备注
+    // // for (int i = 0; i < Math.min(oldSteps.size(), steps.size()); i++) {
+    // // if (oldSteps.get(i).getStepRequirement().equals(steps.get(i))) {
+    // // currentPlan.getSteps().get(i).setStatus(oldSteps.get(i).getStatus());
+    // // currentPlan.getSteps().get(i).setResult();(oldSteps.get(i).getResult());
+    // // } else {
+    // // currentPlan.getSteps().get(i).setStatus(PlanStepStatus.NOT_STARTED);
+    // // currentPlan.getSteps().get(i).setNotes(null);
+    // // }
+    // // }
+    // }
+
+    // return new ToolExecuteResult("Plan updated: " + planId + "\n" +
+    // formatPlan(currentPlan));
+    // }
+
+    // public ToolExecuteResult getPlan(String planId) {
+    // if (currentPlan == null) {
+    // log.info("没有活动的计划");
+    // return new ToolExecuteResult("No active plan");
+    // }
+
+    // if (planId != null && !currentPlan.getPlanId().equals(planId)) {
+    // return new ToolExecuteResult("Plan not found: " + planId);
+    // }
+
+    // return new ToolExecuteResult(formatPlan(currentPlan));
+    // }
+
+    // public ToolExecuteResult markStep(String planId, Integer stepIndex, String
+    // stepStatus, String stepNotes) {
+    // if (currentPlan == null) {
+    // return new ToolExecuteResult("No active plan");
+    // }
+
+    // if (planId != null && !currentPlan.getPlanId().equals(planId)) {
+    // return new ToolExecuteResult("Plan not found: " + planId);
+    // }
+
+    // if (stepIndex == null || stepIndex < 0 || stepIndex >= currentPlan.getStepCount())
+    // {
+    // log.info("无效的步骤索引: {}, 总步骤数: {}", stepIndex, currentPlan.getStepCount());
+    // return new ToolExecuteResult("Invalid step index");
+    // }
+
+    // currentPlan.updateStep(stepIndex, stepStatus, stepNotes);
+    // return new ToolExecuteResult("Step " + stepIndex + " updated\n" +
+    // formatPlan(currentPlan));
+    // }
+
+    // public ToolExecuteResult deletePlan(String planId) {
+    // if (currentPlan == null) {
+    // log.info("没有活动的计划");
+    // return new ToolExecuteResult("No active plan");
+    // }
+
+    // if (planId != null && !currentPlan.getPlanId().equals(planId)) {
+    // return new ToolExecuteResult("Plan not found: " + planId);
+    // }
+
+    // currentPlan = null;
+    // return new ToolExecuteResult("Plan deleted: " + planId);
+    // }
+
+    // private String formatPlan(ExecutionPlan plan) {
+    // StringBuilder out = new StringBuilder();
+    // out.append("Plan: ").append(plan.getTitle()).append(" (ID:
+    // ").append(plan.getPlanId()).append(")\n");
+    // out.append("=".repeat(out.length())).append("\n\n");
+
+    // long completed = plan.getStepCount();
+    // int total = plan.getStepCount();
+    // double progress = total > 0 ? (completed * 100.0 / total) : 0;
+
+    // out.append(String.format("Progress: %d/%d steps (%.1f%%)\n\n", completed, total,
+    // progress));
+
+    // List<String> steps = plan.getSteps();
+    // List<String> statuses = plan.getStepStatuses();
+    // List<String> notes = plan.getStepNotes();
+
+    // for (int i = 0; i < steps.size(); i++) {
+    // String status = statuses.get(i);
+    // String symbol = switch(status) {
+    // case "completed" -> "[completed]";
+    // case "in_progress" -> "[in_progress]";
+    // case "blocked" -> "[blocked]";
+    // default -> "[ ]";
+    // };
+
+    // out.append(i).append(". ").append(symbol).append("
+    // ").append(steps.get(i)).append("\n");
+    // String note = notes.get(i);
+    // if (note != null && !note.isEmpty()) {
+    // out.append(" Notes: ").append(note).append("\n");
+    // }
+    // }
+    // return out.toString();
+    // }
+
+    @Override
+    public ToolExecuteResult apply(String input) {
+        return run(input);
+    }
 
 }